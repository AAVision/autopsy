--- conflicted
+++ resolved
@@ -38,21 +38,13 @@
 import net.sf.sevenzipjbinding.ExtractOperationResult;
 import net.sf.sevenzipjbinding.IArchiveExtractCallback;
 import net.sf.sevenzipjbinding.ICryptoGetTextPassword;
-<<<<<<< HEAD
 import net.sf.sevenzipjbinding.IInArchive;
 import net.sf.sevenzipjbinding.ISequentialOutStream;
-=======
-import net.sf.sevenzipjbinding.ISequentialOutStream;
-import net.sf.sevenzipjbinding.ISevenZipInArchive;
->>>>>>> c74d1373
 import net.sf.sevenzipjbinding.PropID;
 import net.sf.sevenzipjbinding.SevenZip;
 import net.sf.sevenzipjbinding.SevenZipException;
 import net.sf.sevenzipjbinding.SevenZipNativeInitializationException;
-<<<<<<< HEAD
 import org.mozilla.universalchardet.UniversalDetector;
-=======
->>>>>>> c74d1373
 import org.netbeans.api.progress.ProgressHandle;
 import org.openide.util.NbBundle;
 import org.openide.util.NbBundle.Messages;
@@ -86,15 +78,9 @@
 class SevenZipExtractor {
 
     private static final Logger logger = Logger.getLogger(SevenZipExtractor.class.getName());
-<<<<<<< HEAD
-    private IngestServices services = IngestServices.getInstance();
-    private final IngestJobContext context;
-    private final FileTypeDetector fileTypeDetector;
-    private final UniversalDetector universalDetector = new UniversalDetector(null);
-=======
+
     private static final String MODULE_NAME = EmbeddedFileExtractorModuleFactory.getModuleName();
 
->>>>>>> c74d1373
     //encryption type strings
     private static final String ENCRYPTION_FILE_LEVEL = NbBundle.getMessage(EmbeddedFileExtractorIngestModule.class,
             "EmbeddedFileExtractorIngestModule.ArchiveExtractor.encryptionFileLevel");
@@ -110,6 +96,7 @@
     private IngestServices services = IngestServices.getInstance();
     private final IngestJobContext context;
     private final FileTypeDetector fileTypeDetector;
+    private final UniversalDetector universalDetector = new UniversalDetector(null);
 
     private String moduleDirRelative;
     private String moduleDirAbsolute;
@@ -964,18 +951,10 @@
 
         private boolean unpackSuccessful = true;
 
-<<<<<<< HEAD
-        public StandardIArchiveExtractCallback(IInArchive inArchive,
+        StandardIArchiveExtractCallback(IInArchive inArchive,
                 AbstractFile archiveFile, ProgressHandle progressHandle,
                 Map<Integer, InArchiveItemDetails> archiveDetailsMap,
                 String password, long freeDiskSpace) {
-=======
-        StandardIArchiveExtractCallback(ISevenZipInArchive inArchive,
-                                        AbstractFile archiveFile, ProgressHandle progressHandle,
-                                        Map<Integer, InArchiveItemDetails> archiveDetailsMap,
-                                        String password, long freeDiskSpace) {
->>>>>>> c74d1373
-
             this.inArchive = inArchive;
             this.progressHandle = progressHandle;
             this.archiveFile = archiveFile;
