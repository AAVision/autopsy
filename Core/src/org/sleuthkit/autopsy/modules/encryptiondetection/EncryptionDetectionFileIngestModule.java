--- conflicted
+++ resolved
@@ -65,12 +65,9 @@
 
     private static final int FILE_SIZE_MODULUS = 512;
 
-<<<<<<< HEAD
     private static final String DATABASE_FILE_EXTENSION = "db";
     private static final int MINIMUM_DATABASE_FILE_SIZE = 65536; //64 KB
 
-=======
->>>>>>> 2136fd73
     private static final String MIME_TYPE_OOXML_PROTECTED = "application/x-ooxml-protected";
     private static final String MIME_TYPE_MSWORD = "application/msword";
     private static final String MIME_TYPE_MSEXCEL = "application/vnd.ms-excel";
@@ -147,12 +144,7 @@
                         }
                     } else {
                         if (isFilePasswordProtected(file)) {
-<<<<<<< HEAD
                             return flagFile(file, BlackboardArtifact.ARTIFACT_TYPE.TSK_ENCRYPTION_DETECTED, Bundle.EncryptionDetectionFileIngestModule_artifactComment_password());
-=======
-                            return flagFile(file, BlackboardArtifact.ARTIFACT_TYPE.TSK_ENCRYPTION_DETECTED,
-                                    Bundle.EncryptionDetectionFileIngestModule_artifactComment_password());
->>>>>>> 2136fd73
                         }
                     }
                 }
