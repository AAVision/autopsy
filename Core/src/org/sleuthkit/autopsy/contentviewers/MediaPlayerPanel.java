--- conflicted
+++ resolved
@@ -787,20 +787,13 @@
         //Skip 30 seconds.
         long fastForwardDelta = TimeUnit.NANOSECONDS.convert(SKIP_IN_SECONDS, TimeUnit.SECONDS);
         
-<<<<<<< HEAD
-        //Ignore any fast forward requests if we are nearing the end.
-=======
         //Ignore fast forward requests if there are less than 30 seconds left.
->>>>>>> 8be5b01e
         if(currentTime + fastForwardDelta >= duration) {
             return;
         }
         
         long newTime = currentTime + fastForwardDelta;
-<<<<<<< HEAD
         double playBackRate = getPlayBackRate();
-=======
->>>>>>> 8be5b01e
         gstPlayBin.seek(playBackRate,
                 Format.TIME,
                 //FLUSH - flushes the pipeline
