--- conflicted
+++ resolved
@@ -246,26 +246,16 @@
         // Reset the panel.
         resetComponent();
 
+        if (artifact == null) {
+            return;
+        }
+
         List<BlackboardAttribute> phoneNumList = new ArrayList<>();
         List<BlackboardAttribute> emailList = new ArrayList<>();
         List<BlackboardAttribute> nameList = new ArrayList<>();
         List<BlackboardAttribute> otherList = new ArrayList<>();
         List<BlackboardAttribute> accountAttributesList = new ArrayList<>();
 
-<<<<<<< HEAD
-        if (artifact != null) {
-            try {
-                // Get all the attributes and group them by the section panels they go in
-                for (BlackboardAttribute bba : artifact.getAttributes()) {
-                    if (bba.getAttributeType().getTypeName().startsWith("TSK_PHONE")) {
-                        phoneNumList.add(bba);
-                    } else if (bba.getAttributeType().getTypeName().startsWith("TSK_EMAIL")) {
-                        emailList.add(bba);
-                    } else if (bba.getAttributeType().getTypeName().startsWith("TSK_NAME")) {
-                        nameList.add(bba);
-                    } else {
-                        otherList.add(bba);
-=======
         try {
             // Get all the attributes and group them by the section panels they go in
             for (BlackboardAttribute bba : artifact.getAttributes()) {
@@ -281,12 +271,11 @@
                     otherList.add(bba);
                     if (bba.getAttributeType().getTypeName().equalsIgnoreCase("TSK_ID")) {
                         accountAttributesList.add(bba);
->>>>>>> 52cf9d9d
                     }
                 }
-            } catch (TskCoreException ex) {
-                logger.log(Level.SEVERE, String.format("Error getting attributes for artifact (artifact_id=%d, obj_id=%d)", artifact.getArtifactID(), artifact.getObjectID()), ex);
             }
+        } catch (TskCoreException ex) {
+            logger.log(Level.SEVERE, String.format("Error getting attributes for artifact (artifact_id=%d, obj_id=%d)", artifact.getArtifactID(), artifact.getObjectID()), ex);
         }
         // update name section
         updateNamePanel(nameList);
@@ -455,13 +444,11 @@
 
         //javax.swing.Box.Filler filler1 = this.createFiller(5, 0);
         //personasPanel.add(filler1, constraints);
-        
         javax.swing.JLabel personaLabel = new javax.swing.JLabel();
         personaLabel.setText(Bundle.ContactArtifactViewer_persona_label());
         personaLabel.setFont(personaLabel.getFont().deriveFont(Font.BOLD, personaLabel.getFont().getSize()));
         gridBagLayout.setConstraints(personaLabel, constraints);
         personasPanel.add(personaLabel);
-        
 
         constraints.gridy++;
         javax.swing.JLabel primaryPersonaNameLabel = new javax.swing.JLabel();
@@ -469,7 +456,6 @@
         gridBagLayout.setConstraints(primaryPersonaNameLabel, constraints);
         personasPanel.add(primaryPersonaNameLabel);
 
-        
         personasPanel.setLayout(gridBagLayout);
         personasPanel.revalidate();
         personasPanel.repaint();
@@ -509,7 +495,7 @@
                 }
 
                 showPersona(entry.getKey(), missingAccounts, gridBagLayout, constraints);
-                
+
                 constraints.gridy += 2;
             }
         }
@@ -531,10 +517,10 @@
     /**
      * Displays the given persona in the persona panel.
      *
-     * @param persona Persona to display.
+     * @param persona             Persona to display.
      * @param missingAccountsList List of accounts this persona may be missing.
-     * @param gridBagLayout Layout to use.
-     * @param constraints layout constraints.
+     * @param gridBagLayout       Layout to use.
+     * @param constraints         layout constraints.
      *
      * @throws CentralRepoException
      */
@@ -545,9 +531,8 @@
         constraints.gridx = 0;
 
         //javax.swing.Box.Filler filler1 = createFiller(5, 0);
-       // gridBagLayout.setConstraints(filler1, constraints);
+        // gridBagLayout.setConstraints(filler1, constraints);
         //personasPanel.add(filler1);
-
         // Add a "Persona" label
         //constraints.gridx++;
         javax.swing.JLabel personaLabel = new javax.swing.JLabel();
@@ -556,7 +541,6 @@
         gridBagLayout.setConstraints(personaLabel, constraints);
         personasPanel.add(personaLabel);
 
-        
         javax.swing.JLabel personaNameLabel = new javax.swing.JLabel();
         javax.swing.JButton personaButton = new javax.swing.JButton();
 
@@ -576,14 +560,13 @@
 
         // Add the label for persona name, 
         constraints.gridy++;
-        constraints.gridx=0;
+        constraints.gridx = 0;
         personaNameLabel.setText(personaName);
         gridBagLayout.setConstraints(personaNameLabel, constraints);
         personasPanel.add(personaNameLabel);
 
         //constraints.gridx++;
         //personasPanel.add(createFiller(5, 0), constraints);
-
         // Add a Persona action button
         constraints.gridx++;
         personaButton.setText(personaButtonText);
@@ -604,7 +587,7 @@
             constraints.gridy++;
 
             // Add a "Missing Account: " label
-            constraints.gridx ++; // Ident 
+            constraints.gridx++; // Ident 
             javax.swing.JLabel missingAccountLabel = new javax.swing.JLabel();
             missingAccountLabel.setText(Bundle.ContactArtifactViewer_missing_account_label());
             gridBagLayout.setConstraints(missingAccountLabel, constraints);
@@ -619,7 +602,6 @@
         }
     }
 
-
     /**
      * Thread to search for a personas for all account identifier attributes for
      * a contact.
@@ -633,7 +615,7 @@
          * Creates a persona searcher task.
          *
          * @param accountAttributesList List of attributes that may map to
-         * accounts.
+         *                              accounts.
          */
         ContactPersonaSearcherTask(List<BlackboardAttribute> accountAttributesList) {
             this.accountAttributesList = accountAttributesList;
@@ -724,7 +706,7 @@
         /**
          * Constructor.
          *
-         * @param personaNameLabel Persona name label.
+         * @param personaNameLabel    Persona name label.
          * @param personaActionButton Persona action button.
          */
         PersonaUIComponents(JLabel personaNameLabel, JButton personaActionButton) {
@@ -768,9 +750,9 @@
         }
 
         @NbBundle.Messages({
-        "ContactArtifactViewer_persona_account_justification=Account found in Contact artifact"
+            "ContactArtifactViewer_persona_account_justification=Account found in Contact artifact"
         })
-         
+
         @Override
         public void actionPerformed(java.awt.event.ActionEvent evt) {
             // Launch the Persona Create dialog - do not display immediately
@@ -786,7 +768,7 @@
 
             // pass the list of accounts to the dialog
             for (CentralRepoAccount account : contactUniqueAccountsList) {
-                personaPanel.addAccount(account, Bundle.ContactArtifactViewer_persona_account_justification() , Persona.Confidence.HIGH);
+                personaPanel.addAccount(account, Bundle.ContactArtifactViewer_persona_account_justification(), Persona.Confidence.HIGH);
             }
 
             // display the dialog now
