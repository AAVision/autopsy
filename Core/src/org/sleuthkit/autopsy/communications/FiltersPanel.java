/*
 * Autopsy Forensic Browser
 *
<<<<<<< HEAD
 * Copyright 2017-18 Basis Technology Corp.
=======
 * Copyright 2017-2018 Basis Technology Corp.
>>>>>>> 3b7a28a7
 * Contact: carrier <at> sleuthkit <dot> org
 *
 * Licensed under the Apache License, Version 2.0 (the "License");
 * you may not use this file except in compliance with the License.
 * You may obtain a copy of the License at
 *
 *     http://www.apache.org/licenses/LICENSE-2.0
 *
 * Unless required by applicable law or agreed to in writing, software
 * distributed under the License is distributed on an "AS IS" BASIS,
 * WITHOUT WARRANTIES OR CONDITIONS OF ANY KIND, either express or implied.
 * See the License for the specific language governing permissions and
 * limitations under the License.
 */
package org.sleuthkit.autopsy.communications;

import com.google.common.collect.ImmutableSet;
import java.awt.event.ItemListener;
import java.beans.PropertyChangeListener;
import java.time.LocalDate;
import java.time.ZoneId;
import java.util.EnumSet;
import java.util.HashMap;
import java.util.Map;
import java.util.Map.Entry;
import java.util.logging.Level;
import java.util.stream.Collectors;
import javax.swing.JCheckBox;
import javax.swing.JPanel;
import org.openide.util.NbBundle;
import org.sleuthkit.autopsy.casemodule.Case;
import static org.sleuthkit.autopsy.casemodule.Case.Events.CURRENT_CASE;
import org.sleuthkit.autopsy.casemodule.NoCurrentCaseException;
import org.sleuthkit.autopsy.core.UserPreferences;
import org.sleuthkit.autopsy.coreutils.Logger;
import org.sleuthkit.autopsy.coreutils.ThreadConfined;
import org.sleuthkit.autopsy.ingest.IngestManager;
import static org.sleuthkit.autopsy.ingest.IngestManager.IngestModuleEvent.DATA_ADDED;
import org.sleuthkit.autopsy.ingest.ModuleDataEvent;
import org.sleuthkit.datamodel.Account;
import org.sleuthkit.datamodel.BlackboardArtifact;
import org.sleuthkit.datamodel.CommunicationsFilter;
import org.sleuthkit.datamodel.CommunicationsFilter.AccountTypeFilter;
import org.sleuthkit.datamodel.CommunicationsFilter.DateRangeFilter;
import org.sleuthkit.datamodel.CommunicationsFilter.DeviceFilter;
import org.sleuthkit.datamodel.DataSource;
import static org.sleuthkit.datamodel.Relationship.Type.CALL_LOG;
import static org.sleuthkit.datamodel.Relationship.Type.MESSAGE;
import org.sleuthkit.datamodel.SleuthkitCase;
import org.sleuthkit.datamodel.TskCoreException;

/**
 * Panel that holds the Filter control widgets and triggers queries against the
 * CommunicationsManager on user filtering changes.
 */
final public class FiltersPanel extends JPanel {

    private static final long serialVersionUID = 1L;
    private static final Logger logger = Logger.getLogger(FiltersPanel.class.getName());

    /**
     * Map from Account.Type to the checkbox for that account type's filter.
     */
    @ThreadConfined(type = ThreadConfined.ThreadType.AWT)
    private final Map<Account.Type, JCheckBox> accountTypeMap = new HashMap<>();

    /**
     * Map from datasource device id to the checkbox for that datasource.
     */
    @ThreadConfined(type = ThreadConfined.ThreadType.AWT)
    private final Map<String, JCheckBox> devicesMap = new HashMap<>();

    /**
     * Listens to ingest events to enable refresh button
     */
    private final PropertyChangeListener ingestListener;

    /**
     * Flag that indicates the UI is not up-sto-date with respect to the case DB
     * and it should be refreshed (by reapplying the filters).
     */
    private boolean needsRefresh;

    /**
     * Listen to check box state changes and validates that at least one box is
     * selected for device and account type ( other wise there will be no
     * results)
     */
    private final ItemListener validationListener;

    /**
     * Is the device account type filter enabled or not. It should be enabled
     * when the Table/Brows mode is active and disabled when the visualization
     * is active. Initially false since the browse/table mode is active
     * initially.
     */
    private boolean deviceAccountTypeEnabled;

    @NbBundle.Messages({"refreshText=Refresh Results", "applyText=Apply"})
    public FiltersPanel() {
        initComponents();
        deviceRequiredLabel.setVisible(false);
        accountTypeRequiredLabel.setVisible(false);
        startDatePicker.setDate(LocalDate.now().minusWeeks(3));
        endDatePicker.setDateToToday();
        startDatePicker.getSettings().setVetoPolicy(
                //no end date, or start is before end
                startDate -> endCheckBox.isSelected() == false
                || startDate.compareTo(endDatePicker.getDate()) <= 0
        );
        endDatePicker.getSettings().setVetoPolicy(
                //no start date, or end is after start
                endDate -> startCheckBox.isSelected() == false
                || endDate.compareTo(startDatePicker.getDate()) >= 0
        );

        updateTimeZone();
        validationListener = itemEvent -> validateFilters();

        updateFilters(true);
        UserPreferences.addChangeListener(preferenceChangeEvent -> {
            if (preferenceChangeEvent.getKey().equals(UserPreferences.DISPLAY_TIMES_IN_LOCAL_TIME)) {
                updateTimeZone();
            }
        });

        this.ingestListener = pce -> {
            String eventType = pce.getPropertyName();
            if (eventType.equals(DATA_ADDED.toString())) {
                // Indicate that a refresh may be needed, unless the data added is Keyword or Hashset hits
                ModuleDataEvent eventData = (ModuleDataEvent) pce.getOldValue();
                if (null != eventData
                        && eventData.getBlackboardArtifactType().getTypeID() != BlackboardArtifact.ARTIFACT_TYPE.TSK_KEYWORD_HIT.getTypeID()
                        && eventData.getBlackboardArtifactType().getTypeID() != BlackboardArtifact.ARTIFACT_TYPE.TSK_HASHSET_HIT.getTypeID()) {
                    updateFilters(false);
                    needsRefresh = true;
                    validateFilters();
                }
            }
        };

        applyFiltersButton.addActionListener(e -> applyFilters());
        refreshButton.addActionListener(e -> applyFilters());
    }

    /**
     * Validate that filters are in a consistent state and will result in some
     * results. Checks that at least one device and at least one account type is
     * selected. Disables the apply and refresh button and shows warnings if the
     * filters are not valid.
     */
    private void validateFilters() {
        boolean someDevice = devicesMap.values().stream().anyMatch(JCheckBox::isSelected);
        boolean someAccountType = accountTypeMap.values().stream().anyMatch(JCheckBox::isSelected);

        deviceRequiredLabel.setVisible(someDevice == false);
        accountTypeRequiredLabel.setVisible(someAccountType == false);

        applyFiltersButton.setEnabled(someDevice && someAccountType);
        refreshButton.setEnabled(someDevice && someAccountType && needsRefresh);
        needsRefreshLabel.setVisible(needsRefresh);
    }

    /**
     * Update the filter widgets, and apply them.
     */
    void updateAndApplyFilters(boolean initialState) {
        updateFilters(initialState);
        applyFilters();
    }

    private void updateTimeZone() {
        dateRangeLabel.setText("Date Range ( " + Utils.getUserPreferredZoneId().toString() + "):");
    }

    /**
     * Updates the filter widgets to reflect he data sources/types in the case.
     */
    private void updateFilters(boolean initialState) {
        updateAccountTypeFilter();
        updateDeviceFilter(initialState);
    }

    @Override
    public void addNotify() {
        super.addNotify();
        IngestManager.getInstance().addIngestModuleEventListener(ingestListener);
        Case.addEventTypeSubscriber(EnumSet.of(CURRENT_CASE), evt -> {
            //clear the device filter widget when the case changes.
            devicesMap.clear();
            devicesPane.removeAll();
        });
    }

    @Override
    public void removeNotify() {
        super.removeNotify();
        IngestManager.getInstance().removeIngestModuleEventListener(ingestListener);
    }

    /**
     * Populate the Account Types filter widgets
     */
    private void updateAccountTypeFilter() {

        //TODO: something like this commented code could be used to show only
        //the account types that are found:
        //final CommunicationsManager communicationsManager = Case.getOpenCase().getSleuthkitCase().getCommunicationsManager();
        //List<Account.Type> accountTypesInUse = communicationsManager.getAccountTypesInUse();
        //accountTypesInUSe.forEach(...)
        Account.Type.PREDEFINED_ACCOUNT_TYPES.forEach(type -> {
            if (type.equals(Account.Type.CREDIT_CARD)) {
                //don't show a check box for credit cards
            } else {
                accountTypeMap.computeIfAbsent(type, t -> {
                    final JCheckBox jCheckBox = new JCheckBox(
                            "<html><table cellpadding=0><tr><td><img src=\""
                            + FiltersPanel.class.getResource(Utils.getIconFilePath(type))
                            + "\"/></td><td width=" + 3 + "><td>" + type.getDisplayName() + "</td></tr></table></html>",
                            true
                    );
                    jCheckBox.addItemListener(validationListener);
                    accountTypePane.add(jCheckBox);
                    if (t.equals(Account.Type.DEVICE)) {
                        //Deveice type filter is enabled based on whether we are in table or graph view.
                        jCheckBox.setEnabled(deviceAccountTypeEnabled);
                    }
                    return jCheckBox;
                });
            }
        });
    }

    /**
     * Populate the devices filter widgets
     */
    private void updateDeviceFilter(boolean initialState) {
        try {
            final SleuthkitCase sleuthkitCase = Case.getOpenCase().getSleuthkitCase();

            for (DataSource dataSource : sleuthkitCase.getDataSources()) {
                String dsName = sleuthkitCase.getContentById(dataSource.getId()).getName();
                //store the device id in the map, but display a datasource name in the UI.
                devicesMap.computeIfAbsent(dataSource.getDeviceId(), ds -> {
                    final JCheckBox jCheckBox = new JCheckBox(dsName, initialState);
                    jCheckBox.addItemListener(validationListener);
                    devicesPane.add(jCheckBox);
                    return jCheckBox;
                });
<<<<<<< HEAD
            }
        } catch (IllegalStateException ex) {
=======
            };

        } catch (NoCurrentCaseException ex) {
>>>>>>> 3b7a28a7
            logger.log(Level.WARNING, "Communications Visualization Tool opened with no open case.", ex);
        } catch (TskCoreException tskCoreException) {
            logger.log(Level.SEVERE, "There was a error loading the datasources for the case.", tskCoreException);
        }
    }

    /**
     * This method is called from within the constructor to initialize the form.
     * WARNING: Do NOT modify this code. The content of this method is always
     * regenerated by the Form Editor.
     */
    @SuppressWarnings("unchecked")
    // <editor-fold defaultstate="collapsed" desc="Generated Code">//GEN-BEGIN:initComponents
    private void initComponents() {

        applyFiltersButton.setIcon(new javax.swing.ImageIcon(getClass().getResource("/org/sleuthkit/autopsy/communications/images/tick.png"))); // NOI18N
        applyFiltersButton.setText(org.openide.util.NbBundle.getMessage(FiltersPanel.class, "FiltersPanel.applyFiltersButton.text")); // NOI18N
        applyFiltersButton.setPreferredSize(null);

        filtersTitleLabel.setIcon(new javax.swing.ImageIcon(getClass().getResource("/org/sleuthkit/autopsy/communications/images/funnel.png"))); // NOI18N
        filtersTitleLabel.setText(org.openide.util.NbBundle.getMessage(FiltersPanel.class, "FiltersPanel.filtersTitleLabel.text")); // NOI18N

        unCheckAllAccountTypesButton.setText(org.openide.util.NbBundle.getMessage(FiltersPanel.class, "FiltersPanel.unCheckAllAccountTypesButton.text")); // NOI18N
        unCheckAllAccountTypesButton.addActionListener(new java.awt.event.ActionListener() {
            public void actionPerformed(java.awt.event.ActionEvent evt) {
                unCheckAllAccountTypesButtonActionPerformed(evt);
            }
        });

        accountTypesLabel.setIcon(new javax.swing.ImageIcon(getClass().getResource("/org/sleuthkit/autopsy/images/accounts.png"))); // NOI18N
        accountTypesLabel.setText(org.openide.util.NbBundle.getMessage(FiltersPanel.class, "FiltersPanel.accountTypesLabel.text")); // NOI18N

        checkAllAccountTypesButton.setText(org.openide.util.NbBundle.getMessage(FiltersPanel.class, "FiltersPanel.checkAllAccountTypesButton.text")); // NOI18N
        checkAllAccountTypesButton.addActionListener(new java.awt.event.ActionListener() {
            public void actionPerformed(java.awt.event.ActionEvent evt) {
                checkAllAccountTypesButtonActionPerformed(evt);
            }
        });

        accountTypePane.setLayout(new javax.swing.BoxLayout(accountTypePane, javax.swing.BoxLayout.Y_AXIS));
        jScrollPane3.setViewportView(accountTypePane);

        accountTypeRequiredLabel.setIcon(new javax.swing.ImageIcon(getClass().getResource("/org/sleuthkit/autopsy/images/error-icon-16.png"))); // NOI18N
        accountTypeRequiredLabel.setText(org.openide.util.NbBundle.getMessage(FiltersPanel.class, "FiltersPanel.accountTypeRequiredLabel.text")); // NOI18N
        accountTypeRequiredLabel.setForeground(new java.awt.Color(255, 0, 0));
        accountTypeRequiredLabel.setHorizontalTextPosition(javax.swing.SwingConstants.LEFT);

        javax.swing.GroupLayout jPanel2Layout = new javax.swing.GroupLayout(jPanel2);
        jPanel2.setLayout(jPanel2Layout);
        jPanel2Layout.setHorizontalGroup(
            jPanel2Layout.createParallelGroup(javax.swing.GroupLayout.Alignment.LEADING)
            .addGroup(javax.swing.GroupLayout.Alignment.TRAILING, jPanel2Layout.createSequentialGroup()
                .addGroup(jPanel2Layout.createParallelGroup(javax.swing.GroupLayout.Alignment.TRAILING)
                    .addGroup(jPanel2Layout.createSequentialGroup()
                        .addComponent(accountTypesLabel)
                        .addPreferredGap(javax.swing.LayoutStyle.ComponentPlacement.RELATED, javax.swing.GroupLayout.DEFAULT_SIZE, Short.MAX_VALUE)
                        .addComponent(accountTypeRequiredLabel))
                    .addGroup(jPanel2Layout.createSequentialGroup()
                        .addContainerGap()
                        .addGroup(jPanel2Layout.createParallelGroup(javax.swing.GroupLayout.Alignment.TRAILING)
                            .addComponent(jScrollPane3)
                            .addGroup(jPanel2Layout.createSequentialGroup()
                                .addGap(0, 0, Short.MAX_VALUE)
                                .addComponent(unCheckAllAccountTypesButton)
                                .addPreferredGap(javax.swing.LayoutStyle.ComponentPlacement.RELATED)
                                .addComponent(checkAllAccountTypesButton)))))
                .addGap(0, 0, 0))
        );
        jPanel2Layout.setVerticalGroup(
            jPanel2Layout.createParallelGroup(javax.swing.GroupLayout.Alignment.LEADING)
            .addGroup(jPanel2Layout.createSequentialGroup()
                .addGroup(jPanel2Layout.createParallelGroup(javax.swing.GroupLayout.Alignment.BASELINE)
                    .addComponent(accountTypesLabel)
                    .addComponent(accountTypeRequiredLabel))
                .addPreferredGap(javax.swing.LayoutStyle.ComponentPlacement.RELATED)
                .addComponent(jScrollPane3, javax.swing.GroupLayout.DEFAULT_SIZE, 243, Short.MAX_VALUE)
                .addPreferredGap(javax.swing.LayoutStyle.ComponentPlacement.RELATED)
                .addGroup(jPanel2Layout.createParallelGroup(javax.swing.GroupLayout.Alignment.BASELINE)
                    .addComponent(checkAllAccountTypesButton)
                    .addComponent(unCheckAllAccountTypesButton)))
        );

        unCheckAllDevicesButton.setText(org.openide.util.NbBundle.getMessage(FiltersPanel.class, "FiltersPanel.unCheckAllDevicesButton.text")); // NOI18N
        unCheckAllDevicesButton.addActionListener(new java.awt.event.ActionListener() {
            public void actionPerformed(java.awt.event.ActionEvent evt) {
                unCheckAllDevicesButtonActionPerformed(evt);
            }
        });

        devicesLabel.setIcon(new javax.swing.ImageIcon(getClass().getResource("/org/sleuthkit/autopsy/images/image.png"))); // NOI18N
        devicesLabel.setText(org.openide.util.NbBundle.getMessage(FiltersPanel.class, "FiltersPanel.devicesLabel.text")); // NOI18N

        checkAllDevicesButton.setText(org.openide.util.NbBundle.getMessage(FiltersPanel.class, "FiltersPanel.checkAllDevicesButton.text")); // NOI18N
        checkAllDevicesButton.addActionListener(new java.awt.event.ActionListener() {
            public void actionPerformed(java.awt.event.ActionEvent evt) {
                checkAllDevicesButtonActionPerformed(evt);
            }
        });

        jScrollPane2.setHorizontalScrollBarPolicy(javax.swing.ScrollPaneConstants.HORIZONTAL_SCROLLBAR_NEVER);
        jScrollPane2.setMinimumSize(new java.awt.Dimension(27, 75));

        devicesPane.setMinimumSize(new java.awt.Dimension(4, 100));
        devicesPane.setLayout(new javax.swing.BoxLayout(devicesPane, javax.swing.BoxLayout.Y_AXIS));
        jScrollPane2.setViewportView(devicesPane);

        deviceRequiredLabel.setIcon(new javax.swing.ImageIcon(getClass().getResource("/org/sleuthkit/autopsy/images/error-icon-16.png"))); // NOI18N
        deviceRequiredLabel.setText(org.openide.util.NbBundle.getMessage(FiltersPanel.class, "FiltersPanel.deviceRequiredLabel.text")); // NOI18N
        deviceRequiredLabel.setForeground(new java.awt.Color(255, 0, 0));
        deviceRequiredLabel.setHorizontalTextPosition(javax.swing.SwingConstants.LEFT);

        javax.swing.GroupLayout jPanel3Layout = new javax.swing.GroupLayout(jPanel3);
        jPanel3.setLayout(jPanel3Layout);
        jPanel3Layout.setHorizontalGroup(
            jPanel3Layout.createParallelGroup(javax.swing.GroupLayout.Alignment.LEADING)
            .addGroup(jPanel3Layout.createSequentialGroup()
                .addComponent(devicesLabel)
                .addPreferredGap(javax.swing.LayoutStyle.ComponentPlacement.RELATED, javax.swing.GroupLayout.DEFAULT_SIZE, Short.MAX_VALUE)
                .addComponent(deviceRequiredLabel))
            .addGroup(jPanel3Layout.createSequentialGroup()
                .addContainerGap()
                .addGroup(jPanel3Layout.createParallelGroup(javax.swing.GroupLayout.Alignment.LEADING)
                    .addGroup(jPanel3Layout.createSequentialGroup()
                        .addGap(0, 0, Short.MAX_VALUE)
                        .addComponent(unCheckAllDevicesButton)
                        .addPreferredGap(javax.swing.LayoutStyle.ComponentPlacement.RELATED)
                        .addComponent(checkAllDevicesButton))
                    .addComponent(jScrollPane2, javax.swing.GroupLayout.Alignment.TRAILING, javax.swing.GroupLayout.DEFAULT_SIZE, javax.swing.GroupLayout.DEFAULT_SIZE, Short.MAX_VALUE)))
        );
        jPanel3Layout.setVerticalGroup(
            jPanel3Layout.createParallelGroup(javax.swing.GroupLayout.Alignment.LEADING)
            .addGroup(jPanel3Layout.createSequentialGroup()
                .addGroup(jPanel3Layout.createParallelGroup(javax.swing.GroupLayout.Alignment.BASELINE)
                    .addComponent(devicesLabel)
                    .addComponent(deviceRequiredLabel))
                .addPreferredGap(javax.swing.LayoutStyle.ComponentPlacement.RELATED)
                .addComponent(jScrollPane2, javax.swing.GroupLayout.DEFAULT_SIZE, 94, Short.MAX_VALUE)
                .addPreferredGap(javax.swing.LayoutStyle.ComponentPlacement.RELATED)
                .addGroup(jPanel3Layout.createParallelGroup(javax.swing.GroupLayout.Alignment.BASELINE)
                    .addComponent(checkAllDevicesButton)
                    .addComponent(unCheckAllDevicesButton))
                .addGap(5, 5, 5))
        );

        startDatePicker.setEnabled(false);

        dateRangeLabel.setIcon(new javax.swing.ImageIcon(getClass().getResource("/org/sleuthkit/autopsy/images/calendar.png"))); // NOI18N
        dateRangeLabel.setText(org.openide.util.NbBundle.getMessage(FiltersPanel.class, "FiltersPanel.dateRangeLabel.text")); // NOI18N

        startCheckBox.setText(org.openide.util.NbBundle.getMessage(FiltersPanel.class, "FiltersPanel.startCheckBox.text")); // NOI18N
        startCheckBox.addChangeListener(new javax.swing.event.ChangeListener() {
            public void stateChanged(javax.swing.event.ChangeEvent evt) {
                startCheckBoxStateChanged(evt);
            }
        });

        endCheckBox.setText(org.openide.util.NbBundle.getMessage(FiltersPanel.class, "FiltersPanel.endCheckBox.text")); // NOI18N
        endCheckBox.addChangeListener(new javax.swing.event.ChangeListener() {
            public void stateChanged(javax.swing.event.ChangeEvent evt) {
                endCheckBoxStateChanged(evt);
            }
        });

        endDatePicker.setEnabled(false);

        javax.swing.GroupLayout jPanel4Layout = new javax.swing.GroupLayout(jPanel4);
        jPanel4.setLayout(jPanel4Layout);
        jPanel4Layout.setHorizontalGroup(
            jPanel4Layout.createParallelGroup(javax.swing.GroupLayout.Alignment.LEADING)
            .addGroup(jPanel4Layout.createSequentialGroup()
                .addComponent(dateRangeLabel)
                .addGap(0, 0, Short.MAX_VALUE))
            .addGroup(jPanel4Layout.createSequentialGroup()
                .addContainerGap()
                .addGroup(jPanel4Layout.createParallelGroup(javax.swing.GroupLayout.Alignment.LEADING)
                    .addGroup(javax.swing.GroupLayout.Alignment.TRAILING, jPanel4Layout.createSequentialGroup()
                        .addComponent(endCheckBox)
                        .addGap(12, 12, 12)
                        .addComponent(endDatePicker, javax.swing.GroupLayout.PREFERRED_SIZE, javax.swing.GroupLayout.DEFAULT_SIZE, javax.swing.GroupLayout.PREFERRED_SIZE))
                    .addGroup(jPanel4Layout.createSequentialGroup()
                        .addComponent(startCheckBox)
                        .addGap(12, 12, 12)
                        .addComponent(startDatePicker, javax.swing.GroupLayout.PREFERRED_SIZE, javax.swing.GroupLayout.DEFAULT_SIZE, javax.swing.GroupLayout.PREFERRED_SIZE))))
        );

        jPanel4Layout.linkSize(javax.swing.SwingConstants.HORIZONTAL, new java.awt.Component[] {endCheckBox, startCheckBox});

        jPanel4Layout.setVerticalGroup(
            jPanel4Layout.createParallelGroup(javax.swing.GroupLayout.Alignment.LEADING)
            .addGroup(jPanel4Layout.createSequentialGroup()
                .addComponent(dateRangeLabel)
                .addGap(6, 6, 6)
                .addGroup(jPanel4Layout.createParallelGroup(javax.swing.GroupLayout.Alignment.BASELINE)
                    .addComponent(startDatePicker, javax.swing.GroupLayout.PREFERRED_SIZE, javax.swing.GroupLayout.DEFAULT_SIZE, javax.swing.GroupLayout.PREFERRED_SIZE)
                    .addComponent(startCheckBox))
                .addPreferredGap(javax.swing.LayoutStyle.ComponentPlacement.RELATED)
                .addGroup(jPanel4Layout.createParallelGroup(javax.swing.GroupLayout.Alignment.BASELINE)
                    .addComponent(endDatePicker, javax.swing.GroupLayout.PREFERRED_SIZE, javax.swing.GroupLayout.DEFAULT_SIZE, javax.swing.GroupLayout.PREFERRED_SIZE)
                    .addComponent(endCheckBox)))
        );

        refreshButton.setIcon(new javax.swing.ImageIcon(getClass().getResource("/org/sleuthkit/autopsy/communications/images/arrow-circle-double-135.png"))); // NOI18N
        refreshButton.setText(org.openide.util.NbBundle.getMessage(FiltersPanel.class, "FiltersPanel.refreshButton.text")); // NOI18N

        needsRefreshLabel.setText(org.openide.util.NbBundle.getMessage(FiltersPanel.class, "FiltersPanel.needsRefreshLabel.text")); // NOI18N
        needsRefreshLabel.setForeground(new java.awt.Color(255, 0, 0));

        javax.swing.GroupLayout layout = new javax.swing.GroupLayout(this);
        this.setLayout(layout);
        layout.setHorizontalGroup(
            layout.createParallelGroup(javax.swing.GroupLayout.Alignment.LEADING)
            .addComponent(jPanel3, javax.swing.GroupLayout.DEFAULT_SIZE, javax.swing.GroupLayout.DEFAULT_SIZE, Short.MAX_VALUE)
            .addComponent(jPanel2, javax.swing.GroupLayout.Alignment.TRAILING, javax.swing.GroupLayout.DEFAULT_SIZE, javax.swing.GroupLayout.DEFAULT_SIZE, Short.MAX_VALUE)
            .addGroup(layout.createSequentialGroup()
                .addComponent(filtersTitleLabel)
                .addPreferredGap(javax.swing.LayoutStyle.ComponentPlacement.RELATED, javax.swing.GroupLayout.DEFAULT_SIZE, Short.MAX_VALUE)
                .addComponent(applyFiltersButton, javax.swing.GroupLayout.PREFERRED_SIZE, javax.swing.GroupLayout.DEFAULT_SIZE, javax.swing.GroupLayout.PREFERRED_SIZE)
                .addPreferredGap(javax.swing.LayoutStyle.ComponentPlacement.RELATED)
                .addComponent(refreshButton))
            .addComponent(jPanel4, javax.swing.GroupLayout.DEFAULT_SIZE, javax.swing.GroupLayout.DEFAULT_SIZE, Short.MAX_VALUE)
            .addGroup(layout.createSequentialGroup()
                .addContainerGap()
                .addComponent(needsRefreshLabel, javax.swing.GroupLayout.DEFAULT_SIZE, javax.swing.GroupLayout.DEFAULT_SIZE, Short.MAX_VALUE))
        );
        layout.setVerticalGroup(
            layout.createParallelGroup(javax.swing.GroupLayout.Alignment.LEADING)
            .addGroup(layout.createSequentialGroup()
                .addGap(0, 0, 0)
                .addGroup(layout.createParallelGroup(javax.swing.GroupLayout.Alignment.BASELINE)
                    .addComponent(filtersTitleLabel)
                    .addComponent(applyFiltersButton, javax.swing.GroupLayout.PREFERRED_SIZE, javax.swing.GroupLayout.DEFAULT_SIZE, javax.swing.GroupLayout.PREFERRED_SIZE)
                    .addComponent(refreshButton))
                .addPreferredGap(javax.swing.LayoutStyle.ComponentPlacement.RELATED)
                .addComponent(needsRefreshLabel)
                .addGap(4, 4, 4)
                .addComponent(jPanel3, javax.swing.GroupLayout.DEFAULT_SIZE, javax.swing.GroupLayout.DEFAULT_SIZE, Short.MAX_VALUE)
                .addGap(18, 18, 18)
                .addComponent(jPanel2, javax.swing.GroupLayout.DEFAULT_SIZE, javax.swing.GroupLayout.DEFAULT_SIZE, Short.MAX_VALUE)
                .addGap(18, 18, 18)
                .addComponent(jPanel4, javax.swing.GroupLayout.PREFERRED_SIZE, javax.swing.GroupLayout.DEFAULT_SIZE, javax.swing.GroupLayout.PREFERRED_SIZE)
                .addContainerGap(19, Short.MAX_VALUE))
        );
    }// </editor-fold>//GEN-END:initComponents

    /**
     * Post an event with the new filters.
     */
    private void applyFilters() {
        CVTEvents.getCVTEventBus().post(new CVTEvents.FilterChangeEvent(getFilter()));
        needsRefresh = false;
        validateFilters();
    }

    private CommunicationsFilter getFilter() {
        CommunicationsFilter commsFilter = new CommunicationsFilter();
        commsFilter.addAndFilter(getDeviceFilter());
        commsFilter.addAndFilter(getAccountTypeFilter());
        commsFilter.addAndFilter(getDateRangeFilter());
        commsFilter.addAndFilter(new CommunicationsFilter.RelationshipTypeFilter(
                ImmutableSet.of(CALL_LOG, MESSAGE)));
<<<<<<< HEAD
        return commsFilter;
=======

        try {
            final CommunicationsManager commsManager = Case.getOpenCase().getSleuthkitCase().getCommunicationsManager();
            em.setRootContext(new AbstractNode(Children.create(new AccountsRootChildren(commsManager, commsFilter), true)));
        } catch (TskCoreException ex) {
            logger.log(Level.SEVERE, "There was an error getting the CommunicationsManager for the current case.", ex);
        } catch (NoCurrentCaseException ex) {
            logger.log(Level.SEVERE, "Exception while getting open case.", ex);
        }

        needsRefresh = false;
        validateFilters();
>>>>>>> 3b7a28a7
    }

    /**
     * Get a DeviceFilter that matches the state of the UI widgets.
     *
     * @return a DeviceFilter
     */
    private DeviceFilter getDeviceFilter() {
        DeviceFilter deviceFilter = new DeviceFilter(
                devicesMap.entrySet().stream()
                        .filter(entry -> entry.getValue().isSelected())
                        .map(Entry::getKey)
                        .collect(Collectors.toSet()));
        return deviceFilter;
    }

    /**
     * Get an AccountTypeFilter that matches the state of the UI widgets
     *
     * @return an AccountTypeFilter
     */
    private AccountTypeFilter getAccountTypeFilter() {
        AccountTypeFilter accountTypeFilter = new AccountTypeFilter(
                accountTypeMap.entrySet().stream()
                        .filter(entry -> entry.getValue().isSelected())
                        .map(entry -> entry.getKey())
                        .collect(Collectors.toSet()));
        return accountTypeFilter;
    }

    /**
     * Get an DateRangeFilter that matches the state of the UI widgets
     *
     * @return an DateRangeFilter
     */
    private DateRangeFilter getDateRangeFilter() {
        ZoneId zone = Utils.getUserPreferredZoneId();
        long start = startDatePicker.isEnabled() ? startDatePicker.getDate().atStartOfDay(zone).toEpochSecond() : 0;
        long end = endDatePicker.isEnabled() ? endDatePicker.getDate().atStartOfDay(zone).toEpochSecond() : 0;
        return new DateRangeFilter(start, end);
    }

    /**
     * Enable or disable the device account type filter. The filter should be
     * disabled for the browse/table mode and enabled for the visualization.
     *
     * @param enable True to enable the device account type filter, False to
     *               disable it.
     */
    void setDeviceAccountTypeEnabled(boolean enable) {
        deviceAccountTypeEnabled = enable;
        JCheckBox deviceCheckbox = accountTypeMap.get(Account.Type.DEVICE);
        if (deviceCheckbox != null) {
            deviceCheckbox.setEnabled(deviceAccountTypeEnabled);
        }
    }

    /**
     * Set the selection state of all the account type check boxes
     *
     * @param selected The selection state to set the check boxes to.
     */
    @ThreadConfined(type = ThreadConfined.ThreadType.AWT)
    private void setAllAccountTypesSelected(boolean selected) {
        setAllSelected(accountTypeMap, selected);
    }

    /**
     * Set the selection state of all the device check boxes
     *
     * @param selected The selection state to set the check boxes to.
     */
    @ThreadConfined(type = ThreadConfined.ThreadType.AWT)
    private void setAllDevicesSelected(boolean selected) {
        setAllSelected(devicesMap, selected);
    }

    /**
     * Helper method that sets all the checkboxes in the given map to the given
     * selection state.
     *
     * @param map      A map from anything to JCheckBoxes.
     * @param selected The selection state to set all the checkboxes to.
     */
    @ThreadConfined(type = ThreadConfined.ThreadType.AWT)
    private void setAllSelected(Map<?, JCheckBox> map, boolean selected) {
        map.values().forEach(box -> box.setSelected(selected));
    }

    private void unCheckAllAccountTypesButtonActionPerformed(java.awt.event.ActionEvent evt) {//GEN-FIRST:event_unCheckAllAccountTypesButtonActionPerformed
        setAllAccountTypesSelected(false);
    }//GEN-LAST:event_unCheckAllAccountTypesButtonActionPerformed

    private void checkAllAccountTypesButtonActionPerformed(java.awt.event.ActionEvent evt) {//GEN-FIRST:event_checkAllAccountTypesButtonActionPerformed
        setAllAccountTypesSelected(true);
    }//GEN-LAST:event_checkAllAccountTypesButtonActionPerformed

    private void unCheckAllDevicesButtonActionPerformed(java.awt.event.ActionEvent evt) {//GEN-FIRST:event_unCheckAllDevicesButtonActionPerformed
        setAllDevicesSelected(false);
    }//GEN-LAST:event_unCheckAllDevicesButtonActionPerformed

    private void checkAllDevicesButtonActionPerformed(java.awt.event.ActionEvent evt) {//GEN-FIRST:event_checkAllDevicesButtonActionPerformed
        setAllDevicesSelected(true);
    }//GEN-LAST:event_checkAllDevicesButtonActionPerformed

    private void startCheckBoxStateChanged(javax.swing.event.ChangeEvent evt) {//GEN-FIRST:event_startCheckBoxStateChanged
        startDatePicker.setEnabled(startCheckBox.isSelected());
    }//GEN-LAST:event_startCheckBoxStateChanged

    private void endCheckBoxStateChanged(javax.swing.event.ChangeEvent evt) {//GEN-FIRST:event_endCheckBoxStateChanged
        endDatePicker.setEnabled(endCheckBox.isSelected());
    }//GEN-LAST:event_endCheckBoxStateChanged


    // Variables declaration - do not modify//GEN-BEGIN:variables
    private final javax.swing.JPanel accountTypePane = new javax.swing.JPanel();
    private final javax.swing.JLabel accountTypeRequiredLabel = new javax.swing.JLabel();
    private final javax.swing.JLabel accountTypesLabel = new javax.swing.JLabel();
    private final javax.swing.JButton applyFiltersButton = new javax.swing.JButton();
    private final javax.swing.JButton checkAllAccountTypesButton = new javax.swing.JButton();
    private final javax.swing.JButton checkAllDevicesButton = new javax.swing.JButton();
    private final javax.swing.JLabel dateRangeLabel = new javax.swing.JLabel();
    private final javax.swing.JLabel deviceRequiredLabel = new javax.swing.JLabel();
    private final javax.swing.JLabel devicesLabel = new javax.swing.JLabel();
    private final javax.swing.JPanel devicesPane = new javax.swing.JPanel();
    private final javax.swing.JCheckBox endCheckBox = new javax.swing.JCheckBox();
    private final com.github.lgooddatepicker.components.DatePicker endDatePicker = new com.github.lgooddatepicker.components.DatePicker();
    private final javax.swing.JLabel filtersTitleLabel = new javax.swing.JLabel();
    private final javax.swing.JPanel jPanel2 = new javax.swing.JPanel();
    private final javax.swing.JPanel jPanel3 = new javax.swing.JPanel();
    private final javax.swing.JPanel jPanel4 = new javax.swing.JPanel();
    private final javax.swing.JScrollPane jScrollPane2 = new javax.swing.JScrollPane();
    private final javax.swing.JScrollPane jScrollPane3 = new javax.swing.JScrollPane();
    private final javax.swing.JLabel needsRefreshLabel = new javax.swing.JLabel();
    private final javax.swing.JButton refreshButton = new javax.swing.JButton();
    private final javax.swing.JCheckBox startCheckBox = new javax.swing.JCheckBox();
    private final com.github.lgooddatepicker.components.DatePicker startDatePicker = new com.github.lgooddatepicker.components.DatePicker();
    private final javax.swing.JButton unCheckAllAccountTypesButton = new javax.swing.JButton();
    private final javax.swing.JButton unCheckAllDevicesButton = new javax.swing.JButton();
    // End of variables declaration//GEN-END:variables
}<|MERGE_RESOLUTION|>--- conflicted
+++ resolved
@@ -1,11 +1,7 @@
 /*
  * Autopsy Forensic Browser
  *
-<<<<<<< HEAD
  * Copyright 2017-18 Basis Technology Corp.
-=======
- * Copyright 2017-2018 Basis Technology Corp.
->>>>>>> 3b7a28a7
  * Contact: carrier <at> sleuthkit <dot> org
  *
  * Licensed under the Apache License, Version 2.0 (the "License");
@@ -255,14 +251,8 @@
                     devicesPane.add(jCheckBox);
                     return jCheckBox;
                 });
-<<<<<<< HEAD
-            }
-        } catch (IllegalStateException ex) {
-=======
-            };
-
+            }
         } catch (NoCurrentCaseException ex) {
->>>>>>> 3b7a28a7
             logger.log(Level.WARNING, "Communications Visualization Tool opened with no open case.", ex);
         } catch (TskCoreException tskCoreException) {
             logger.log(Level.SEVERE, "There was a error loading the datasources for the case.", tskCoreException);
@@ -523,22 +513,7 @@
         commsFilter.addAndFilter(getDateRangeFilter());
         commsFilter.addAndFilter(new CommunicationsFilter.RelationshipTypeFilter(
                 ImmutableSet.of(CALL_LOG, MESSAGE)));
-<<<<<<< HEAD
         return commsFilter;
-=======
-
-        try {
-            final CommunicationsManager commsManager = Case.getOpenCase().getSleuthkitCase().getCommunicationsManager();
-            em.setRootContext(new AbstractNode(Children.create(new AccountsRootChildren(commsManager, commsFilter), true)));
-        } catch (TskCoreException ex) {
-            logger.log(Level.SEVERE, "There was an error getting the CommunicationsManager for the current case.", ex);
-        } catch (NoCurrentCaseException ex) {
-            logger.log(Level.SEVERE, "Exception while getting open case.", ex);
-        }
-
-        needsRefresh = false;
-        validateFilters();
->>>>>>> 3b7a28a7
     }
 
     /**
