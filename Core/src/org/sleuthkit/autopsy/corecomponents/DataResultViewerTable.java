/*
 * Autopsy Forensic Browser
 *
 * Copyright 2011-2017 Basis Technology Corp.
 * Contact: carrier <at> sleuthkit <dot> org
 *
 * Licensed under the Apache License, Version 2.0 (the "License");
 * you may not use this file except in compliance with the License.
 * You may obtain a copy of the License at
 *
 *     http://www.apache.org/licenses/LICENSE-2.0
 *
 * Unless required by applicable law or agreed to in writing, software
 * distributed under the License is distributed on an "AS IS" BASIS,
 * WITHOUT WARRANTIES OR CONDITIONS OF ANY KIND, either express or implied.
 * See the License for the specific language governing permissions and
 * limitations under the License.
 */
package org.sleuthkit.autopsy.corecomponents;

import java.awt.Color;
import java.awt.Component;
import java.awt.Cursor;
import java.awt.FontMetrics;
import java.awt.Graphics;
import java.awt.dnd.DnDConstants;
import java.awt.event.MouseAdapter;
import java.awt.event.MouseEvent;
import java.lang.reflect.InvocationTargetException;
import java.util.ArrayList;
import java.util.Arrays;
import java.util.Comparator;
import java.util.LinkedHashSet;
import java.util.List;
import java.util.Map;
import java.util.Set;
import java.util.TreeMap;
import java.util.TreeSet;
import java.util.prefs.Preferences;
import java.util.stream.Stream;
import javax.swing.JTable;
import javax.swing.ListSelectionModel;
import javax.swing.SwingUtilities;
import javax.swing.event.ChangeEvent;
import javax.swing.event.ListSelectionEvent;
import javax.swing.event.TableColumnModelEvent;
import javax.swing.event.TableColumnModelListener;
import javax.swing.table.TableCellRenderer;
import javax.swing.table.TableColumnModel;
import org.apache.commons.lang3.StringUtils;
import org.netbeans.swing.etable.ETableColumn;
import org.netbeans.swing.outline.DefaultOutlineCellRenderer;
import org.netbeans.swing.outline.DefaultOutlineModel;
import org.netbeans.swing.outline.Outline;
import org.openide.explorer.ExplorerManager;
import org.openide.explorer.view.OutlineView;
import org.openide.nodes.AbstractNode;
import org.openide.nodes.Children;
import org.openide.nodes.Node;
import org.openide.nodes.Node.Property;
import org.openide.nodes.Node.PropertySet;
import org.openide.nodes.NodeAdapter;
import org.openide.nodes.NodeMemberEvent;
import org.openide.util.NbBundle;
import org.openide.util.NbPreferences;
import org.sleuthkit.autopsy.corecomponentinterfaces.DataResultViewer;
import org.sleuthkit.autopsy.coreutils.ThreadConfined;

/**
 * DataResult sortable table viewer
 *
 * @@@ Restore implementation of DataResultViewerTable as a DataResultViewer
 * service provider when DataResultViewers can be made compatible with node
 * multiple selection actions.
 */
//@ServiceProvider(service = DataResultViewer.class)
public class DataResultViewerTable extends AbstractDataResultViewer {

    private static final long serialVersionUID = 1L;

<<<<<<< HEAD
    static private final String FIRST_COLUMN_LABEL = NbBundle.getMessage(DataResultViewerTable.class, "DataResultViewerTable.firstColLbl");
=======
    @NbBundle.Messages("DataResultViewerTable.firstColLbl=Name")
    static private final String FIRST_COLUMN_LABEL = Bundle.DataResultViewerTable_firstColLbl();
    @NbBundle.Messages("DataResultViewerTable.pleasewaitNodeDisplayName=Please Wait...")
    private static final String PLEASEWAIT_NODE_DISPLAY_NAME = Bundle.DataResultViewerTable_pleasewaitNodeDisplayName();
    private static final Color TAGGED_COLOR = new Color(200, 210, 220);
>>>>>>> 0f05700f
    /*
     * The properties map:
     *
     * stored value of column index -> property at that index
     *
     * We move around stored values instead of directly using the column indices
     * in order to not override settings for a column that may not appear in the
     * current table view due to its collection of its children's properties.
     */
    private final Map<Integer, Property<?>> propertiesMap = new TreeMap<>();
    private final PleasewaitNodeListener pleasewaitNodeListener = new PleasewaitNodeListener();

    private Node currentRoot;
<<<<<<< HEAD
    // When a column in the table is moved, these two variables keep track of where
    // the column started and where it ended up.
    private int startColumnIndex = -1;
    private int endColumnIndex = -1;
    /**
     * Convenience reference to internal Outline
=======


    /*
     * Convience reference to internal Outline.
>>>>>>> 0f05700f
     */
    private Outline outline;

    /**
     * Creates a DataResultViewerTable object that is compatible with node
     * multiple selection actions.
     *
     * @param explorerManager allow for explorer manager sharing
     */
    public DataResultViewerTable(ExplorerManager explorerManager) {
        super(explorerManager);
        initialize();
    }

    /**
     * Creates a DataResultViewerTable object that is NOT compatible with node
     * multiple selection actions.
     */
    public DataResultViewerTable() {
        initialize();
    }

    private void initialize() {
        initComponents();

        outlineView.setAllowedDragActions(DnDConstants.ACTION_NONE);
<<<<<<< HEAD
        outline = outlineView.getOutline();
        outline.setSelectionMode(ListSelectionModel.MULTIPLE_INTERVAL_SELECTION);
        outline.setRootVisible(false);
        outline.setDragEnabled(false);

        // add a listener so that when columns are moved, the new order is stored
        outline.getColumnModel().addColumnModelListener(new TableColumnModelListener() {

            @Override
            public void columnMoved(TableColumnModelEvent e) {
                int fromIndex = e.getFromIndex();
                int toIndex = e.getToIndex();
                if (fromIndex == toIndex) {
                    return;
                }

                /*
                 * Because a column may be dragged to several different
                 * positions before the mouse is released (thus causing multiple
                 * TableColumnModelEvents to be fired), we want to keep track of
                 * the starting column index in this potential series of
                 * movements. Therefore we only keep track of the original
                 * fromIndex in startColumnIndex, but we always update
                 * endColumnIndex to know the final position of the moved
                 * column. See the MouseListener mouseReleased method.
                 */
                if (startColumnIndex == -1) {
                    startColumnIndex = fromIndex;
                }
                endColumnIndex = toIndex;

                // This array contains the keys of propertiesMap in order
                int[] indicesList = new int[propertiesMap.size()];
                int pos = 0;
                for (int key : propertiesMap.keySet()) {
                    indicesList[pos++] = key;
                }
                int leftIndex = Math.min(fromIndex, toIndex);
                int rightIndex = Math.max(fromIndex, toIndex);
                // Now we can copy the range of keys that have been affected by
                // the column movement
                int[] range = Arrays.copyOfRange(indicesList, leftIndex, rightIndex + 1);
                int rangeSize = range.length;

                // column moved right, shift all properties left, put in moved
                // property at the rightmost index
                if (fromIndex < toIndex) {
                    Property<?> movedProp = propertiesMap.get(range[0]);
                    for (int i = 0; i < rangeSize - 1; i++) {
                        propertiesMap.put(range[i], propertiesMap.get(range[i + 1]));
                    }
                    propertiesMap.put(range[rangeSize - 1], movedProp);
                } // column moved left, shift all properties right, put in moved
                // property at the leftmost index
                else {
                    Property<?> movedProp = propertiesMap.get(range[rangeSize - 1]);
                    for (int i = rangeSize - 1; i > 0; i--) {
                        propertiesMap.put(range[i], propertiesMap.get(range[i - 1]));
                    }
                    propertiesMap.put(range[0], movedProp);
                }

                storeState();
            }

            @Override
            public void columnAdded(TableColumnModelEvent e) {
            }

            @Override
            public void columnRemoved(TableColumnModelEvent e) {
            }

            @Override
            public void columnMarginChanged(ChangeEvent e) {
            }

            @Override
            public void columnSelectionChanged(ListSelectionEvent e) {
            }
        });

        // add a listener to move columns back if user tries to move the first column out of place
        outline.getTableHeader().addMouseListener(new MouseAdapter() {
            @Override
            public void mouseReleased(MouseEvent e) {
                /*
                 * If the startColumnIndex is not -1 (which is the reset value),
                 * that means columns have been moved around. We then check to
                 * see if either the starting or end position is 0 (the first
                 * column), and then swap them back if that is the case because
                 * we don't want to allow movement of the first column. We then
                 * reset startColumnIndex to -1, the reset value. We check if
                 * startColumnIndex is at reset or not because it is possible
                 * for the mouse to be released and a MouseEvent to be fired
                 * without having moved any columns.
                 */
                if (startColumnIndex != -1 && (startColumnIndex == 0 || endColumnIndex == 0)) {
                    outline.moveColumn(endColumnIndex, startColumnIndex);
                }
                startColumnIndex = -1;
            }

            @Override
            public void mouseClicked(MouseEvent e) {
                storeState();
            }
        });
=======

        outline = outlineView.getOutline();
        outline.setSelectionMode(ListSelectionModel.MULTIPLE_INTERVAL_SELECTION);
        outline.setRootVisible(false);    // don't show the root node
        outline.setDragEnabled(false);
        outline.setDefaultRenderer(Object.class, new ColorTagCustomRenderer());

        // add a listener so that when columns are moved, the new order is stored
        TableListener tableListener = new TableListener();
        outline.getColumnModel().addColumnModelListener(tableListener);
        // the listener also moves columns back if user tries to move the first column out of place
        outline.getTableHeader().addMouseListener(tableListener);
>>>>>>> 0f05700f
    }

    /**
     * Expand node
     *
     * @param n Node to expand
     */
    @Override

    public void expandNode(Node n) {
        super.expandNode(n);

        outlineView.expandNode(n);
    }

    /**
     * This method is called from within the constructor to initialize the form.
     * WARNING: Do NOT modify this code. The content of this method is always
     * regenerated by the Form Editor.
     */
    @SuppressWarnings("unchecked")
    // <editor-fold defaultstate="collapsed" desc="Generated Code">//GEN-BEGIN:initComponents
    private void initComponents() {

        outlineView = new OutlineView(DataResultViewerTable.FIRST_COLUMN_LABEL);

        javax.swing.GroupLayout layout = new javax.swing.GroupLayout(this);
        this.setLayout(layout);
        layout.setHorizontalGroup(
            layout.createParallelGroup(javax.swing.GroupLayout.Alignment.LEADING)
            .addComponent(outlineView, javax.swing.GroupLayout.DEFAULT_SIZE, 691, Short.MAX_VALUE)
        );
        layout.setVerticalGroup(
            layout.createParallelGroup(javax.swing.GroupLayout.Alignment.LEADING)
            .addComponent(outlineView, javax.swing.GroupLayout.DEFAULT_SIZE, 366, Short.MAX_VALUE)
        );
    }// </editor-fold>//GEN-END:initComponents

<<<<<<< HEAD

=======
>>>>>>> 0f05700f
    // Variables declaration - do not modify//GEN-BEGIN:variables
    private org.openide.explorer.view.OutlineView outlineView;
    // End of variables declaration//GEN-END:variables

    /**
     * Get the properties from all children and, recursively, subchildren of
     * Node. Note: won't work out the box for lazy load - you need to set all
     * children props for the parent by hand
     *
     * @param parent        Node with at least one child to get properties from
     * @param maxRows       max number of rows to retrieve properties for (can
     *                      be used for memory optimization)
     * @param propertiesAcc Accumulator for properties.
     */
    static private void getAllChildProperties(Node parent, int maxRows, Set<Property<?>> propertiesAcc) {
        Children children = parent.getChildren();
        int childCount = 0;
        for (Node child : children.getNodes()) {
            if (++childCount > maxRows) {
                return;
            }
            for (PropertySet ps : child.getPropertySets()) {
                propertiesAcc.addAll(Arrays.asList(ps.getProperties()));
            }
            getAllChildProperties(child, maxRows, propertiesAcc);
        }
    }

    @Override
    public boolean isSupported(Node selectedNode) {
        return true;
    }

    @Override
    @ThreadConfined(type = ThreadConfined.ThreadType.AWT)
    public void setNode(Node selectedNode) {
<<<<<<< HEAD

=======
>>>>>>> 0f05700f
        /*
         * The quick filter must be reset because when determining column width,
         * ETable.getRowCount is called, and the documentation states that quick
         * filters must be unset for the method to work "If the quick-filter is
         * applied the number of rows do not match the number of rows in the
         * model."
         */
        outline.unsetQuickFilter();
        // change the cursor to "waiting cursor" for this operation
        this.setCursor(Cursor.getPredefinedCursor(Cursor.WAIT_CURSOR));
        try {
            boolean hasChildren = false;
            if (selectedNode != null) {
                // @@@ This just did a DB round trip to get the count and the results were not saved...
                hasChildren = selectedNode.getChildren().getNodesCount() > 0;
            }

            Node oldNode = this.em.getRootContext();
            if (oldNode != null) {
                oldNode.removeNodeListener(pleasewaitNodeListener);
            }

            // if there's no selection node, do nothing
            if (hasChildren) {
                Node root = selectedNode;
                pleasewaitNodeListener.reset();
                root.addNodeListener(pleasewaitNodeListener);
                setupTable(root);
            } else {
                Node emptyNode = new AbstractNode(Children.LEAF);
                em.setRootContext(emptyNode); // make empty node
<<<<<<< HEAD
                outline.setAutoResizeMode(JTable.AUTO_RESIZE_ALL_COLUMNS);
=======
                outlineView.getOutline().setAutoResizeMode(JTable.AUTO_RESIZE_ALL_COLUMNS);
>>>>>>> 0f05700f
                outlineView.setPropertyColumns(); // set the empty property header
            }
        } finally {
            this.setCursor(null);
        }
    }

    /**
     * Create Column Headers based on the Content represented by the Nodes in
     * the table.
     *
     * @param root The parent Node of the ContentNodes
     */
    private void setupTable(final Node root) {

        em.setRootContext(root);

        currentRoot = root;
        List<Node.Property<?>> props = loadColumnOrder();

        /**
         * OutlineView makes the first column be the result of
         * node.getDisplayName with the icon. This duplicates our first column,
         * which is the file name, etc. So, pop that property off the list, but
         * use its display name as the header for the column so that the header
         * can change depending on the type of data being displayed.
         *
         * NOTE: This assumes that the first property is always the one that
         * duplicates getDisplayName(). The current implementation does not
         * allow the first property column to be moved.
         */
        if (props.isEmpty() == false) {
            Node.Property<?> prop = props.remove(0);
            ((DefaultOutlineModel) outline.getOutlineModel()).setNodesColumnLabel(prop.getDisplayName());
        }
        /*
         * show the horizontal scroll panel and show all the content & header If
         * there is only one column (which was removed from props above) Just
         * let the table resize itself.
         */
        outline.setAutoResizeMode((props.isEmpty()) ? JTable.AUTO_RESIZE_ALL_COLUMNS : JTable.AUTO_RESIZE_OFF);

        assignColumns(props);

<<<<<<< HEAD
        outlineView.setPropertyColumns(propStrings);

        // show the horizontal scroll panel and show all the content & header
        // If there is only one column (which was removed from props above)
        // Just let the table resize itself.
        outline.setAutoResizeMode((props.size() > 0) ? JTable.AUTO_RESIZE_OFF : JTable.AUTO_RESIZE_ALL_COLUMNS);

        if (root.getChildren().getNodesCount() != 0) {
=======
        setColumnWidths();

        loadColumnSorting();
    }

    private void setColumnWidths() {
        if (currentRoot.getChildren().getNodesCount() != 0) {
>>>>>>> 0f05700f
            final Graphics graphics = outlineView.getGraphics();
            if (graphics != null) {
                final FontMetrics metrics = graphics.getFontMetrics();

                int margin = 4;
                int padding = 8;

                for (int column = 0; column < outline.getModel().getColumnCount(); column++) {
                    int firstColumnPadding = (column == 0) ? 32 : 0;
                    int columnWidthLimit = (column == 0) ? 350 : 300;
                    int valuesWidth = 0;

                    // find the maximum width needed to fit the values for the first 100 rows, at most
                    for (int row = 0; row < Math.min(100, outline.getRowCount()); row++) {
                        TableCellRenderer renderer = outline.getCellRenderer(row, column);
                        Component comp = outline.prepareRenderer(renderer, row, column);
                        valuesWidth = Math.max(comp.getPreferredSize().width, valuesWidth);
                    }

                    int headerWidth = metrics.stringWidth(outline.getColumnName(column));
                    valuesWidth += firstColumnPadding; // add extra padding for first column

                    int columnWidth = Math.max(valuesWidth, headerWidth);
                    columnWidth += 2 * margin + padding; // add margin and regular padding
                    columnWidth = Math.min(columnWidth, columnWidthLimit);

                    outline.getColumnModel().getColumn(column).setPreferredWidth(columnWidth);
                }
            }
        } else {
            // if there's no content just auto resize all columns
            outline.setAutoResizeMode(JTable.AUTO_RESIZE_ALL_COLUMNS);
        }
    }

    private void assignColumns(List<Property<?>> props) {
        // Get the columns setup with respect to names and sortability
        String[] propStrings = new String[props.size() * 2];
        for (int i = 0; i < props.size(); i++) {
            final Property<?> prop = props.get(i);
            prop.setValue("ComparableColumnTTV", Boolean.TRUE); //NON-NLS
            //First property column is sorted initially
            if (i == 0) {
                prop.setValue("TreeColumnTTV", Boolean.TRUE); // Identifies special property representing first (tree) column. NON-NLS
                prop.setValue("SortingColumnTTV", Boolean.TRUE); // TreeTableView should be initially sorted by this property column. NON-NLS
            }
            propStrings[2 * i] = prop.getName();
            propStrings[2 * i + 1] = prop.getDisplayName();
        }
<<<<<<< HEAD
        outline.setDefaultRenderer(Object.class, new ColorTagCustomRenderer());
=======

        outlineView.setPropertyColumns(propStrings);
>>>>>>> 0f05700f
    }

    /**
     * Store the current column order and sort information into a preference
     * file.
     */
    private synchronized void storeColumnState() {
        if (currentRoot == null || propertiesMap.isEmpty()) {
            return;
        }
        if (currentRoot instanceof TableFilterNode) {
            TableFilterNode tfn = (TableFilterNode) currentRoot;
            final Preferences preferences = NbPreferences.forModule(DataResultViewerTable.class);
            // Store the current order of the columns into settings
            for (Map.Entry<Integer, Property<?>> entry : propertiesMap.entrySet()) {
<<<<<<< HEAD
                preferences.put(ResultViewerPersistence.getColumnPositionKey(tfn, entry.getValue().getName()), String.valueOf(entry.getKey()));
=======

                preferences.put(getColumnPositionKey(tfn.getColumnOrderKey(), entry.getValue().getName()), String.valueOf(entry.getKey()));
>>>>>>> 0f05700f
            }
            final TableColumnModel columnModel = outline.getColumnModel();

            //store the sorting information
            int numCols = columnModel.getColumnCount();
            for (int i = 0; i < numCols; i++) {
                ETableColumn etc = (ETableColumn) columnModel.getColumn(i);
                String columnName = outline.getColumnName(i);
                if (etc.isSorted()) {
                    preferences.put(ResultViewerPersistence.getColumnSortOrderKey(tfn, columnName), String.valueOf(etc.isAscending()));
                    preferences.put(ResultViewerPersistence.getColumnSortRankKey(tfn, columnName), String.valueOf(etc.getSortRank()));
                } else {
                    preferences.remove(ResultViewerPersistence.getColumnSortOrderKey(tfn, columnName));
                    preferences.remove(ResultViewerPersistence.getColumnSortRankKey(tfn, columnName));
                }
            }
        }
    }

    /**
     * Reads and applies the column sorting information persisted to the
     * preferences file. Must be called after loadColumnOrder() since it depends
     * on propertiesMap being initialized, and before assignColumns since it
     * cannot set the sort on columns that have not been added to the table.
     */
    private synchronized void loadColumnSorting() {
        if (currentRoot == null || propertiesMap.isEmpty()) {
            return;
        }

        if (currentRoot instanceof TableFilterNode) {
<<<<<<< HEAD
            final TableFilterNode tfn = (TableFilterNode) currentRoot;

=======
            final String columnKey = ((TableFilterNode) currentRoot).getColumnOrderKey();
>>>>>>> 0f05700f
            final Preferences preferences = NbPreferences.forModule(DataResultViewerTable.class);
            //organize property sorting information, sorted by rank
            TreeSet<ColumnSortInfo> treeSet = new TreeSet<>(Comparator.comparing(ColumnSortInfo::getRank));
<<<<<<< HEAD
            propertiesMap.entrySet().stream()
                    .forEach(entry -> {
                        final String propName = entry.getValue().getName();
                        //if the sort rank is undefined, it will be defaulted to 0 => unsorted.
                        Integer sortRank = Integer.valueOf(preferences.get(ResultViewerPersistence.getColumnSortRankKey(tfn, propName), "0"));
                        //default to true => ascending
                        Boolean sortOrder = Boolean.valueOf(preferences.get(ResultViewerPersistence.getColumnSortOrderKey(tfn, propName), "true"));
=======

            propertiesMap.entrySet().stream().forEach(entry -> {
                final String propName = entry.getValue().getName();
                //if the sort rank is undefined, it will be defaulted to 0 => unsorted.
                Integer sortRank = Integer.valueOf(preferences.get(getColumnSortRankKey(columnKey, propName), "0"));
                //default to true => ascending
                Boolean sortOrder = Boolean.valueOf(preferences.get(getColumnSortOrderKey(columnKey, propName), "true"));
>>>>>>> 0f05700f

                treeSet.add(new ColumnSortInfo(entry.getKey(), sortRank, sortOrder));
            });

            //apply sort information in rank order.
            treeSet.forEach(sortInfo -> outline.setColumnSorted(sortInfo.modelIndex, sortInfo.order, sortInfo.rank));
        }

    }

    /**
     * Gets a list of child properties (columns) in the order persisted in the
     * preference file. Also initialized the propertiesMap with the column
     * order.
     *
     * @return a List<Node.Property<?>> of the properties in the persisted
     *         order.
     */
    private synchronized List<Node.Property<?>> loadColumnOrder() {
        // This is a set because we only want unique properties
        Set<Property<?>> propertiesAcc = new LinkedHashSet<>();
        getAllChildProperties(currentRoot, 100, propertiesAcc);
        List<Property<?>> props = new ArrayList<>(propertiesAcc);

        // If node is not table filter node, use default order for columns
        if (!(currentRoot instanceof TableFilterNode)) {
            return props;
        }

        final String columnKey = ((TableFilterNode) currentRoot).getColumnOrderKey();
        propertiesMap.clear();

        /*
         * We load column index values into the properties map. If a property's
         * index is outside the range of the number of properties or the index
         * has already appeared as the position of another property, we put that
         * property at the end.
         */
        int offset = props.size();
        boolean noPreviousSettings = true;

        final Preferences preferences = NbPreferences.forModule(DataResultViewerTable.class);

        for (Property<?> prop : props) {
<<<<<<< HEAD
            Integer value = Integer.valueOf(preferences.get(ResultViewerPersistence.getColumnPositionKey(tfn, prop.getName()), "-1"));
=======
            Integer value = Integer.valueOf(preferences.get(getColumnPositionKey(columnKey, prop.getName()), "-1"));
>>>>>>> 0f05700f
            if (value >= 0 && value < offset && !propertiesMap.containsKey(value)) {
                propertiesMap.put(value, prop);
                noPreviousSettings = false;
            } else {
                propertiesMap.put(offset, prop);
                offset++;
            }
        }

        // If none of the properties had previous settings, we should decrement
        // each value by the number of properties to make the values 0-indexed.
        if (noPreviousSettings) {
            ArrayList<Integer> keys = new ArrayList<>(propertiesMap.keySet());
            for (int key : keys) {
                propertiesMap.put(key - offset, propertiesMap.remove(key));
            }
        }

        return new ArrayList<>(propertiesMap.values());
<<<<<<< HEAD
=======
    }

    /**
     * Gets a key for the current node and a property of its child nodes to
     * store the column position into a preference file.
     *
     * @param keyBase  The base of the key. Typically a fully quallified class
     *                 name.
     * @param propName The name of the specific property to make a key for.
     *
     * @return A generated key for the preference file
     */
    private String getColumnPositionKey(String keyBase, String propName) {
        return getColumnKeyBase(keyBase, propName) + ".column";
    }

    /**
     * Gets a key for the current node and a property of its child nodes to
     * store the column sort ordering into a preference file.
     *
     * @param keyBase  The base of the key. Typically a fully quallified class
     *                 name.
     * @param propName The name of the specific property to make a key for.
     *
     * @return A generated key for the preference file
     */
    private String getColumnSortOrderKey(String keyBase, String propName) {
        return getColumnKeyBase(keyBase, propName) + ".sortOrder";
    }

    /**
     * Gets a key for the current node and a property of its child nodes to
     * store the column sort rank into a preference file.
     *
     * @param keyBase  The base of the key. Typically a fully quallified class
     *                 name.
     * @param propName The name of the specific property to make a key for.
     *
     * @return A generated key for the preference file
     */
    private String getColumnSortRankKey(String keyBase, String propName) {
        return getColumnKeyBase(keyBase, propName) + ".sortRank";
    }

    private static String getColumnKeyBase(String keyBase, String propName) {
        return stripNonAlphanumeric(keyBase) + "." + stripNonAlphanumeric(propName);
    }
>>>>>>> 0f05700f

    }

    @Override
    @NbBundle.Messages("DataResultViewerTable.title=Table")
    public String getTitle() {
        return Bundle.DataResultViewerTable_title();
    }

    @Override
    public DataResultViewer createInstance() {
        return new DataResultViewerTable();
    }

    @Override
    public void clearComponent() {
        this.outlineView.removeAll();
        this.outlineView = null;

        super.clearComponent();

    }

<<<<<<< HEAD
=======
    /**
     * Encapsulates sorting information for a column to make loadSort simpler.
     */
    static private final class ColumnSortInfo {

        private final int modelIndex;
        private final int rank;
        private final boolean order;

        private ColumnSortInfo(int modelIndex, int rank, boolean order) {
            this.modelIndex = modelIndex;
            this.rank = rank;
            this.order = order;
        }

        private int getRank() {
            return rank;
        }
    }

    /**
     * Listens to mouse events and table column events and persists column order
     * and sorting changes
     */
    private class TableListener extends MouseAdapter implements TableColumnModelListener {

        // When a column in the table is moved, these two variables keep track of where
        // the column started and where it ended up.
        private int startColumnIndex = -1;
        private int endColumnIndex = -1;

        @Override
        public void columnMoved(TableColumnModelEvent e) {
            int fromIndex = e.getFromIndex();
            int toIndex = e.getToIndex();
            if (fromIndex == toIndex) {
                return;
            }

            /*
             * Because a column may be dragged to several different positions
             * before the mouse is released (thus causing multiple
             * TableColumnModelEvents to be fired), we want to keep track of the
             * starting column index in this potential series of movements.
             * Therefore we only keep track of the original fromIndex in
             * startColumnIndex, but we always update endColumnIndex to know the
             * final position of the moved column. See the MouseListener
             * mouseReleased method.
             */
            if (startColumnIndex == -1) {
                startColumnIndex = fromIndex;
            }
            endColumnIndex = toIndex;

            // This list contains the keys of propertiesMap in order
            ArrayList<Integer> indicesList = new ArrayList<>(propertiesMap.keySet());
            int leftIndex = Math.min(fromIndex, toIndex);
            int rightIndex = Math.max(fromIndex, toIndex);
            // Now we can copy the range of keys that have been affected by
            // the column movement
            List<Integer> range = indicesList.subList(leftIndex, rightIndex + 1);
            int rangeSize = range.size();

            if (fromIndex < toIndex) {
                // column moved right, shift all properties left, put in moved
                // property at the rightmost index
                Property<?> movedProp = propertiesMap.get(range.get(0));
                for (int i = 0; i < rangeSize - 1; i++) {
                    propertiesMap.put(range.get(i), propertiesMap.get(range.get(i + 1)));
                }
                propertiesMap.put(range.get(rangeSize - 1), movedProp);
            } else {
                // column moved left, shift all properties right, put in moved
                // property at the leftmost index
                Property<?> movedProp = propertiesMap.get(range.get(rangeSize - 1));
                for (int i = rangeSize - 1; i > 0; i--) {
                    propertiesMap.put(range.get(i), propertiesMap.get(range.get(i - 1)));
                }
                propertiesMap.put(range.get(0), movedProp);
            }

            storeColumnState();
        }

        @Override
        public void mouseReleased(MouseEvent e) {
            /*
             * If the startColumnIndex is not -1 (which is the reset value),
             * that means columns have been moved around. We then check to see
             * if either the starting or end position is 0 (the first column),
             * and then swap them back if that is the case because we don't want
             * to allow movement of the first column. We then reset
             * startColumnIndex to -1, the reset value. We check if
             * startColumnIndex is at reset or not because it is possible for
             * the mouse to be released and a MouseEvent to be fired without
             * having moved any columns.
             */
            if (startColumnIndex != -1 && (startColumnIndex == 0 || endColumnIndex == 0)) {
                outline.moveColumn(endColumnIndex, startColumnIndex);
            }
            startColumnIndex = -1;
        }

        @Override
        public void mouseClicked(MouseEvent e) {
            storeColumnState();
        }

        @Override
        public void columnAdded(TableColumnModelEvent e) {
        }

        @Override
        public void columnRemoved(TableColumnModelEvent e) {
        }

        @Override
        public void columnMarginChanged(ChangeEvent e) {
        }

        @Override
        public void columnSelectionChanged(ListSelectionEvent e) {
        }
    }

>>>>>>> 0f05700f
    private class PleasewaitNodeListener extends NodeAdapter {

        private volatile boolean load = true;

        public void reset() {
            load = true;
        }

        @Override
        public void childrenAdded(final NodeMemberEvent nme) {
            Node[] delta = nme.getDelta();
            if (load && containsReal(delta)) {
                load = false;
                //JMTODO: this looks suspicious
                if (SwingUtilities.isEventDispatchThread()) {
                    setupTable(nme.getNode());
                } else {
                    SwingUtilities.invokeLater(() -> setupTable(nme.getNode()));
                }
            }
        }

        private boolean containsReal(Node[] delta) {
<<<<<<< HEAD
            for (Node n : delta) {
                if (!n.getDisplayName().equals(PLEASEWAIT_NODE_DISPLAY_NAME)) {
                    return true;
                }
            }
            return false;
=======
            return Stream.of(delta)
                    .map(Node::getDisplayName)
                    .noneMatch(PLEASEWAIT_NODE_DISPLAY_NAME::equals);
        }
    }

    /**
     * This custom renderer extends the renderer that was already being used by
     * the outline table. This renderer colors a row if the tags property of the
     * node is not empty.
     */
    private class ColorTagCustomRenderer extends DefaultOutlineCellRenderer {

        private static final long serialVersionUID = 1L;

        @Override
        public Component getTableCellRendererComponent(JTable table, Object value, boolean isSelected, boolean hasFocus, int row, int col) {

            Component component = super.getTableCellRendererComponent(table, value, isSelected, hasFocus, row, col);
            // only override the color if a node is not selected
            if (!isSelected) {
                Node node = currentRoot.getChildren().getNodeAt(table.convertRowIndexToModel(row));
                boolean tagFound = false;
                if (node != null) {
                    Node.PropertySet[] propSets = node.getPropertySets();
                    if (propSets.length != 0) {
                        // currently, a node has only one property set, named Sheet.PROPERTIES ("properties")
                        Node.Property<?>[] props = propSets[0].getProperties();
                        for (Property<?> prop : props) {
                            if ("Tags".equals(prop.getName())) {//NON-NLS
                                try {
                                    tagFound = !prop.getValue().equals("");
                                } catch (IllegalAccessException | InvocationTargetException ignore) {
                                }
                                break;
                            }
                        }
                    }
                }
                //if the node does have associated tags, set its background color
                if (tagFound) {
                    component.setBackground(TAGGED_COLOR);
                }
            }
            return component;
>>>>>>> 0f05700f
        }
    }
}<|MERGE_RESOLUTION|>--- conflicted
+++ resolved
@@ -78,15 +78,11 @@
 
     private static final long serialVersionUID = 1L;
 
-<<<<<<< HEAD
-    static private final String FIRST_COLUMN_LABEL = NbBundle.getMessage(DataResultViewerTable.class, "DataResultViewerTable.firstColLbl");
-=======
     @NbBundle.Messages("DataResultViewerTable.firstColLbl=Name")
     static private final String FIRST_COLUMN_LABEL = Bundle.DataResultViewerTable_firstColLbl();
     @NbBundle.Messages("DataResultViewerTable.pleasewaitNodeDisplayName=Please Wait...")
     private static final String PLEASEWAIT_NODE_DISPLAY_NAME = Bundle.DataResultViewerTable_pleasewaitNodeDisplayName();
     private static final Color TAGGED_COLOR = new Color(200, 210, 220);
->>>>>>> 0f05700f
     /*
      * The properties map:
      *
@@ -100,19 +96,9 @@
     private final PleasewaitNodeListener pleasewaitNodeListener = new PleasewaitNodeListener();
 
     private Node currentRoot;
-<<<<<<< HEAD
-    // When a column in the table is moved, these two variables keep track of where
-    // the column started and where it ended up.
-    private int startColumnIndex = -1;
-    private int endColumnIndex = -1;
-    /**
-     * Convenience reference to internal Outline
-=======
-
 
     /*
      * Convience reference to internal Outline.
->>>>>>> 0f05700f
      */
     private Outline outline;
 
@@ -139,116 +125,6 @@
         initComponents();
 
         outlineView.setAllowedDragActions(DnDConstants.ACTION_NONE);
-<<<<<<< HEAD
-        outline = outlineView.getOutline();
-        outline.setSelectionMode(ListSelectionModel.MULTIPLE_INTERVAL_SELECTION);
-        outline.setRootVisible(false);
-        outline.setDragEnabled(false);
-
-        // add a listener so that when columns are moved, the new order is stored
-        outline.getColumnModel().addColumnModelListener(new TableColumnModelListener() {
-
-            @Override
-            public void columnMoved(TableColumnModelEvent e) {
-                int fromIndex = e.getFromIndex();
-                int toIndex = e.getToIndex();
-                if (fromIndex == toIndex) {
-                    return;
-                }
-
-                /*
-                 * Because a column may be dragged to several different
-                 * positions before the mouse is released (thus causing multiple
-                 * TableColumnModelEvents to be fired), we want to keep track of
-                 * the starting column index in this potential series of
-                 * movements. Therefore we only keep track of the original
-                 * fromIndex in startColumnIndex, but we always update
-                 * endColumnIndex to know the final position of the moved
-                 * column. See the MouseListener mouseReleased method.
-                 */
-                if (startColumnIndex == -1) {
-                    startColumnIndex = fromIndex;
-                }
-                endColumnIndex = toIndex;
-
-                // This array contains the keys of propertiesMap in order
-                int[] indicesList = new int[propertiesMap.size()];
-                int pos = 0;
-                for (int key : propertiesMap.keySet()) {
-                    indicesList[pos++] = key;
-                }
-                int leftIndex = Math.min(fromIndex, toIndex);
-                int rightIndex = Math.max(fromIndex, toIndex);
-                // Now we can copy the range of keys that have been affected by
-                // the column movement
-                int[] range = Arrays.copyOfRange(indicesList, leftIndex, rightIndex + 1);
-                int rangeSize = range.length;
-
-                // column moved right, shift all properties left, put in moved
-                // property at the rightmost index
-                if (fromIndex < toIndex) {
-                    Property<?> movedProp = propertiesMap.get(range[0]);
-                    for (int i = 0; i < rangeSize - 1; i++) {
-                        propertiesMap.put(range[i], propertiesMap.get(range[i + 1]));
-                    }
-                    propertiesMap.put(range[rangeSize - 1], movedProp);
-                } // column moved left, shift all properties right, put in moved
-                // property at the leftmost index
-                else {
-                    Property<?> movedProp = propertiesMap.get(range[rangeSize - 1]);
-                    for (int i = rangeSize - 1; i > 0; i--) {
-                        propertiesMap.put(range[i], propertiesMap.get(range[i - 1]));
-                    }
-                    propertiesMap.put(range[0], movedProp);
-                }
-
-                storeState();
-            }
-
-            @Override
-            public void columnAdded(TableColumnModelEvent e) {
-            }
-
-            @Override
-            public void columnRemoved(TableColumnModelEvent e) {
-            }
-
-            @Override
-            public void columnMarginChanged(ChangeEvent e) {
-            }
-
-            @Override
-            public void columnSelectionChanged(ListSelectionEvent e) {
-            }
-        });
-
-        // add a listener to move columns back if user tries to move the first column out of place
-        outline.getTableHeader().addMouseListener(new MouseAdapter() {
-            @Override
-            public void mouseReleased(MouseEvent e) {
-                /*
-                 * If the startColumnIndex is not -1 (which is the reset value),
-                 * that means columns have been moved around. We then check to
-                 * see if either the starting or end position is 0 (the first
-                 * column), and then swap them back if that is the case because
-                 * we don't want to allow movement of the first column. We then
-                 * reset startColumnIndex to -1, the reset value. We check if
-                 * startColumnIndex is at reset or not because it is possible
-                 * for the mouse to be released and a MouseEvent to be fired
-                 * without having moved any columns.
-                 */
-                if (startColumnIndex != -1 && (startColumnIndex == 0 || endColumnIndex == 0)) {
-                    outline.moveColumn(endColumnIndex, startColumnIndex);
-                }
-                startColumnIndex = -1;
-            }
-
-            @Override
-            public void mouseClicked(MouseEvent e) {
-                storeState();
-            }
-        });
-=======
 
         outline = outlineView.getOutline();
         outline.setSelectionMode(ListSelectionModel.MULTIPLE_INTERVAL_SELECTION);
@@ -261,7 +137,6 @@
         outline.getColumnModel().addColumnModelListener(tableListener);
         // the listener also moves columns back if user tries to move the first column out of place
         outline.getTableHeader().addMouseListener(tableListener);
->>>>>>> 0f05700f
     }
 
     /**
@@ -299,11 +174,6 @@
             .addComponent(outlineView, javax.swing.GroupLayout.DEFAULT_SIZE, 366, Short.MAX_VALUE)
         );
     }// </editor-fold>//GEN-END:initComponents
-
-<<<<<<< HEAD
-
-=======
->>>>>>> 0f05700f
     // Variables declaration - do not modify//GEN-BEGIN:variables
     private org.openide.explorer.view.OutlineView outlineView;
     // End of variables declaration//GEN-END:variables
@@ -340,10 +210,7 @@
     @Override
     @ThreadConfined(type = ThreadConfined.ThreadType.AWT)
     public void setNode(Node selectedNode) {
-<<<<<<< HEAD
-
-=======
->>>>>>> 0f05700f
+
         /*
          * The quick filter must be reset because when determining column width,
          * ETable.getRowCount is called, and the documentation states that quick
@@ -375,11 +242,7 @@
             } else {
                 Node emptyNode = new AbstractNode(Children.LEAF);
                 em.setRootContext(emptyNode); // make empty node
-<<<<<<< HEAD
                 outline.setAutoResizeMode(JTable.AUTO_RESIZE_ALL_COLUMNS);
-=======
-                outlineView.getOutline().setAutoResizeMode(JTable.AUTO_RESIZE_ALL_COLUMNS);
->>>>>>> 0f05700f
                 outlineView.setPropertyColumns(); // set the empty property header
             }
         } finally {
@@ -424,16 +287,6 @@
 
         assignColumns(props);
 
-<<<<<<< HEAD
-        outlineView.setPropertyColumns(propStrings);
-
-        // show the horizontal scroll panel and show all the content & header
-        // If there is only one column (which was removed from props above)
-        // Just let the table resize itself.
-        outline.setAutoResizeMode((props.size() > 0) ? JTable.AUTO_RESIZE_OFF : JTable.AUTO_RESIZE_ALL_COLUMNS);
-
-        if (root.getChildren().getNodesCount() != 0) {
-=======
         setColumnWidths();
 
         loadColumnSorting();
@@ -441,7 +294,6 @@
 
     private void setColumnWidths() {
         if (currentRoot.getChildren().getNodesCount() != 0) {
->>>>>>> 0f05700f
             final Graphics graphics = outlineView.getGraphics();
             if (graphics != null) {
                 final FontMetrics metrics = graphics.getFontMetrics();
@@ -491,12 +343,8 @@
             propStrings[2 * i] = prop.getName();
             propStrings[2 * i + 1] = prop.getDisplayName();
         }
-<<<<<<< HEAD
-        outline.setDefaultRenderer(Object.class, new ColorTagCustomRenderer());
-=======
 
         outlineView.setPropertyColumns(propStrings);
->>>>>>> 0f05700f
     }
 
     /**
@@ -512,12 +360,7 @@
             final Preferences preferences = NbPreferences.forModule(DataResultViewerTable.class);
             // Store the current order of the columns into settings
             for (Map.Entry<Integer, Property<?>> entry : propertiesMap.entrySet()) {
-<<<<<<< HEAD
                 preferences.put(ResultViewerPersistence.getColumnPositionKey(tfn, entry.getValue().getName()), String.valueOf(entry.getKey()));
-=======
-
-                preferences.put(getColumnPositionKey(tfn.getColumnOrderKey(), entry.getValue().getName()), String.valueOf(entry.getKey()));
->>>>>>> 0f05700f
             }
             final TableColumnModel columnModel = outline.getColumnModel();
 
@@ -549,32 +392,17 @@
         }
 
         if (currentRoot instanceof TableFilterNode) {
-<<<<<<< HEAD
             final TableFilterNode tfn = (TableFilterNode) currentRoot;
 
-=======
-            final String columnKey = ((TableFilterNode) currentRoot).getColumnOrderKey();
->>>>>>> 0f05700f
             final Preferences preferences = NbPreferences.forModule(DataResultViewerTable.class);
             //organize property sorting information, sorted by rank
             TreeSet<ColumnSortInfo> treeSet = new TreeSet<>(Comparator.comparing(ColumnSortInfo::getRank));
-<<<<<<< HEAD
-            propertiesMap.entrySet().stream()
-                    .forEach(entry -> {
-                        final String propName = entry.getValue().getName();
-                        //if the sort rank is undefined, it will be defaulted to 0 => unsorted.
-                        Integer sortRank = Integer.valueOf(preferences.get(ResultViewerPersistence.getColumnSortRankKey(tfn, propName), "0"));
-                        //default to true => ascending
-                        Boolean sortOrder = Boolean.valueOf(preferences.get(ResultViewerPersistence.getColumnSortOrderKey(tfn, propName), "true"));
-=======
-
             propertiesMap.entrySet().stream().forEach(entry -> {
                 final String propName = entry.getValue().getName();
                 //if the sort rank is undefined, it will be defaulted to 0 => unsorted.
-                Integer sortRank = Integer.valueOf(preferences.get(getColumnSortRankKey(columnKey, propName), "0"));
+                Integer sortRank = Integer.valueOf(preferences.get(ResultViewerPersistence.getColumnSortRankKey(tfn, propName), "0"));
                 //default to true => ascending
-                Boolean sortOrder = Boolean.valueOf(preferences.get(getColumnSortOrderKey(columnKey, propName), "true"));
->>>>>>> 0f05700f
+                Boolean sortOrder = Boolean.valueOf(preferences.get(ResultViewerPersistence.getColumnSortOrderKey(tfn, propName), "true"));
 
                 treeSet.add(new ColumnSortInfo(entry.getKey(), sortRank, sortOrder));
             });
@@ -582,7 +410,6 @@
             //apply sort information in rank order.
             treeSet.forEach(sortInfo -> outline.setColumnSorted(sortInfo.modelIndex, sortInfo.order, sortInfo.rank));
         }
-
     }
 
     /**
@@ -604,7 +431,7 @@
             return props;
         }
 
-        final String columnKey = ((TableFilterNode) currentRoot).getColumnOrderKey();
+        final TableFilterNode tfn = ((TableFilterNode) currentRoot);
         propertiesMap.clear();
 
         /*
@@ -619,11 +446,7 @@
         final Preferences preferences = NbPreferences.forModule(DataResultViewerTable.class);
 
         for (Property<?> prop : props) {
-<<<<<<< HEAD
             Integer value = Integer.valueOf(preferences.get(ResultViewerPersistence.getColumnPositionKey(tfn, prop.getName()), "-1"));
-=======
-            Integer value = Integer.valueOf(preferences.get(getColumnPositionKey(columnKey, prop.getName()), "-1"));
->>>>>>> 0f05700f
             if (value >= 0 && value < offset && !propertiesMap.containsKey(value)) {
                 propertiesMap.put(value, prop);
                 noPreviousSettings = false;
@@ -638,62 +461,11 @@
         if (noPreviousSettings) {
             ArrayList<Integer> keys = new ArrayList<>(propertiesMap.keySet());
             for (int key : keys) {
-                propertiesMap.put(key - offset, propertiesMap.remove(key));
+                propertiesMap.put(key - props.size(), propertiesMap.remove(key));
             }
         }
 
         return new ArrayList<>(propertiesMap.values());
-<<<<<<< HEAD
-=======
-    }
-
-    /**
-     * Gets a key for the current node and a property of its child nodes to
-     * store the column position into a preference file.
-     *
-     * @param keyBase  The base of the key. Typically a fully quallified class
-     *                 name.
-     * @param propName The name of the specific property to make a key for.
-     *
-     * @return A generated key for the preference file
-     */
-    private String getColumnPositionKey(String keyBase, String propName) {
-        return getColumnKeyBase(keyBase, propName) + ".column";
-    }
-
-    /**
-     * Gets a key for the current node and a property of its child nodes to
-     * store the column sort ordering into a preference file.
-     *
-     * @param keyBase  The base of the key. Typically a fully quallified class
-     *                 name.
-     * @param propName The name of the specific property to make a key for.
-     *
-     * @return A generated key for the preference file
-     */
-    private String getColumnSortOrderKey(String keyBase, String propName) {
-        return getColumnKeyBase(keyBase, propName) + ".sortOrder";
-    }
-
-    /**
-     * Gets a key for the current node and a property of its child nodes to
-     * store the column sort rank into a preference file.
-     *
-     * @param keyBase  The base of the key. Typically a fully quallified class
-     *                 name.
-     * @param propName The name of the specific property to make a key for.
-     *
-     * @return A generated key for the preference file
-     */
-    private String getColumnSortRankKey(String keyBase, String propName) {
-        return getColumnKeyBase(keyBase, propName) + ".sortRank";
-    }
-
-    private static String getColumnKeyBase(String keyBase, String propName) {
-        return stripNonAlphanumeric(keyBase) + "." + stripNonAlphanumeric(propName);
-    }
->>>>>>> 0f05700f
-
     }
 
     @Override
@@ -716,8 +488,6 @@
 
     }
 
-<<<<<<< HEAD
-=======
     /**
      * Encapsulates sorting information for a column to make loadSort simpler.
      */
@@ -843,7 +613,6 @@
         }
     }
 
->>>>>>> 0f05700f
     private class PleasewaitNodeListener extends NodeAdapter {
 
         private volatile boolean load = true;
@@ -867,14 +636,6 @@
         }
 
         private boolean containsReal(Node[] delta) {
-<<<<<<< HEAD
-            for (Node n : delta) {
-                if (!n.getDisplayName().equals(PLEASEWAIT_NODE_DISPLAY_NAME)) {
-                    return true;
-                }
-            }
-            return false;
-=======
             return Stream.of(delta)
                     .map(Node::getDisplayName)
                     .noneMatch(PLEASEWAIT_NODE_DISPLAY_NAME::equals);
@@ -920,7 +681,6 @@
                 }
             }
             return component;
->>>>>>> 0f05700f
         }
     }
 }