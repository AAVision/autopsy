/*
 * Autopsy Forensic Browser
 *
 * Copyright 2012-2018 Basis Technology Corp.
 * Contact: carrier <at> sleuthkit <dot> org
 *
 * Licensed under the Apache License, Version 2.0 (the "License");
 * you may not use this file except in compliance with the License.
 * You may obtain a copy of the License at
 *
 *     http://www.apache.org/licenses/LICENSE-2.0
 *
 * Unless required by applicable law or agreed to in writing, software
 * distributed under the License is distributed on an "AS IS" BASIS,
 * WITHOUT WARRANTIES OR CONDITIONS OF ANY KIND, either express or implied.
 * See the License for the specific language governing permissions and
 * limitations under the License.
 */
package org.sleuthkit.autopsy.corecomponents;

import java.awt.Color;
import java.awt.Component;
import java.awt.Cursor;
import java.awt.FontMetrics;
import java.awt.Graphics;
import java.awt.dnd.DnDConstants;
import java.awt.event.MouseAdapter;
import java.awt.event.MouseEvent;
import java.beans.PropertyVetoException;
import java.lang.reflect.InvocationTargetException;
import java.util.ArrayList;
import java.util.Comparator;
import java.util.HashMap;
import java.util.List;
import java.util.Map;
import java.util.TreeMap;
import java.util.TreeSet;
import java.util.logging.Level;
import java.util.prefs.Preferences;
import javax.swing.JTable;
import javax.swing.ListSelectionModel;
import javax.swing.SwingUtilities;
import javax.swing.event.ChangeEvent;
import javax.swing.event.ListSelectionEvent;
import javax.swing.event.TableColumnModelEvent;
import javax.swing.event.TableColumnModelListener;
import javax.swing.table.TableCellRenderer;
import javax.swing.table.TableColumn;
import javax.swing.table.TableColumnModel;
import org.netbeans.swing.etable.ETableColumn;
import org.netbeans.swing.etable.ETableColumnModel;
import org.netbeans.swing.outline.DefaultOutlineCellRenderer;
import org.netbeans.swing.outline.DefaultOutlineModel;
import org.netbeans.swing.outline.Outline;
import org.openide.explorer.ExplorerManager;
import org.openide.explorer.view.OutlineView;
import org.openide.nodes.AbstractNode;
import org.openide.nodes.Children;
import org.openide.nodes.Node;
import org.openide.nodes.Node.Property;
import org.openide.util.NbBundle;
import org.openide.util.NbPreferences;
import org.openide.util.lookup.ServiceProvider;
import org.sleuthkit.autopsy.corecomponentinterfaces.DataResultViewer;
import org.sleuthkit.autopsy.coreutils.Logger;
import org.sleuthkit.autopsy.coreutils.ThreadConfined;
import org.sleuthkit.autopsy.datamodel.NodeSelectionInfo;

/**
 * A tabular result viewer that displays the children of the given root node
 * using an OutlineView.
 *
 * Instances of this class should use the explorer manager of an ancestor top
 * component to connect the lookups of the nodes displayed in the OutlineView to
 * the actions global context. The explorer manager can be supplied during
 * construction, but the typical use case is for the result viewer to find the
 * ancestor top component's explorer manager at runtime.
 */
@ServiceProvider(service = DataResultViewer.class)
public final class DataResultViewerTable extends AbstractDataResultViewer {

    private static final long serialVersionUID = 1L;
    private static final Logger LOGGER = Logger.getLogger(DataResultViewerTable.class.getName());
    @NbBundle.Messages("DataResultViewerTable.firstColLbl=Name")
    static private final String FIRST_COLUMN_LABEL = Bundle.DataResultViewerTable_firstColLbl();
    static private final Color TAGGED_ROW_COLOR = new Color(255, 255, 195);
<<<<<<< HEAD
    private static final Logger LOGGER = Logger.getLogger(DataResultViewerTable.class.getName());
=======
>>>>>>> 2afcc991
    private final String title;
    private final Map<String, ETableColumn> columnMap;
    private final Map<Integer, Property<?>> propertiesMap;
    private final Outline outline;
    private final TableListener outlineViewListener;
    private Node rootNode;

    /**
     * Constructs a tabular result viewer that displays the children of the
     * given root node using an OutlineView. The viewer should have an ancestor
     * top component to connect the lookups of the nodes displayed in the
     * OutlineView to the actions global context. The explorer manager will be
     * discovered at runtime.
     */
    public DataResultViewerTable() {
        this(null, Bundle.DataResultViewerTable_title());
    }

    /**
     * Constructs a tabular result viewer that displays the children of a given
     * root node using an OutlineView. The viewer should have an ancestor top
     * component to connect the lookups of the nodes displayed in the
     * OutlineView to the actions global context.
     *
     * @param explorerManager The explorer manager of the ancestor top
     *                        component.
     */
    public DataResultViewerTable(ExplorerManager explorerManager) {
        this(explorerManager, Bundle.DataResultViewerTable_title());
    }

    /**
     * Constructs a tabular result viewer that displays the children of a given
     * root node using an OutlineView with a given title. The viewer should have
     * an ancestor top component to connect the lookups of the nodes displayed
     * in the OutlineView to the actions global context.
     *
     * @param explorerManager The explorer manager of the ancestor top
     *                        component.
     * @param title           The title.
     */
    public DataResultViewerTable(ExplorerManager explorerManager, String title) {
        super(explorerManager);
        this.title = title;
        this.columnMap = new HashMap<>();
        this.propertiesMap = new TreeMap<>();

        /*
         * Execute the code generated by the GUI builder.
         */
        initComponents();

        /*
         * Configure the child OutlineView (explorer view) component.
         */
        outlineView.setAllowedDragActions(DnDConstants.ACTION_NONE);
        
<<<<<<< HEAD
        
=======
>>>>>>> 2afcc991
        outline = outlineView.getOutline();
        outline.setRowSelectionAllowed(true);
        outline.setColumnSelectionAllowed(true);
        outline.setSelectionMode(ListSelectionModel.MULTIPLE_INTERVAL_SELECTION);
        outline.setRootVisible(false);
        outline.setDragEnabled(false);
        outline.setDefaultRenderer(Object.class, new ColorTagCustomRenderer());

        /*
         * Add a table listener to the child OutlineView (explorer view) to
         * persist the order of the table columns when a column is moved.
         */
        outlineViewListener = new TableListener();
        outline.getColumnModel().addColumnModelListener(outlineViewListener);

        /*
         * Add a mouse listener to the child OutlineView (explorer view) to make
         * sure the first column of the table is kept in place.
         */
        outline.getTableHeader().addMouseListener(outlineViewListener);
    }

    /**
     * Creates a new instance of a tabular result viewer that displays the
     * children of a given root node using an OutlineView. This method exists to
     * make it possible to use the default service provider instance of this
     * class in the "main" results view of the application, while using distinct
     * instances in other places in the UI.
     *
     * @return A new instance of a tabular result viewer,
     */
    @Override
    public DataResultViewer createInstance() {
        return new DataResultViewerTable();
    }

    /**
     * Gets the title of this tabular result viewer.
     */
    @Override
    @NbBundle.Messages("DataResultViewerTable.title=Table")
    public String getTitle() {
        return title;
    }
    
    /**
     * Indicates whether a given node is supported as a root node for this
     * tabular viewer.
     *
     * @param candidateRootNode The candidate root node.
     *
     * @return
     */
    @Override
    public boolean isSupported(Node candidateRootNode) {
        return true;
    }

    /**
     * Sets the current root node of this tabular result viewer.
     *
     * @param rootNode The node to set as the current root node, possibly null.
     */
    @Override
    @ThreadConfined(type = ThreadConfined.ThreadType.AWT)
    public void setNode(Node rootNode) {
        /*
         * The quick filter must be reset because when determining column width,
         * ETable.getRowCount is called, and the documentation states that quick
         * filters must be unset for the method to work "If the quick-filter is
         * applied the number of rows do not match the number of rows in the
         * model."
         */
        outline.unsetQuickFilter();

        this.setCursor(Cursor.getPredefinedCursor(Cursor.WAIT_CURSOR));
        try {
            /*
             * If the given node is not null and has children, set it as the
             * root context of the child OutlineView, otherwise make an
             * "empty"node the root context.
             *
             * IMPORTANT NOTE: This is the first of many times where a
             * getChildren call on the current root node causes all of the
             * children of the root node to be created and defeats lazy child
             * node creation, if it is enabled. It also likely leads to many
             * case database round trips.
             */
            if (rootNode != null && rootNode.getChildren().getNodesCount() > 0) {
                this.rootNode = rootNode;
                this.getExplorerManager().setRootContext(this.rootNode);
                setupTable();
            } else {
                Node emptyNode = new AbstractNode(Children.LEAF);
                this.getExplorerManager().setRootContext(emptyNode);
                outline.setAutoResizeMode(JTable.AUTO_RESIZE_ALL_COLUMNS);
                outlineViewListener.listenToVisibilityChanges(false);
                outlineView.setPropertyColumns();
            }
        } finally {
            this.setCursor(null);
        }
    }

    /**
     * Sets up the Outline view of this tabular result viewer by creating
     * column headers based on the children of the current root node. The
     * persisted column order, sorting and visibility is used.
     */
    private void setupTable() {
        /*
         * Since we are modifying the columns, we don't want to listen to
         * added/removed events as un-hide/hide, until the table setup is done.
         */
        outlineViewListener.listenToVisibilityChanges(false);
        /*
         * OutlineView makes the first column be the result of
         * node.getDisplayName with the icon. This duplicates our first column,
         * which is the file name, etc. So, pop that property off the list, but
         * use its display name as the header for the column so that the header
         * can change depending on the type of data being displayed.
         *
         * NOTE: This assumes that the first property is always the one that
         * duplicates getDisplayName(). The current implementation does not
         * allow the first property column to be moved.
         */
        List<Node.Property<?>> props = loadColumnOrder();
        boolean propsExist = props.isEmpty() == false;
        Node.Property<?> firstProp = null;
        if (propsExist) {
            firstProp = props.remove(0);
        }

        /*
         * show the horizontal scroll panel and show all the content & header If
         * there is only one column (which was removed from props above) Just
         * let the table resize itself.
         */
        outline.setAutoResizeMode((props.isEmpty()) ? JTable.AUTO_RESIZE_ALL_COLUMNS : JTable.AUTO_RESIZE_OFF);

        assignColumns(props); // assign columns to match the properties
        if (firstProp != null) {
            ((DefaultOutlineModel) outline.getOutlineModel()).setNodesColumnLabel(firstProp.getDisplayName());
        }

        setColumnWidths();

        /*
         * Load column sorting information from preferences file and apply it to
         * columns.
         */
        loadColumnSorting();

        /*
         * Save references to columns before we deal with their visibility. This
         * has to happen after the sorting is applied, because that actually
         * causes the columns to be recreated. It has to happen before
         * loadColumnVisibility so we have referenecs to the columns to pass to
         * setColumnHidden.
         */
        populateColumnMap();

        /*
         * Load column visibility information from preferences file and apply it
         * to columns.
         */
        loadColumnVisibility();

        /*
         * If one of the child nodes of the root node is to be selected, select
         * it.
         */
        SwingUtilities.invokeLater(() -> {
            if (rootNode instanceof TableFilterNode) {
                NodeSelectionInfo selectedChildInfo = ((TableFilterNode) rootNode).getChildNodeSelectionInfo();
                if (null != selectedChildInfo) {
                    Node[] childNodes = rootNode.getChildren().getNodes(true);
                    for (int i = 0; i < childNodes.length; ++i) {
                        Node childNode = childNodes[i];
                        if (selectedChildInfo.matches(childNode)) {
                            try {
                                this.getExplorerManager().setSelectedNodes(new Node[]{childNode});
                            } catch (PropertyVetoException ex) {
                                LOGGER.log(Level.SEVERE, "Failed to select node specified by selected child info", ex);
                            }
                            break;
                        }
                    }
                    ((TableFilterNode) rootNode).setChildNodeSelectionInfo(null);
                }
            }
        });

        /*
         * The table setup is done, so any added/removed events can now be
         * treated as un-hide/hide.
         */
        outlineViewListener.listenToVisibilityChanges(true);
    }

    /*
     * Populates the column map for the child OutlineView of this tabular
     * result viewer with references to the column objects for use when
     * loading/storing the visibility info.
     */
    private void populateColumnMap() {
        columnMap.clear();
        TableColumnModel columnModel = outline.getColumnModel();
        int columnCount = columnModel.getColumnCount();
        //for each property get a reference to the column object from the column model.
        for (Map.Entry<Integer, Property<?>> entry : propertiesMap.entrySet()) {
            final String propName = entry.getValue().getName();
            if (entry.getKey() < columnCount) {
                final ETableColumn column = (ETableColumn) columnModel.getColumn(entry.getKey());
                columnMap.put(propName, column);
            }
        }
    }

    /*
     * Sets the column widths for the child OutlineView of this tabular results
     * viewer.
     */
    private void setColumnWidths() {
        if (rootNode.getChildren().getNodesCount() != 0) {
            final Graphics graphics = outlineView.getGraphics();
            if (graphics != null) {
                final FontMetrics metrics = graphics.getFontMetrics();

                int margin = 4;
                int padding = 8;

                for (int column = 0; column < outline.getModel().getColumnCount(); column++) {
                    int firstColumnPadding = (column == 0) ? 32 : 0;
                    int columnWidthLimit = (column == 0) ? 350 : 300;
                    int valuesWidth = 0;

                    // find the maximum width needed to fit the values for the first 100 rows, at most
                    for (int row = 0; row < Math.min(100, outline.getRowCount()); row++) {
                        TableCellRenderer renderer = outline.getCellRenderer(row, column);
                        Component comp = outline.prepareRenderer(renderer, row, column);
                        valuesWidth = Math.max(comp.getPreferredSize().width, valuesWidth);
                    }

                    int headerWidth = metrics.stringWidth(outline.getColumnName(column));
                    valuesWidth += firstColumnPadding; // add extra padding for first column

                    int columnWidth = Math.max(valuesWidth, headerWidth);
                    columnWidth += 2 * margin + padding; // add margin and regular padding
                    columnWidth = Math.min(columnWidth, columnWidthLimit);

                    outline.getColumnModel().getColumn(column).setPreferredWidth(columnWidth);
                }
            }
        } else {
            // if there's no content just auto resize all columns
            outline.setAutoResizeMode(JTable.AUTO_RESIZE_ALL_COLUMNS);
        }
    }

    /*
     * Sets up the columns for the child OutlineView of this tabular results
     * viewer with respect to column names and visisbility.
     */
    synchronized private void assignColumns(List<Property<?>> props) {
        String[] propStrings = new String[props.size() * 2];
        for (int i = 0; i < props.size(); i++) {
            final Property<?> prop = props.get(i);
            prop.setValue("ComparableColumnTTV", Boolean.TRUE); //NON-NLS
            //First property column is sorted initially
            if (i == 0) {
                prop.setValue("TreeColumnTTV", Boolean.TRUE); // Identifies special property representing first (tree) column. NON-NLS
                prop.setValue("SortingColumnTTV", Boolean.TRUE); // TreeTableView should be initially sorted by this property column. NON-NLS
            }
            propStrings[2 * i] = prop.getName();
            propStrings[2 * i + 1] = prop.getDisplayName();
        }
        outlineView.setPropertyColumns(propStrings);
    }

    /**
     * Persists the current column visibility information for the child
     * OutlineView of this tabular result viewer using a preferences file.
     */
    private synchronized void storeColumnVisibility() {
        if (rootNode == null || propertiesMap.isEmpty()) {
            return;
        }
        if (rootNode instanceof TableFilterNode) {
            TableFilterNode tfn = (TableFilterNode) rootNode;
            final Preferences preferences = NbPreferences.forModule(DataResultViewerTable.class);
            final ETableColumnModel columnModel = (ETableColumnModel) outline.getColumnModel();
            for (Map.Entry<String, ETableColumn> entry : columnMap.entrySet()) {
                String columnName = entry.getKey();
                final String columnHiddenKey = ResultViewerPersistence.getColumnHiddenKey(tfn, columnName);
                final TableColumn column = entry.getValue();
                boolean columnHidden = columnModel.isColumnHidden(column);
                if (columnHidden) {
                    preferences.putBoolean(columnHiddenKey, true);
                } else {
                    preferences.remove(columnHiddenKey);
                }
            }
        }
    }

    /**
     * Persists the current column ordering for the child OutlineView of this
     * tabular result viewer using a preferences file.
     */
    private synchronized void storeColumnOrder() {
        if (rootNode == null || propertiesMap.isEmpty()) {
            return;
        }
        if (rootNode instanceof TableFilterNode) {
            TableFilterNode tfn = (TableFilterNode) rootNode;
            final Preferences preferences = NbPreferences.forModule(DataResultViewerTable.class);
            // Store the current order of the columns into settings
            for (Map.Entry<Integer, Property<?>> entry : propertiesMap.entrySet()) {
                preferences.putInt(ResultViewerPersistence.getColumnPositionKey(tfn, entry.getValue().getName()), entry.getKey());
            }
        }
    }

    /**
     * Persists the current column sorting information using a preferences file.
     */
    private synchronized void storeColumnSorting() {
        if (rootNode == null || propertiesMap.isEmpty()) {
            return;
        }
        if (rootNode instanceof TableFilterNode) {
            final TableFilterNode tfn = ((TableFilterNode) rootNode);
            final Preferences preferences = NbPreferences.forModule(DataResultViewerTable.class);
            ETableColumnModel columnModel = (ETableColumnModel) outline.getColumnModel();
            for (Map.Entry<String, ETableColumn> entry : columnMap.entrySet()) {
                ETableColumn etc = entry.getValue();
                String columnName = entry.getKey();
                //store sort rank and order
                final String columnSortOrderKey = ResultViewerPersistence.getColumnSortOrderKey(tfn, columnName);
                final String columnSortRankKey = ResultViewerPersistence.getColumnSortRankKey(tfn, columnName);
                if (etc.isSorted() && (columnModel.isColumnHidden(etc) == false)) {
                    preferences.putBoolean(columnSortOrderKey, etc.isAscending());
                    preferences.putInt(columnSortRankKey, etc.getSortRank());
                } else {
                    columnModel.setColumnSorted(etc, true, 0);
                    preferences.remove(columnSortOrderKey);
                    preferences.remove(columnSortRankKey);
                }
            }
        }
    }

    /**
     * Reads and applies the column sorting information persisted to the
     * preferences file. Must be called after loadColumnOrder, since it depends
     * on the properties map being initialized, and after assignColumns, since
     * it cannot set the sort on columns that have not been added to the table.
     */
    private synchronized void loadColumnSorting() {
        if (rootNode == null || propertiesMap.isEmpty()) {
            return;
        }
        if (rootNode instanceof TableFilterNode) {
            final TableFilterNode tfn = (TableFilterNode) rootNode;
            final Preferences preferences = NbPreferences.forModule(DataResultViewerTable.class);
            //organize property sorting information, sorted by rank
            TreeSet<ColumnSortInfo> sortInfos = new TreeSet<>(Comparator.comparing(ColumnSortInfo::getRank));
            propertiesMap.entrySet().stream().forEach(entry -> {
                final String propName = entry.getValue().getName();
                //if the sort rank is undefined, it will be defaulted to 0 => unsorted.
                Integer sortRank = preferences.getInt(ResultViewerPersistence.getColumnSortRankKey(tfn, propName), 0);
                //default to true => ascending
                Boolean sortOrder = preferences.getBoolean(ResultViewerPersistence.getColumnSortOrderKey(tfn, propName), true);
                sortInfos.add(new ColumnSortInfo(entry.getKey(), sortRank, sortOrder));
            });
            //apply sort information in rank order.
            sortInfos.forEach(sortInfo -> outline.setColumnSorted(sortInfo.modelIndex, sortInfo.order, sortInfo.rank));
        }
    }

    /**
     * Reads and applies the column visibility information persisted to the
     * preferences file.
     */
    private synchronized void loadColumnVisibility() {
        if (rootNode == null || propertiesMap.isEmpty()) {
            return;
        }
        if (rootNode instanceof TableFilterNode) {
            final Preferences preferences = NbPreferences.forModule(DataResultViewerTable.class);
            final TableFilterNode tfn = ((TableFilterNode) rootNode);
            ETableColumnModel columnModel = (ETableColumnModel) outline.getColumnModel();
            for (Map.Entry<Integer, Property<?>> entry : propertiesMap.entrySet()) {
                final String propName = entry.getValue().getName();
                boolean hidden = preferences.getBoolean(ResultViewerPersistence.getColumnHiddenKey(tfn, propName), false);
                final TableColumn column = columnMap.get(propName);
                columnModel.setColumnHidden(column, hidden);
            }
        }
    }

    /**
     * Gets a list of child properties (columns) in the order persisted in the
     * preference file. Also initialized the properties map with the column
     * order.
     *
     * @return a List<Node.Property<?>> of the properties in the persisted
     *         order.
     */
    private synchronized List<Node.Property<?>> loadColumnOrder() {

        List<Property<?>> props = ResultViewerPersistence.getAllChildProperties(rootNode, 100);

        // If node is not table filter node, use default order for columns
        if (!(rootNode instanceof TableFilterNode)) {
            return props;
        }

        final TableFilterNode tfn = ((TableFilterNode) rootNode);
        propertiesMap.clear();

        /*
         * We load column index values into the properties map. If a property's
         * index is outside the range of the number of properties or the index
         * has already appeared as the position of another property, we put that
         * property at the end.
         */
        int offset = props.size();
        boolean noPreviousSettings = true;

        final Preferences preferences = NbPreferences.forModule(DataResultViewerTable.class);

        for (Property<?> prop : props) {
            Integer value = preferences.getInt(ResultViewerPersistence.getColumnPositionKey(tfn, prop.getName()), -1);
            if (value >= 0 && value < offset && !propertiesMap.containsKey(value)) {
                propertiesMap.put(value, prop);
                noPreviousSettings = false;
            } else {
                propertiesMap.put(offset, prop);
                offset++;
            }
        }

        // If none of the properties had previous settings, we should decrement
        // each value by the number of properties to make the values 0-indexed.
        if (noPreviousSettings) {
            ArrayList<Integer> keys = new ArrayList<>(propertiesMap.keySet());
            for (int key : keys) {
                propertiesMap.put(key - props.size(), propertiesMap.remove(key));
            }
        }

        return new ArrayList<>(propertiesMap.values());
    }

    /**
     * Frees the resources that have been allocated by this tabular results
     * viewer, in preparation for permanently disposing of it.
     */
    @Override
    public void clearComponent() {
        this.outlineView.removeAll();
        this.outlineView = null;
        super.clearComponent();
    }

    /**
     * Encapsulates sorting information for a column to make loadSort simpler.
     */
    static private final class ColumnSortInfo {

        private final int modelIndex;
        private final int rank;
        private final boolean order;

        private ColumnSortInfo(int modelIndex, int rank, boolean order) {
            this.modelIndex = modelIndex;
            this.rank = rank;
            this.order = order;
        }

        private int getRank() {
            return rank;
        }
    }

    /**
     * Listens to mouse events and table column events and persists column order
     * sorting, and visibility changes.
     */
    private class TableListener extends MouseAdapter implements TableColumnModelListener {

        // When a column in the table is moved, these two variables keep track of where
        // the column started and where it ended up.
        private int startColumnIndex = -1;
        private int endColumnIndex = -1;
        private boolean listenToVisibilitEvents;

        @Override
        public void columnMoved(TableColumnModelEvent e) {
            int fromIndex = e.getFromIndex();
            int toIndex = e.getToIndex();
            if (fromIndex == toIndex) {
                return;
            }

            /*
             * Because a column may be dragged to several different positions
             * before the mouse is released (thus causing multiple
             * TableColumnModelEvents to be fired), we want to keep track of the
             * starting column index in this potential series of movements.
             * Therefore we only keep track of the original fromIndex in
             * startColumnIndex, but we always update endColumnIndex to know the
             * final position of the moved column. See the MouseListener
             * mouseReleased method.
             */
            if (startColumnIndex == -1) {
                startColumnIndex = fromIndex;
            }
            endColumnIndex = toIndex;

            // This list contains the keys of propertiesMap in order
            ArrayList<Integer> indicesList = new ArrayList<>(propertiesMap.keySet());
            int leftIndex = Math.min(fromIndex, toIndex);
            int rightIndex = Math.max(fromIndex, toIndex);
            // Now we can copy the range of keys that have been affected by
            // the column movement
            List<Integer> range = indicesList.subList(leftIndex, rightIndex + 1);
            int rangeSize = range.size();

            if (fromIndex < toIndex) {
                // column moved right, shift all properties left, put in moved
                // property at the rightmost index
                Property<?> movedProp = propertiesMap.get(range.get(0));
                for (int i = 0; i < rangeSize - 1; i++) {
                    propertiesMap.put(range.get(i), propertiesMap.get(range.get(i + 1)));
                }
                propertiesMap.put(range.get(rangeSize - 1), movedProp);
            } else {
                // column moved left, shift all properties right, put in moved
                // property at the leftmost index
                Property<?> movedProp = propertiesMap.get(range.get(rangeSize - 1));
                for (int i = rangeSize - 1; i > 0; i--) {
                    propertiesMap.put(range.get(i), propertiesMap.get(range.get(i - 1)));
                }
                propertiesMap.put(range.get(0), movedProp);
            }

            storeColumnOrder();
        }

        @Override
        public void mouseReleased(MouseEvent e) {
            /*
             * If the startColumnIndex is not -1 (which is the reset value),
             * that means columns have been moved around. We then check to see
             * if either the starting or end position is 0 (the first column),
             * and then swap them back if that is the case because we don't want
             * to allow movement of the first column. We then reset
             * startColumnIndex to -1, the reset value. We check if
             * startColumnIndex is at reset or not because it is possible for
             * the mouse to be released and a MouseEvent to be fired without
             * having moved any columns.
             */
            if (startColumnIndex != -1 && (startColumnIndex == 0 || endColumnIndex == 0)) {
                outline.moveColumn(endColumnIndex, startColumnIndex);
            }
            startColumnIndex = -1;
        }

        @Override
        public void mouseClicked(MouseEvent e) {
            //the user clicked a column header
            storeColumnSorting();
        }

        @Override
        public void columnAdded(TableColumnModelEvent e) {
            columnAddedOrRemoved();
        }

        @Override
        public void columnRemoved(TableColumnModelEvent e) {
            columnAddedOrRemoved();
        }

        /**
         * Process a columnAdded or columnRemoved event. If we are listening to
         * visibilty events the assumption is that added/removed are really
         * unhide/hide. If we are not listening do nothing.
         */
        private void columnAddedOrRemoved() {
            if (listenToVisibilitEvents) {
                SwingUtilities.invokeLater(DataResultViewerTable.this::storeColumnVisibility);

            }
        }

        @Override
        public void columnMarginChanged(ChangeEvent e) {
        }

        @Override
        public void columnSelectionChanged(ListSelectionEvent e) {
        }

        /**
         * Set the listener to listen or not to visibility changes. When this is
         * true, the listener treats all column added/removed events as
         * un-hide/hide, and persists the hidden/visible state to the
         * preferences file. When false, the listener treats added/removed as
         * added/removed (which it ignores).
         *
         * @param b
         */
        private void listenToVisibilityChanges(boolean b) {
            this.listenToVisibilitEvents = b;
        }
    }

    /**
     * This custom renderer extends the renderer that was already being used by
     * the outline table. This renderer colors a row if the tags property of the
     * node is not empty.
     */
    private class ColorTagCustomRenderer extends DefaultOutlineCellRenderer {

        private static final long serialVersionUID = 1L;

        @Override
        public Component getTableCellRendererComponent(JTable table, Object value, boolean isSelected, boolean hasFocus, int row, int col) {

            Component component = super.getTableCellRendererComponent(table, value, isSelected, hasFocus, row, col);
            // only override the color if a node is not selected
            if (rootNode != null && !isSelected) {
                Node node = rootNode.getChildren().getNodeAt(table.convertRowIndexToModel(row));
                boolean tagFound = false;
                if (node != null) {
                    Node.PropertySet[] propSets = node.getPropertySets();
                    if (propSets.length != 0) {
                        // currently, a node has only one property set, named Sheet.PROPERTIES ("properties")
                        Node.Property<?>[] props = propSets[0].getProperties();
                        for (Property<?> prop : props) {
                            if ("Tags".equals(prop.getName())) {//NON-NLS
                                try {
                                    tagFound = !prop.getValue().equals("");
                                } catch (IllegalAccessException | InvocationTargetException ignore) {
                                }
                                break;
                            }
                        }
                    }
                }
                //if the node does have associated tags, set its background color
                if (tagFound) {
                    component.setBackground(TAGGED_ROW_COLOR);
                }
            }
            return component;
        }
    }

    /**
     * This method is called from within the constructor to initialize the form.
     * WARNING: Do NOT modify this code. The content of this method is always
     * regenerated by the Form Editor.
     */
    @SuppressWarnings("unchecked")
    // <editor-fold defaultstate="collapsed" desc="Generated Code">//GEN-BEGIN:initComponents
    private void initComponents() {

        outlineView = new OutlineView(DataResultViewerTable.FIRST_COLUMN_LABEL);

        javax.swing.GroupLayout layout = new javax.swing.GroupLayout(this);
        this.setLayout(layout);
        layout.setHorizontalGroup(
            layout.createParallelGroup(javax.swing.GroupLayout.Alignment.LEADING)
            .addComponent(outlineView, javax.swing.GroupLayout.DEFAULT_SIZE, 691, Short.MAX_VALUE)
        );
        layout.setVerticalGroup(
            layout.createParallelGroup(javax.swing.GroupLayout.Alignment.LEADING)
            .addComponent(outlineView, javax.swing.GroupLayout.DEFAULT_SIZE, 366, Short.MAX_VALUE)
        );
    }// </editor-fold>//GEN-END:initComponents
    // Variables declaration - do not modify//GEN-BEGIN:variables
    private org.openide.explorer.view.OutlineView outlineView;
    // End of variables declaration//GEN-END:variables

}<|MERGE_RESOLUTION|>--- conflicted
+++ resolved
@@ -84,10 +84,6 @@
     @NbBundle.Messages("DataResultViewerTable.firstColLbl=Name")
     static private final String FIRST_COLUMN_LABEL = Bundle.DataResultViewerTable_firstColLbl();
     static private final Color TAGGED_ROW_COLOR = new Color(255, 255, 195);
-<<<<<<< HEAD
-    private static final Logger LOGGER = Logger.getLogger(DataResultViewerTable.class.getName());
-=======
->>>>>>> 2afcc991
     private final String title;
     private final Map<String, ETableColumn> columnMap;
     private final Map<Integer, Property<?>> propertiesMap;
@@ -145,10 +141,7 @@
          */
         outlineView.setAllowedDragActions(DnDConstants.ACTION_NONE);
         
-<<<<<<< HEAD
         
-=======
->>>>>>> 2afcc991
         outline = outlineView.getOutline();
         outline.setRowSelectionAllowed(true);
         outline.setColumnSelectionAllowed(true);
