--- conflicted
+++ resolved
@@ -44,12 +44,9 @@
 import org.sleuthkit.autopsy.directorytree.ExternalViewerShortcutAction;
 import org.sleuthkit.autopsy.mainui.datamodel.AnalysisResultSearchParam;
 import org.sleuthkit.autopsy.mainui.datamodel.FileTypeMimeSearchParams;
-<<<<<<< HEAD
 import org.sleuthkit.autopsy.mainui.datamodel.FileTypeSizeSearchParams;
-=======
 import org.sleuthkit.autopsy.mainui.datamodel.HashHitSearchParam;
 import org.sleuthkit.autopsy.mainui.datamodel.KeywordHitSearchParam;
->>>>>>> 613f046f
 
 /**
  * A DataResultTopComponent object is a NetBeans top component that provides
@@ -414,7 +411,6 @@
     }
     
     /**
-<<<<<<< HEAD
      * Displays results of querying the DAO for files matching the file size 
      * search parameters query.
      * 
@@ -423,7 +419,8 @@
     public void displayFileSizes(FileTypeSizeSearchParams fileSizeParams) {
         dataResultPanel.displayFileSizes(fileSizeParams);
     } 
-=======
+    
+    /**
      * Displays results of querying the DAO for hash sets matching the
      * search parameters query.
      * 
@@ -442,7 +439,6 @@
     public void displayKeywordHits(KeywordHitSearchParam keywordParams) {
        dataResultPanel.displayKeywordHits(keywordParams);
     }
->>>>>>> 613f046f
 
     @Override
     public void setTitle(String title) {
