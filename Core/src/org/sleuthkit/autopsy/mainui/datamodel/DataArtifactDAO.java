/*
 * Autopsy Forensic Browser
 *
 * Copyright 2021 Basis Technology Corp.
 * Contact: carrier <at> sleuthkit <dot> org
 *
 * Licensed under the Apache License, Version 2.0 (the "License");
 * you may not use this file except in compliance with the License.
 * You may obtain a copy of the License at
 *
 *     http://www.apache.org/licenses/LICENSE-2.0
 *
 * Unless required by applicable law or agreed to in writing, software
 * distributed under the License is distributed on an "AS IS" BASIS,
 * WITHOUT WARRANTIES OR CONDITIONS OF ANY KIND, either express or implied.
 * See the License for the specific language governing permissions and
 * limitations under the License.
 */
package org.sleuthkit.autopsy.mainui.datamodel;

import org.sleuthkit.autopsy.mainui.datamodel.events.DataArtifactEvent;
import org.sleuthkit.autopsy.mainui.datamodel.events.DAOEvent;
import org.sleuthkit.autopsy.mainui.datamodel.events.DAOEventUtils;
import com.google.common.cache.Cache;
import com.google.common.cache.CacheBuilder;
import java.beans.PropertyChangeEvent;
import java.sql.SQLException;
import java.text.MessageFormat;
import java.util.ArrayList;
import java.util.Collection;
import java.util.Collections;
import java.util.Comparator;
import java.util.List;
import java.util.Map;
import java.util.Map.Entry;
import java.util.Set;
import java.util.concurrent.ConcurrentMap;
import java.util.stream.Collectors;
import org.sleuthkit.autopsy.coreutils.Logger;
import java.util.concurrent.ExecutionException;
import java.util.logging.Level;
<<<<<<< HEAD
import org.sleuthkit.autopsy.casemodule.NoCurrentCaseException;
import org.sleuthkit.autopsy.ingest.ModuleDataEvent;
import org.sleuthkit.autopsy.mainui.datamodel.TreeResultsDTO.TreeItemDTO;
=======
import java.util.stream.Stream;
import org.apache.commons.lang3.tuple.Pair;
import org.sleuthkit.autopsy.casemodule.NoCurrentCaseException;
import org.sleuthkit.autopsy.ingest.ModuleDataEvent;
import org.sleuthkit.autopsy.mainui.datamodel.TreeResultsDTO.TreeDisplayCount;
import org.sleuthkit.autopsy.mainui.datamodel.TreeResultsDTO.TreeItemDTO;
import org.sleuthkit.autopsy.mainui.datamodel.events.TreeEvent;
import org.sleuthkit.autopsy.mainui.datamodel.events.TreeCounts;
>>>>>>> 17bcd8e0
import org.sleuthkit.autopsy.mainui.nodes.DAOFetcher;
import org.sleuthkit.datamodel.Blackboard;
import org.sleuthkit.datamodel.BlackboardArtifact;
import org.sleuthkit.datamodel.BlackboardAttribute;
import org.sleuthkit.datamodel.Content;
import org.sleuthkit.datamodel.DataArtifact;
import org.sleuthkit.datamodel.SleuthkitCase;
import org.sleuthkit.datamodel.TskCoreException;

/**
 * DAO for providing data about data artifacts to populate the results viewer.
 */
public class DataArtifactDAO extends BlackboardArtifactDAO {

    private static Logger logger = Logger.getLogger(DataArtifactDAO.class.getName());

    private static DataArtifactDAO instance = null;

    synchronized static DataArtifactDAO getInstance() {
        if (instance == null) {
            instance = new DataArtifactDAO();
        }

        return instance;
    }

    /**
     * @return The set of types that are not shown in the tree.
     */
    public static Set<BlackboardArtifact.Type> getIgnoredTreeTypes() {
        return BlackboardArtifactDAO.getIgnoredTreeTypes();
    }

<<<<<<< HEAD
    private final Cache<SearchParams<? extends BlackboardArtifactSearchParam>, DataArtifactTableSearchResultsDTO> dataArtifactCache = CacheBuilder.newBuilder().maximumSize(1000).build();
=======
    private final TreeCounts<DataArtifactEvent> treeCounts = new TreeCounts<>();
    private final Cache<SearchParams<BlackboardArtifactSearchParam>, DataArtifactTableSearchResultsDTO> dataArtifactCache = CacheBuilder.newBuilder().maximumSize(1000).build();
>>>>>>> 17bcd8e0

    private DataArtifactTableSearchResultsDTO fetchDataArtifactsForTable(SearchParams<BlackboardArtifactSearchParam> cacheKey) throws NoCurrentCaseException, TskCoreException {

        SleuthkitCase skCase = getCase();
        Blackboard blackboard = skCase.getBlackboard();
        BlackboardArtifact.Type artType = cacheKey.getParamData().getArtifactType();

        String pagedWhereClause = getWhereClause(cacheKey);

        List<BlackboardArtifact> arts = new ArrayList<>();
        arts.addAll(blackboard.getDataArtifactsWhere(pagedWhereClause));
        blackboard.loadBlackboardAttributes(arts);

        long totalResultsCount = getTotalResultsCount(cacheKey, arts.size());

        TableData tableData = createTableData(artType, arts);
        return new DataArtifactTableSearchResultsDTO(artType, tableData.columnKeys, tableData.rows, cacheKey.getStartItem(), totalResultsCount);
    }

    @Override
    RowDTO createRow(BlackboardArtifact artifact, Content srcContent, Content linkedFile, boolean isTimelineSupported, List<Object> cellValues, long id) throws IllegalArgumentException {
        if (!(artifact instanceof DataArtifact)) {
            throw new IllegalArgumentException("Can not make row for artifact with ID: " + artifact.getId() + " - artifact must be a data artifact");
        }
        return new DataArtifactRowDTO((DataArtifact) artifact, srcContent, linkedFile, isTimelineSupported, cellValues, id);
    }

    public DataArtifactTableSearchResultsDTO getDataArtifactsForTable(DataArtifactSearchParam artifactKey, long startItem, Long maxCount) throws ExecutionException, IllegalArgumentException {
        BlackboardArtifact.Type artType = artifactKey.getArtifactType();

        if (artType == null || artType.getCategory() != BlackboardArtifact.Category.DATA_ARTIFACT
                || (artifactKey.getDataSourceId() != null && artifactKey.getDataSourceId() < 0)) {
            throw new IllegalArgumentException(MessageFormat.format("Illegal data.  "
                    + "Artifact type must be non-null and data artifact.  Data source id must be null or > 0.  "
                    + "Received artifact type: {0}; data source id: {1}", artType, artifactKey.getDataSourceId() == null ? "<null>" : artifactKey.getDataSourceId()));
        }

        SearchParams<BlackboardArtifactSearchParam> searchParams = new SearchParams<>(artifactKey, startItem, maxCount);
        return dataArtifactCache.get(searchParams, () -> fetchDataArtifactsForTable(searchParams));
    }

<<<<<<< HEAD
    /**
     * Fetch data artifacts with the given account type from the database.
     *
     * @param searchParams The search params for the account type to fetch.
     *
     * @return The results.
     *
     * @throws NoCurrentCaseException
     * @throws TskCoreException
     */
    private DataArtifactTableSearchResultsDTO fetchAccounts(SearchParams<? extends AccountSearchParams> searchParams) throws NoCurrentCaseException, TskCoreException {

        // TODO improve performance
        SleuthkitCase skCase = getCase();
        Blackboard blackboard = skCase.getBlackboard();

        Long dataSourceId = searchParams.getParamData().getDataSourceId();
        BlackboardArtifact.Type artType = searchParams.getParamData().getArtifactType();

        // We currently can't make a query on the set name field because need to use a prepared statement
        String originalWhereClause = " artifacts.artifact_type_id = " + artType.getTypeID() + " ";
        if (dataSourceId != null) {
            originalWhereClause += " AND artifacts.data_source_obj_id = " + dataSourceId + " ";
        }

        String expectedAccountType = searchParams.getParamData().getAccountType();

        List<BlackboardArtifact> allAccounts = new ArrayList<>();
        allAccounts.addAll(blackboard.getDataArtifactsWhere(originalWhereClause));
        blackboard.loadBlackboardAttributes(allAccounts);

        // Filter for the selected set
        List<BlackboardArtifact> arts = new ArrayList<>();
        for (BlackboardArtifact art : allAccounts) {
            BlackboardAttribute accountTypeAttr = art.getAttribute(BlackboardAttribute.Type.TSK_ACCOUNT_TYPE);
            if ((expectedAccountType == null && accountTypeAttr == null)
                    || (expectedAccountType != null && accountTypeAttr != null && expectedAccountType.equals(accountTypeAttr.getValueString()))) {
                arts.add(art);
            }
        }

        List<BlackboardArtifact> pagedArtifacts = getPaged(arts, searchParams);
        TableData tableData = createTableData(artType, pagedArtifacts);
        return new DataArtifactTableSearchResultsDTO(artType, tableData.columnKeys, tableData.rows, searchParams.getStartItem(), arts.size());
    }

    /**
     * Gets the cached data or fetched data for the given account search params.
     *
     * @param searchParams The search params.
     * @param startItem    The starting item.
     * @param maxCount     The maximum count of items to return.
     *
     * @return The resulting data.
     *
     * @throws ExecutionException
     * @throws IllegalArgumentException
     */
    public DataArtifactTableSearchResultsDTO getAccountsForTable(AccountSearchParams searchParams, long startItem, Long maxCount) throws ExecutionException, IllegalArgumentException {
        if (searchParams.getDataSourceId() != null && searchParams.getDataSourceId() < 0) {
            throw new IllegalArgumentException(MessageFormat.format("Data source id must be null or > 0.",
                    searchParams.getDataSourceId() == null ? "<null>" : searchParams.getDataSourceId()));
        }

        SearchParams<AccountSearchParams> pagedSearchParams = new SearchParams<>(searchParams, startItem, maxCount);
        return dataArtifactCache.get(pagedSearchParams, () -> fetchAccounts(pagedSearchParams));
    }

    public boolean isDataArtifactInvalidating(DataArtifactSearchParam key, ModuleDataEvent eventData) {
        return key.getArtifactType().equals(eventData.getBlackboardArtifactType());
=======
    private boolean isDataArtifactInvalidating(DataArtifactSearchParam key, DAOEvent eventData) {
        if (!(eventData instanceof DataArtifactEvent)) {
            return false;
        } else {
            DataArtifactEvent dataArtEvt = (DataArtifactEvent) eventData;
            return key.getArtifactType().getTypeID() == dataArtEvt.getArtifactType().getTypeID()
                    && (key.getDataSourceId() == null || (key.getDataSourceId() == dataArtEvt.getDataSourceId()));
        }
>>>>>>> 17bcd8e0
    }

    public void dropDataArtifactCache() {
        dataArtifactCache.invalidateAll();
    }

    /**
     * Returns a search results dto containing rows of counts data.
     *
     * @param dataSourceId The data source object id for which the results
     *                     should be filtered or null if no data source
     *                     filtering.
     *
     * @return The results where rows are CountsRowDTO of
     *         DataArtifactSearchParam.
     *
     * @throws ExecutionException
     */
    public TreeResultsDTO<DataArtifactSearchParam> getDataArtifactCounts(Long dataSourceId) throws ExecutionException {
        try {
            // get row dto's sorted by display name
            Set<BlackboardArtifact.Type> indeterminateTypes = this.treeCounts.getEnqueued().stream()
                    .filter(evt -> dataSourceId == null || evt.getDataSourceId() == dataSourceId)
                    .map(evt -> evt.getArtifactType())
                    .collect(Collectors.toSet());

            Map<BlackboardArtifact.Type, Long> typeCounts = getCounts(BlackboardArtifact.Category.DATA_ARTIFACT, dataSourceId);
            List<TreeResultsDTO.TreeItemDTO<DataArtifactSearchParam>> treeItemRows = typeCounts.entrySet().stream()
                    .map(entry -> {
                        return createTreeItem(entry.getKey(), dataSourceId,
                                indeterminateTypes.contains(entry.getKey())
                                ? TreeDisplayCount.INDETERMINATE
                                : TreeDisplayCount.getDeterminate(entry.getValue()));
                    })
                    .sorted(Comparator.comparing(countRow -> countRow.getDisplayName()))
                    .collect(Collectors.toList());

            // return results
            return new TreeResultsDTO<>(treeItemRows);

        } catch (NoCurrentCaseException | TskCoreException ex) {
            throw new ExecutionException("An error occurred while fetching data artifact counts.", ex);
        }
    }

<<<<<<< HEAD
    /**
     * Returns the accounts and their counts in the current data source if a
     * data source id is provided or all accounts if data source id is null.
     *
     * @param dataSourceId The data source id or null for no data source filter.
     *
     * @return The results.
     *
     * @throws ExecutionException
     */
    public TreeResultsDTO<AccountSearchParams> getAccountsCounts(Long dataSourceId) throws ExecutionException {
        String query = "res.account_type AS account_type, MIN(res.account_display_name) AS account_display_name, COUNT(*) AS count\n"
                + "FROM (\n"
                + "  SELECT MIN(account_types.type_name) AS account_type, MIN(account_types.display_name) AS account_display_name\n"
                + "  FROM blackboard_artifacts\n"
                + "  LEFT JOIN blackboard_attributes ON blackboard_artifacts.artifact_id = blackboard_attributes.artifact_id\n"
                + "  LEFT JOIN account_types ON blackboard_attributes.value_text = account_types.type_name\n"
                + "  WHERE blackboard_artifacts.artifact_type_id = " + BlackboardArtifact.Type.TSK_ACCOUNT.getTypeID() + "\n"
                + "  AND blackboard_attributes.attribute_type_id = " + BlackboardAttribute.Type.TSK_ACCOUNT_TYPE.getTypeID() + "\n"
                + (dataSourceId != null && dataSourceId > 0 ? "  AND blackboard_artifacts.data_source_obj_id = " + dataSourceId + " " : " ") + "\n"
                + "  -- group by artifact_id to ensure only one account type per artifact\n"
                + "  GROUP BY blackboard_artifacts.artifact_id\n"
                + ") res\n"
                + "GROUP BY res.account_type\n"
                + "ORDER BY MIN(res.account_display_name)";

        List<TreeItemDTO<AccountSearchParams>> accountParams = new ArrayList<>();
        try {
            getCase().getCaseDbAccessManager().select(query, (resultSet) -> {
                try {
                    while (resultSet.next()) {
                        String accountType = resultSet.getString("account_type");
                        String accountDisplayName = resultSet.getString("account_display_name");
                        long count = resultSet.getLong("count");
                        accountParams.add(new TreeItemDTO<>(
                                accountType,
                                new AccountSearchParams(accountType, dataSourceId),
                                accountType,
                                accountDisplayName,
                                count));
                    }
                } catch (SQLException ex) {
                    logger.log(Level.WARNING, "An error occurred while fetching artifact type counts.", ex);
                }
            });

            // return results
            return new TreeResultsDTO<>(accountParams);

        } catch (NoCurrentCaseException | TskCoreException ex) {
            throw new ExecutionException("An error occurred while fetching data artifact counts.", ex);
        }
    }

=======
    @Override
    void clearCaches() {
        this.dataArtifactCache.invalidateAll();
        this.handleIngestComplete();
    }

    @Override
    Set<DAOEvent> processEvent(PropertyChangeEvent evt) {
        // get a grouping of artifacts mapping the artifact type id to data source id.
        ModuleDataEvent dataEvt = DAOEventUtils.getModuelDataFromArtifactEvent(evt);
        if (dataEvt == null) {
            return Collections.emptySet();
        }

        Map<BlackboardArtifact.Type, Set<Long>> artifactTypeDataSourceMap = dataEvt.getArtifacts().stream()
                .map((art) -> {
                    try {
                        if (BlackboardArtifact.Category.DATA_ARTIFACT.equals(art.getType().getCategory())) {
                            return Pair.of(art.getType(), art.getDataSourceObjectID());
                        }
                    } catch (TskCoreException ex) {
                        logger.log(Level.WARNING, "Unable to fetch artifact category for artifact with id: " + art.getId(), ex);
                    }
                    return null;
                })
                .filter(pr -> pr != null)
                .collect(Collectors.groupingBy(pr -> pr.getKey(), Collectors.mapping(pr -> pr.getValue(), Collectors.toSet())));

        // don't do anything else if no relevant events
        if (artifactTypeDataSourceMap.isEmpty()) {
            return Collections.emptySet();
        }

        // invalidate cache entries that are affected by events
        ConcurrentMap<SearchParams<BlackboardArtifactSearchParam>, DataArtifactTableSearchResultsDTO> concurrentMap = this.dataArtifactCache.asMap();
        concurrentMap.forEach((k, v) -> {
            Set<Long> dsIds = artifactTypeDataSourceMap.get(k.getParamData().getArtifactType());
            if (dsIds != null) {
                Long searchDsId = k.getParamData().getDataSourceId();
                if (searchDsId == null || dsIds.contains(searchDsId)) {
                    concurrentMap.remove(k);
                }
            }
        });

        // gather dao events based on artifacts
        List<DataArtifactEvent> dataArtifactEvents = new ArrayList<>();
        for (Entry<BlackboardArtifact.Type, Set<Long>> entry : artifactTypeDataSourceMap.entrySet()) {
            BlackboardArtifact.Type artType = entry.getKey();
            for (Long dsObjId : entry.getValue()) {
                DataArtifactEvent newEvt = new DataArtifactEvent(artType, dsObjId);
                dataArtifactEvents.add(newEvt);
            }
        }

        List<TreeEvent> newTreeEvents = this.treeCounts.enqueueAll(dataArtifactEvents).stream()
                .map(daoEvt -> new TreeEvent(createTreeItem(daoEvt.getArtifactType(), daoEvt.getDataSourceId(), TreeDisplayCount.INDETERMINATE), false))
                .collect(Collectors.toList());

        return Stream.of(dataArtifactEvents, newTreeEvents)
                .flatMap((lst) -> lst.stream())
                .collect(Collectors.toSet());
    }

    private TreeItemDTO<DataArtifactSearchParam> createTreeItem(BlackboardArtifact.Type artifactType, Long dataSourceId, TreeDisplayCount displayCount) {
        return new TreeResultsDTO.TreeItemDTO<>(
                BlackboardArtifact.Category.DATA_ARTIFACT.name(),
                new DataArtifactSearchParam(artifactType, dataSourceId),
                artifactType.getTypeID(),
                artifactType.getDisplayName(),
                displayCount);
    }

    @Override
    Set<DAOEvent> handleIngestComplete() {
        return this.treeCounts.flushEvents().stream()
                .map(daoEvt -> new TreeEvent(createTreeItem(daoEvt.getArtifactType(), daoEvt.getDataSourceId(), TreeDisplayCount.UNSPECIFIED), true))
                .collect(Collectors.toSet());
    }

    @Override
    Set<TreeEvent> shouldRefreshTree() {
        return this.treeCounts.getEventTimeouts().stream()
                .map(daoEvt -> new TreeEvent(createTreeItem(daoEvt.getArtifactType(), daoEvt.getDataSourceId(), TreeDisplayCount.UNSPECIFIED), true))
                .collect(Collectors.toSet());
    }


>>>>>>> 17bcd8e0
    /*
     * Handles fetching and paging of data artifacts.
     */
    public static class DataArtifactFetcher extends DAOFetcher<DataArtifactSearchParam> {

        /**
         * Main constructor.
         *
         * @param params Parameters to handle fetching of data.
         */
        public DataArtifactFetcher(DataArtifactSearchParam params) {
            super(params);
        }

        protected DataArtifactDAO getDAO() {
            return MainDAO.getInstance().getDataArtifactsDAO();
        }

        @Override
        public SearchResultsDTO getSearchResults(int pageSize, int pageIdx) throws ExecutionException {
            return getDAO().getDataArtifactsForTable(this.getParameters(), pageIdx * pageSize, (long) pageSize);
        }

        @Override
        public boolean isRefreshRequired(DAOEvent evt) {
            return getDAO().isDataArtifactInvalidating(this.getParameters(), evt);
        }
    }

    /**
     * Handles fetching and paging of account data artifacts.
     */
    public static class DataArtifactAccountFetcher extends DAOFetcher<AccountSearchParams> {

        /**
         * Main constructor.
         *
         * @param params Parameters to handle fetching of data.
         */
        public DataArtifactAccountFetcher(AccountSearchParams params) {
            super(params);
        }

        @Override
        public SearchResultsDTO getSearchResults(int pageSize, int pageIdx, boolean hardRefresh) throws ExecutionException {
            return MainDAO.getInstance().getDataArtifactsDAO().getAccountsForTable(this.getParameters(), pageIdx * pageSize, (long) pageSize);
        }

        @Override
        public boolean isRefreshRequired(PropertyChangeEvent evt) {
            // TODO
            return false;
        }
    }
}<|MERGE_RESOLUTION|>--- conflicted
+++ resolved
@@ -39,11 +39,9 @@
 import org.sleuthkit.autopsy.coreutils.Logger;
 import java.util.concurrent.ExecutionException;
 import java.util.logging.Level;
-<<<<<<< HEAD
 import org.sleuthkit.autopsy.casemodule.NoCurrentCaseException;
 import org.sleuthkit.autopsy.ingest.ModuleDataEvent;
 import org.sleuthkit.autopsy.mainui.datamodel.TreeResultsDTO.TreeItemDTO;
-=======
 import java.util.stream.Stream;
 import org.apache.commons.lang3.tuple.Pair;
 import org.sleuthkit.autopsy.casemodule.NoCurrentCaseException;
@@ -52,7 +50,6 @@
 import org.sleuthkit.autopsy.mainui.datamodel.TreeResultsDTO.TreeItemDTO;
 import org.sleuthkit.autopsy.mainui.datamodel.events.TreeEvent;
 import org.sleuthkit.autopsy.mainui.datamodel.events.TreeCounts;
->>>>>>> 17bcd8e0
 import org.sleuthkit.autopsy.mainui.nodes.DAOFetcher;
 import org.sleuthkit.datamodel.Blackboard;
 import org.sleuthkit.datamodel.BlackboardArtifact;
@@ -86,12 +83,8 @@
         return BlackboardArtifactDAO.getIgnoredTreeTypes();
     }
 
-<<<<<<< HEAD
     private final Cache<SearchParams<? extends BlackboardArtifactSearchParam>, DataArtifactTableSearchResultsDTO> dataArtifactCache = CacheBuilder.newBuilder().maximumSize(1000).build();
-=======
     private final TreeCounts<DataArtifactEvent> treeCounts = new TreeCounts<>();
-    private final Cache<SearchParams<BlackboardArtifactSearchParam>, DataArtifactTableSearchResultsDTO> dataArtifactCache = CacheBuilder.newBuilder().maximumSize(1000).build();
->>>>>>> 17bcd8e0
 
     private DataArtifactTableSearchResultsDTO fetchDataArtifactsForTable(SearchParams<BlackboardArtifactSearchParam> cacheKey) throws NoCurrentCaseException, TskCoreException {
 
@@ -133,7 +126,6 @@
         return dataArtifactCache.get(searchParams, () -> fetchDataArtifactsForTable(searchParams));
     }
 
-<<<<<<< HEAD
     /**
      * Fetch data artifacts with the given account type from the database.
      *
@@ -202,9 +194,6 @@
         return dataArtifactCache.get(pagedSearchParams, () -> fetchAccounts(pagedSearchParams));
     }
 
-    public boolean isDataArtifactInvalidating(DataArtifactSearchParam key, ModuleDataEvent eventData) {
-        return key.getArtifactType().equals(eventData.getBlackboardArtifactType());
-=======
     private boolean isDataArtifactInvalidating(DataArtifactSearchParam key, DAOEvent eventData) {
         if (!(eventData instanceof DataArtifactEvent)) {
             return false;
@@ -213,7 +202,6 @@
             return key.getArtifactType().getTypeID() == dataArtEvt.getArtifactType().getTypeID()
                     && (key.getDataSourceId() == null || (key.getDataSourceId() == dataArtEvt.getDataSourceId()));
         }
->>>>>>> 17bcd8e0
     }
 
     public void dropDataArtifactCache() {
@@ -259,7 +247,6 @@
         }
     }
 
-<<<<<<< HEAD
     /**
      * Returns the accounts and their counts in the current data source if a
      * data source id is provided or all accounts if data source id is null.
@@ -314,7 +301,6 @@
         }
     }
 
-=======
     @Override
     void clearCaches() {
         this.dataArtifactCache.invalidateAll();
@@ -403,7 +389,6 @@
     }
 
 
->>>>>>> 17bcd8e0
     /*
      * Handles fetching and paging of data artifacts.
      */
