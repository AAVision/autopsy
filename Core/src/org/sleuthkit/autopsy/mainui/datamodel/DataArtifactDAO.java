/*
 * Autopsy Forensic Browser
 *
 * Copyright 2021 Basis Technology Corp.
 * Contact: carrier <at> sleuthkit <dot> org
 *
 * Licensed under the Apache License, Version 2.0 (the "License");
 * you may not use this file except in compliance with the License.
 * You may obtain a copy of the License at
 *
 *     http://www.apache.org/licenses/LICENSE-2.0
 *
 * Unless required by applicable law or agreed to in writing, software
 * distributed under the License is distributed on an "AS IS" BASIS,
 * WITHOUT WARRANTIES OR CONDITIONS OF ANY KIND, either express or implied.
 * See the License for the specific language governing permissions and
 * limitations under the License.
 */
package org.sleuthkit.autopsy.mainui.datamodel;

import com.google.common.cache.Cache;
import com.google.common.cache.CacheBuilder;
<<<<<<< HEAD
=======
import com.google.common.collect.ImmutableSet;
import java.sql.SQLException;
>>>>>>> 61719cde
import java.beans.PropertyChangeEvent;
import java.text.MessageFormat;
import java.util.ArrayList;
import java.util.Comparator;
import java.util.List;
import java.util.stream.Collectors;
import org.sleuthkit.autopsy.coreutils.Logger;
import java.util.concurrent.ExecutionException;
import org.sleuthkit.autopsy.casemodule.NoCurrentCaseException;
import org.sleuthkit.autopsy.ingest.ModuleDataEvent;
import org.sleuthkit.autopsy.mainui.nodes.DAOFetcher;
import org.sleuthkit.datamodel.Blackboard;
import org.sleuthkit.datamodel.BlackboardArtifact;
import org.sleuthkit.datamodel.Content;
import org.sleuthkit.datamodel.DataArtifact;
import org.sleuthkit.datamodel.TskCoreException;

/**
 * DAO for providing data about data artifacts to populate the results viewer.
 */
public class DataArtifactDAO extends BlackboardArtifactDAO {

<<<<<<< HEAD
=======
    /**
     * Types that should not be shown in the tree.
     */
    @SuppressWarnings("deprecation")
    private static final Set<BlackboardArtifact.Type> IGNORED_TYPES = ImmutableSet.of(
            // these are shown in other parts of the UI (and different node types)
            TSK_DATA_SOURCE_USAGE,
            TSK_GEN_INFO,
            new BlackboardArtifact.Type(TSK_DOWNLOAD_SOURCE),
            TSK_TL_EVENT,
            //This is not meant to be shown in the UI at all. It is more of a meta artifact.
            TSK_ASSOCIATED_OBJECT
    );

    private static final String IGNORED_TYPES_SQL_SET = IGNORED_TYPES.stream()
            .map(tp -> Integer.toString(tp.getTypeID()))
            .collect(Collectors.joining(", "));

>>>>>>> 61719cde
    private static Logger logger = Logger.getLogger(DataArtifactDAO.class.getName());

    private static DataArtifactDAO instance = null;

    synchronized static DataArtifactDAO getInstance() {
        if (instance == null) {
            instance = new DataArtifactDAO();
        }

        return instance;
    }

    /**
     * @return The set of types that are not shown in the tree.
     */
    public static Set<BlackboardArtifact.Type> getIgnoredTreeTypes() {
        return IGNORED_TYPES;
    }
    
    

    private final Cache<SearchParams<DataArtifactSearchParam>, DataArtifactTableSearchResultsDTO> dataArtifactCache = CacheBuilder.newBuilder().maximumSize(1000).build();

    private DataArtifactTableSearchResultsDTO fetchDataArtifactsForTable(SearchParams<DataArtifactSearchParam> cacheKey) throws NoCurrentCaseException, TskCoreException {
        Blackboard blackboard = getCase().getBlackboard();

        Long dataSourceId = cacheKey.getParamData().getDataSourceId();
        BlackboardArtifact.Type artType = cacheKey.getParamData().getArtifactType();

        // get analysis results
        List<BlackboardArtifact> arts = new ArrayList<>();
        if (dataSourceId != null) {
            arts.addAll(blackboard.getDataArtifacts(artType.getTypeID(), dataSourceId));
        } else {
            arts.addAll(blackboard.getDataArtifacts(artType.getTypeID()));
        }

        List<BlackboardArtifact> pagedArtifacts = getPaged(arts, cacheKey);
        TableData tableData = createTableData(artType, pagedArtifacts);
        return new DataArtifactTableSearchResultsDTO(artType, tableData.columnKeys, tableData.rows, cacheKey.getStartItem(), arts.size());
    }

    @Override
    RowDTO createRow(BlackboardArtifact artifact, Content srcContent, Content linkedFile, boolean isTimelineSupported, List<Object> cellValues, long id) throws IllegalArgumentException {
        if (!(artifact instanceof DataArtifact)) {
            throw new IllegalArgumentException("Can not make row for artifact with ID: " + artifact.getId() + " - artifact must be a data artifact");
        }
        return new DataArtifactRowDTO((DataArtifact) artifact, srcContent, linkedFile, isTimelineSupported, cellValues, id);
    }

    public DataArtifactTableSearchResultsDTO getDataArtifactsForTable(DataArtifactSearchParam artifactKey, long startItem, Long maxCount, boolean hardRefresh) throws ExecutionException, IllegalArgumentException {
        BlackboardArtifact.Type artType = artifactKey.getArtifactType();

        if (artType == null || artType.getCategory() != BlackboardArtifact.Category.DATA_ARTIFACT
                || (artifactKey.getDataSourceId() != null && artifactKey.getDataSourceId() < 0)) {
            throw new IllegalArgumentException(MessageFormat.format("Illegal data.  "
                    + "Artifact type must be non-null and data artifact.  Data source id must be null or > 0.  "
                    + "Received artifact type: {0}; data source id: {1}", artType, artifactKey.getDataSourceId() == null ? "<null>" : artifactKey.getDataSourceId()));
        }

        SearchParams<DataArtifactSearchParam> searchParams = new SearchParams<>(artifactKey, startItem, maxCount);
        if (hardRefresh) {
            this.dataArtifactCache.invalidate(searchParams);
        }

        return dataArtifactCache.get(searchParams, () -> fetchDataArtifactsForTable(searchParams));
    }

    public boolean isDataArtifactInvalidating(DataArtifactSearchParam key, ModuleDataEvent eventData) {
        return key.getArtifactType().equals(eventData.getBlackboardArtifactType());
    }

    public void dropDataArtifactCache() {
        dataArtifactCache.invalidateAll();
    }

    /**
     * Returns a search results dto containing rows of counts data.
     *
     * @param dataSourceId The data source object id for which the results
     *                     should be filtered or null if no data source
     *                     filtering.
     *
     * @return The results where rows are CountsRowDTO of
     *         DataArtifactSearchParam.
     *
     * @throws ExecutionException
     */
    public TreeResultsDTO<DataArtifactSearchParam> getDataArtifactCounts(Long dataSourceId) throws ExecutionException {
        try {
            // get row dto's sorted by display name
            List<TreeResultsDTO.TreeItemDTO<DataArtifactSearchParam>> treeItemRows = typeCounts.entrySet().stream()
                    .map(entry -> {
                        return new TreeResultsDTO.TreeItemDTO<>(
                                BlackboardArtifact.Category.DATA_ARTIFACT.name(),
                                new DataArtifactSearchParam(entry.getKey(), dataSourceId),
                                entry.getKey().getTypeID(),
                                entry.getKey().getDisplayName(),
                                entry.getValue());
                    })
                    .sorted(Comparator.comparing(countRow -> countRow.getDisplayName()))
                    .collect(Collectors.toList());

            // return results
            return new TreeResultsDTO<>(treeItemRows);

        } catch (NoCurrentCaseException | TskCoreException ex) {
            throw new ExecutionException("An error occurred while fetching data artifact counts.", ex);
        }
    }

    /*
     * Handles fetching and paging of data artifacts.
     */
    public static class DataArtifactFetcher extends DAOFetcher<DataArtifactSearchParam> {

        /**
         * Main constructor.
         *
         * @param params Parameters to handle fetching of data.
         */
        public DataArtifactFetcher(DataArtifactSearchParam params) {
            super(params);
        }

        @Override
        public SearchResultsDTO getSearchResults(int pageSize, int pageIdx, boolean hardRefresh) throws ExecutionException {
            return MainDAO.getInstance().getDataArtifactsDAO().getDataArtifactsForTable(this.getParameters(), pageIdx * pageSize, (long) pageSize, hardRefresh);
        }

        @Override
        public boolean isRefreshRequired(PropertyChangeEvent evt) {
            ModuleDataEvent dataEvent = this.getModuleDataFromEvt(evt);
            if (dataEvent == null) {
                return false;
            }

            return MainDAO.getInstance().getDataArtifactsDAO().isDataArtifactInvalidating(this.getParameters(), dataEvent);
        }
    }
}<|MERGE_RESOLUTION|>--- conflicted
+++ resolved
@@ -20,16 +20,13 @@
 
 import com.google.common.cache.Cache;
 import com.google.common.cache.CacheBuilder;
-<<<<<<< HEAD
-=======
-import com.google.common.collect.ImmutableSet;
-import java.sql.SQLException;
->>>>>>> 61719cde
 import java.beans.PropertyChangeEvent;
 import java.text.MessageFormat;
 import java.util.ArrayList;
 import java.util.Comparator;
 import java.util.List;
+import java.util.Map;
+import java.util.Set;
 import java.util.stream.Collectors;
 import org.sleuthkit.autopsy.coreutils.Logger;
 import java.util.concurrent.ExecutionException;
@@ -47,27 +44,6 @@
  */
 public class DataArtifactDAO extends BlackboardArtifactDAO {
 
-<<<<<<< HEAD
-=======
-    /**
-     * Types that should not be shown in the tree.
-     */
-    @SuppressWarnings("deprecation")
-    private static final Set<BlackboardArtifact.Type> IGNORED_TYPES = ImmutableSet.of(
-            // these are shown in other parts of the UI (and different node types)
-            TSK_DATA_SOURCE_USAGE,
-            TSK_GEN_INFO,
-            new BlackboardArtifact.Type(TSK_DOWNLOAD_SOURCE),
-            TSK_TL_EVENT,
-            //This is not meant to be shown in the UI at all. It is more of a meta artifact.
-            TSK_ASSOCIATED_OBJECT
-    );
-
-    private static final String IGNORED_TYPES_SQL_SET = IGNORED_TYPES.stream()
-            .map(tp -> Integer.toString(tp.getTypeID()))
-            .collect(Collectors.joining(", "));
-
->>>>>>> 61719cde
     private static Logger logger = Logger.getLogger(DataArtifactDAO.class.getName());
 
     private static DataArtifactDAO instance = null;
@@ -84,10 +60,8 @@
      * @return The set of types that are not shown in the tree.
      */
     public static Set<BlackboardArtifact.Type> getIgnoredTreeTypes() {
-        return IGNORED_TYPES;
+        return BlackboardArtifactDAO.getIgnoredTreeTypes();
     }
-    
-    
 
     private final Cache<SearchParams<DataArtifactSearchParam>, DataArtifactTableSearchResultsDTO> dataArtifactCache = CacheBuilder.newBuilder().maximumSize(1000).build();
 
@@ -159,6 +133,7 @@
     public TreeResultsDTO<DataArtifactSearchParam> getDataArtifactCounts(Long dataSourceId) throws ExecutionException {
         try {
             // get row dto's sorted by display name
+            Map<BlackboardArtifact.Type, Long> typeCounts = getCounts(BlackboardArtifact.Category.DATA_ARTIFACT, dataSourceId);
             List<TreeResultsDTO.TreeItemDTO<DataArtifactSearchParam>> treeItemRows = typeCounts.entrySet().stream()
                     .map(entry -> {
                         return new TreeResultsDTO.TreeItemDTO<>(
