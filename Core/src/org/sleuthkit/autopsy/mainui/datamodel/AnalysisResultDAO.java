--- conflicted
+++ resolved
@@ -69,6 +69,8 @@
 import org.sleuthkit.datamodel.SleuthkitCase;
 import org.sleuthkit.datamodel.TskCoreException;
 import org.sleuthkit.datamodel.TskData;
+import static org.sleuthkit.datamodel.TskData.KeywordSearchQueryType.REGEX;
+import static org.sleuthkit.datamodel.TskData.KeywordSearchQueryType.SUBSTRING;
 import org.sleuthkit.datamodel.Volume;
 import org.sleuthkit.datamodel.VolumeSystem;
 
@@ -561,7 +563,7 @@
             throw new IllegalArgumentException("Expected data source id to be > 0");
         }
 
-        Set<Pair<String, Integer>> indeterminateSearchTerms = new HashSet<>();
+        Set<Pair<String, TskData.KeywordSearchQueryType>> indeterminateSearchTerms = new HashSet<>();
         for (AnalysisResultEvent evt : this.treeCounts.getEnqueued()) {
             if (evt instanceof KeywordHitEvent
                     && (dataSourceId == null || Objects.equals(evt.getDataSourceId(), dataSourceId))
@@ -644,20 +646,21 @@
                         long count = resultSet.getLong("count");
                         boolean hasChildren = resultSet.getBoolean("has_children");
 
-                        String searchTermModified = getSearchTermDisplayName(searchTerm, searchType);
+                        TskData.KeywordSearchQueryType searchTypeEnum = 
+                                Stream.of(TskData.KeywordSearchQueryType.values())
+                                        .filter(tp -> tp.getType() == searchType)
+                                        .findFirst()
+                                        .orElse(TskData.KeywordSearchQueryType.LITERAL);
+                        
+                        String searchTermModified = getSearchTermDisplayName(searchTerm, searchTypeEnum);
 
                         TreeDisplayCount displayCount = indeterminateSearchTerms.contains(Pair.of(searchTerm, searchType))
                                 ? TreeDisplayCount.INDETERMINATE
                                 : TreeDisplayCount.getDeterminate(count);
 
                         TreeItemDTO<KeywordSearchTermParams> treeItem = new TreeItemDTO<>(
-<<<<<<< HEAD
                                 KeywordSearchTermParams.getTypeId(),
-                                new KeywordSearchTermParams(setName, searchTerm, searchType, hasChildren, dataSourceId),
-=======
-                                "KEYWORD_SEARCH_TERMS",
                                 new KeywordSearchTermParams(setName, searchTerm,  TskData.KeywordSearchQueryType.valueOf(searchType), hasChildren, dataSourceId),
->>>>>>> 54f475e2
                                 searchTermModified,
                                 searchTermModified,
                                 displayCount
@@ -685,16 +688,16 @@
      *
      * @return The display name.
      */
-    public String getSearchTermDisplayName(String searchTerm, int searchType) {
+    public String getSearchTermDisplayName(String searchTerm, TskData.KeywordSearchQueryType searchType) {
         String searchTermModified;
         switch (searchType) {
-            case 0:
+            case LITERAL:
                 searchTermModified = Bundle.AnalysisResultDAO_getKeywordSearchTermCounts_exactMatch(searchTerm == null ? "" : searchTerm);
                 break;
-            case 1:
+            case SUBSTRING:
                 searchTermModified = Bundle.AnalysisResultDAO_getKeywordSearchTermCounts_substringMatch(searchTerm == null ? "" : searchTerm);
                 break;
-            case 2:
+            case REGEX:
                 searchTermModified = Bundle.AnalysisResultDAO_getKeywordSearchTermCounts_regexMatch(searchTerm == null ? "" : searchTerm);
                 break;
             default:
