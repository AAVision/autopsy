/*
 * Autopsy Forensic Bitemser
 *
 * Copyright 2021 Basis Technology Corp.
 * Contact: carrier <at> sleuthkit <dot> org
 *
 * Licensed under the Apache License, Version 2.0 (the "License");
 * you may not use this file except in compliance with the License.
 * You may obtain a copy of the License at
 *
 *     http://www.apache.org/licenses/LICENSE-2.0
 *
 * Unless required by applicable law or agreed to in writing, software
 * distributed under the License is distributed on an "AS IS" BASIS,
 * WITHOUT WARRANTIES OR CONDITIONS OF ANY KIND, either express or implied.
 * See the License for the specific language governing permissions and
 * limitations under the License.
 */
package org.sleuthkit.autopsy.mainui.nodes;

import org.sleuthkit.autopsy.corecomponents.SelectionResponder;
import java.text.MessageFormat;
import java.util.Objects;
import java.util.logging.Level;
import javax.swing.Action;
import org.openide.nodes.AbstractNode;
import org.openide.nodes.ChildFactory;
import org.openide.nodes.Children;
import org.openide.util.Lookup;
import org.openide.util.lookup.Lookups;
import org.sleuthkit.autopsy.corecomponents.DataResultTopComponent;
import org.sleuthkit.autopsy.coreutils.Logger;
<<<<<<< HEAD
import org.sleuthkit.autopsy.mainui.datamodel.TreeResultsDTO.TreeDisplayCount;
=======
import org.sleuthkit.autopsy.directorytree.DirectoryTreeTopComponent;
>>>>>>> e5847192
import org.sleuthkit.autopsy.mainui.datamodel.TreeResultsDTO.TreeItemDTO;

/**
 * A node to be displayed in the tree that shows the count.
 */
public abstract class TreeNode<T> extends AbstractNode implements SelectionResponder {

    private static final Logger logger = Logger.getLogger(TreeNode.class.getName());

    /**
     * Returns the default lookup based on the item dto.
     *
     * @param itemData The item dto data.
     *
     * @return The lookup to use in the node.
     */
    protected static <T> Lookup getDefaultLookup(TreeItemDTO<? extends T> itemData) {
        return Lookups.fixed(itemData, itemData.getSearchParams());
    }

    private TreeItemDTO<? extends T> itemData;

    /**
     * Main constructor assuming a leaf node with default lookup.
     *
     * @param nodeName    The name of the node.
     * @param icon        The path of the icon or null.
     * @param itemData    The data to back the node.
     * @param dataObjType The type of the underlying data object within the
     *                    counts item dto.
     */
    protected TreeNode(String nodeName, String icon, TreeItemDTO<? extends T> itemData) {
        this(nodeName, icon, itemData, Children.LEAF, getDefaultLookup(itemData));
    }

    /**
     * Constructor.
     *
     * @param nodeName    The name of the node.
     * @param icon        The path of the icon or null.
     * @param itemData    The data to back the node. Must be non-null.
     * @param children    The children of this node.
     * @param lookup      The lookup for this node.
     * @param dataObjType The type of the underlying data object within the
     *                    counts item dto.
     */
    protected TreeNode(String nodeName, String icon, TreeItemDTO<? extends T> itemData, Children children, Lookup lookup) {
        super(children, lookup);
        setName(nodeName);
        if (icon != null) {
            setIconBaseWithExtension(icon);
        }
        update(itemData);
    }

    /**
     * @return The current backing item data.
     */
    protected TreeItemDTO<? extends T> getItemData() {
        return itemData;
    }
    
    /**
     * Sets the display name of the node to include the display name and count
     * of the item.
     *
     * @param prevData The previous item data (may be null).
     * @param curData The item data (must be non-null).
     */
    protected void updateDisplayName(TreeItemDTO<? extends T> prevData, TreeItemDTO<? extends T> curData) {
        // update display name only if there is a change.
        if (prevData == null
                || !prevData.getDisplayName().equals(curData.getDisplayName())
                || !Objects.equals(prevData.getDisplayCount(), curData.getDisplayCount())) {
            String displayName = curData.getDisplayCount() == null
                    ? curData.getDisplayName()
                    : curData.getDisplayName() + curData.getDisplayCount().getDisplaySuffix();

            this.setDisplayName(displayName);
        }
    }

    /**
     * Updates the backing data of this node.
     *
     * @param updatedData The updated data. Must be non-null.
     *
     * @thitems IllegalArgumentException
     */
    public void update(TreeItemDTO<? extends T> updatedData) {
        if (updatedData == null) {
            logger.log(Level.WARNING, "Expected non-null updatedData");
        } else if (this.itemData != null && !Objects.equals(this.itemData.getId(), updatedData.getId())) {
            logger.log(Level.WARNING, MessageFormat.format(
                    "Expected update data to have same id but received [id: {0}] replacing [id: {1}]",
                    updatedData.getId(),
                    this.itemData.getId()));
            return;
        }

        TreeItemDTO<? extends T> prevData = this.itemData;
        this.itemData = updatedData;
        updateDisplayName(prevData, updatedData);
    }

    @Override
    public void respondSelection(DataResultTopComponent dataResultPanel) {
        dataResultPanel.setNode(this);
    }
    
<<<<<<< HEAD
    
    /**
     * Tree node for displaying static content in the tree.
     */
    public static class StaticTreeNode extends TreeNode<String> {
        public StaticTreeNode(String nodeName, String displayName, String icon) {
            this(nodeName, displayName, icon, Children.LEAF);
        }
        
        public StaticTreeNode(String nodeName, String displayName, String icon, ChildFactory<?> childFactory) {
            this(nodeName, displayName, icon, Children.create(childFactory, true), null);
        }
                
        public StaticTreeNode(String nodeName, String displayName, String icon, Children children) {
            this(nodeName, displayName, icon, children, null);
        }
        
        public StaticTreeNode(String nodeName, String displayName, String icon, Children children, Lookup lookup) {
            super(nodeName, icon, new TreeItemDTO<String>(nodeName, nodeName, nodeName, displayName, TreeDisplayCount.NOT_SHOWN), children, lookup);
        }        
=======
    @Override
    public Action getPreferredAction() {
        // TreeNodes are used for both the result viewer and the tree viewer. For the result viewer,
        // we want to open the child of the double-clicked node. For the tree viewer, we want the default
        // action (explanding/closing the node). If getOpenChildAction() returns null, we likely
        // have a tree node and want to call the default preferred action.
        Action openChildAction = DirectoryTreeTopComponent.getOpenChildAction(getName());
        if (openChildAction == null) {
            return super.getPreferredAction();
        }
        return openChildAction;
>>>>>>> e5847192
    }
}<|MERGE_RESOLUTION|>--- conflicted
+++ resolved
@@ -30,11 +30,8 @@
 import org.openide.util.lookup.Lookups;
 import org.sleuthkit.autopsy.corecomponents.DataResultTopComponent;
 import org.sleuthkit.autopsy.coreutils.Logger;
-<<<<<<< HEAD
 import org.sleuthkit.autopsy.mainui.datamodel.TreeResultsDTO.TreeDisplayCount;
-=======
 import org.sleuthkit.autopsy.directorytree.DirectoryTreeTopComponent;
->>>>>>> e5847192
 import org.sleuthkit.autopsy.mainui.datamodel.TreeResultsDTO.TreeItemDTO;
 
 /**
@@ -145,7 +142,19 @@
         dataResultPanel.setNode(this);
     }
     
-<<<<<<< HEAD
+     
+    @Override
+    public Action getPreferredAction() {
+        // TreeNodes are used for both the result viewer and the tree viewer. For the result viewer,
+        // we want to open the child of the double-clicked node. For the tree viewer, we want the default
+        // action (explanding/closing the node). If getOpenChildAction() returns null, we likely
+        // have a tree node and want to call the default preferred action.
+        Action openChildAction = DirectoryTreeTopComponent.getOpenChildAction(getName());
+        if (openChildAction == null) {
+            return super.getPreferredAction();
+        }
+        return openChildAction;
+    }
     
     /**
      * Tree node for displaying static content in the tree.
@@ -165,19 +174,6 @@
         
         public StaticTreeNode(String nodeName, String displayName, String icon, Children children, Lookup lookup) {
             super(nodeName, icon, new TreeItemDTO<String>(nodeName, nodeName, nodeName, displayName, TreeDisplayCount.NOT_SHOWN), children, lookup);
-        }        
-=======
-    @Override
-    public Action getPreferredAction() {
-        // TreeNodes are used for both the result viewer and the tree viewer. For the result viewer,
-        // we want to open the child of the double-clicked node. For the tree viewer, we want the default
-        // action (explanding/closing the node). If getOpenChildAction() returns null, we likely
-        // have a tree node and want to call the default preferred action.
-        Action openChildAction = DirectoryTreeTopComponent.getOpenChildAction(getName());
-        if (openChildAction == null) {
-            return super.getPreferredAction();
-        }
-        return openChildAction;
->>>>>>> e5847192
-    }
+        }   
+    }    
 }