/*
 * Autopsy Forensic Browser
 *
 * Copyright 2011-2016 Basis Technology Corp.
 * Contact: carrier <at> sleuthkit <dot> org
 *
 * Licensed under the Apache License, Version 2.0 (the "License");
 * you may not use this file except in compliance with the License.
 * You may obtain a copy of the License at
 *
 *     http://www.apache.org/licenses/LICENSE-2.0
 *
 * Unless required by applicable law or agreed to in writing, software
 * distributed under the License is distributed on an "AS IS" BASIS,
 * WITHOUT WARRANTIES OR CONDITIONS OF ANY KIND, either express or implied.
 * See the License for the specific language governing permissions and
 * limitations under the License.
 */
package org.sleuthkit.autopsy.directorytree;

import java.awt.Cursor;
import java.awt.EventQueue;
import java.beans.PropertyChangeEvent;
import java.beans.PropertyChangeListener;
import java.beans.PropertyVetoException;
import java.io.IOException;
import java.util.ArrayList;
import java.util.Arrays;
import java.util.HashSet;
import java.util.LinkedList;
import java.util.List;
import java.util.logging.Level;
import java.util.prefs.PreferenceChangeEvent;
import java.util.prefs.PreferenceChangeListener;
import javax.swing.Action;
import javax.swing.SwingUtilities;
import javax.swing.tree.TreeSelectionModel;
import org.openide.explorer.ExplorerManager;
import org.openide.explorer.ExplorerUtils;
import org.openide.explorer.view.BeanTreeView;
import org.openide.explorer.view.TreeView;
import org.openide.nodes.AbstractNode;
import org.openide.nodes.Children;
import org.openide.nodes.Node;
import org.openide.nodes.NodeNotFoundException;
import org.openide.nodes.NodeOp;
import org.openide.util.NbBundle;
import org.openide.windows.TopComponent;
import org.openide.windows.WindowManager;
import org.sleuthkit.autopsy.casemodule.Case;
import org.sleuthkit.autopsy.core.RuntimeProperties;
import org.sleuthkit.autopsy.core.UserPreferences;
import org.sleuthkit.autopsy.corecomponentinterfaces.BlackboardResultViewer;
import org.sleuthkit.autopsy.corecomponentinterfaces.CoreComponentControl;
import org.sleuthkit.autopsy.corecomponentinterfaces.DataExplorer;
import org.sleuthkit.autopsy.corecomponents.DataResultTopComponent;
import org.sleuthkit.autopsy.corecomponents.TableFilterNode;
import org.sleuthkit.autopsy.coreutils.Logger;
import org.sleuthkit.autopsy.coreutils.MessageNotifyUtil;
import org.sleuthkit.autopsy.datamodel.BlackboardArtifactNode;
import org.sleuthkit.autopsy.datamodel.DataSources;
import org.sleuthkit.autopsy.datamodel.DataSourcesNode;
import org.sleuthkit.autopsy.datamodel.DisplayableItemNode;
import org.sleuthkit.autopsy.datamodel.ExtractedContent;
import org.sleuthkit.autopsy.datamodel.KeywordHits;
import org.sleuthkit.autopsy.datamodel.KnownFileFilterNode;
import org.sleuthkit.autopsy.datamodel.Reports;
import org.sleuthkit.autopsy.datamodel.Results;
import org.sleuthkit.autopsy.datamodel.ResultsNode;
import org.sleuthkit.autopsy.datamodel.RootContentChildren;
import org.sleuthkit.autopsy.datamodel.SlackFileFilterNode;
import org.sleuthkit.autopsy.datamodel.Tags;
import org.sleuthkit.autopsy.datamodel.Views;
import org.sleuthkit.autopsy.datamodel.ViewsNode;
import org.sleuthkit.autopsy.datamodel.accounts.Accounts;
import org.sleuthkit.autopsy.ingest.IngestManager;
import org.sleuthkit.datamodel.BlackboardArtifact;
import org.sleuthkit.datamodel.BlackboardAttribute;
import org.sleuthkit.datamodel.Content;
import org.sleuthkit.datamodel.SleuthkitCase;
import org.sleuthkit.datamodel.TskCoreException;
import org.sleuthkit.datamodel.TskException;

/**
 * Top component which displays something.
 */
// Registered as a service provider for DataExplorer in layer.xml
public final class DirectoryTreeTopComponent extends TopComponent implements DataExplorer, ExplorerManager.Provider, BlackboardResultViewer {

    private final transient ExplorerManager em = new ExplorerManager();
    private static DirectoryTreeTopComponent instance;
    private final DataResultTopComponent dataResult = new DataResultTopComponent(true, NbBundle.getMessage(this.getClass(),
            "DirectoryTreeTopComponent.title.text"));
    private final LinkedList<String[]> backList;
    private final LinkedList<String[]> forwardList;
    private static final String PREFERRED_ID = "DirectoryTreeTopComponent"; //NON-NLS
    private static final Logger logger = Logger.getLogger(DirectoryTreeTopComponent.class.getName());
    private RootContentChildren contentChildren;

    /**
     * the constructor
     */
    private DirectoryTreeTopComponent() {
        initComponents();

        // only allow one item to be selected at a time
        ((BeanTreeView) jScrollPane1).setSelectionMode(TreeSelectionModel.SINGLE_TREE_SELECTION);
        // remove the close button
        putClientProperty(TopComponent.PROP_CLOSING_DISABLED, Boolean.TRUE);
        setName(NbBundle.getMessage(DirectoryTreeTopComponent.class, "CTL_DirectoryTreeTopComponent"));
        setToolTipText(NbBundle.getMessage(DirectoryTreeTopComponent.class, "HINT_DirectoryTreeTopComponent"));

        subscribeToChangeEvents();
        associateLookup(ExplorerUtils.createLookup(em, getActionMap()));

        // set the back & forward list and also disable the back & forward button
        this.backList = new LinkedList<>();
        this.forwardList = new LinkedList<>();
        backButton.setEnabled(false);
        forwardButton.setEnabled(false);
    }

    /**
     * Make this TopComponent a listener to various change events.
     */
    private void subscribeToChangeEvents() {
        UserPreferences.addChangeListener(new PreferenceChangeListener() {
            @Override
            public void preferenceChange(PreferenceChangeEvent evt) {
                switch (evt.getKey()) {
                    case UserPreferences.HIDE_KNOWN_FILES_IN_DATA_SOURCES_TREE:
                    case UserPreferences.HIDE_SLACK_FILES_IN_DATA_SOURCES_TREE:
                        refreshContentTreeSafe();
                        break;
                    case UserPreferences.HIDE_KNOWN_FILES_IN_VIEWS_TREE:
                    case UserPreferences.HIDE_SLACK_FILES_IN_VIEWS_TREE:   
                        // TODO: Need a way to refresh the Views subtree
                        break;
                }
            }
        });
        Case.addEventSubscriber(new HashSet<>(Arrays.asList(Case.Events.CURRENT_CASE.toString(), Case.Events.DATA_SOURCE_ADDED.toString())), this);
        this.em.addPropertyChangeListener(this);
        IngestManager.getInstance().addIngestJobEventListener(this);
        IngestManager.getInstance().addIngestModuleEventListener(this);
    }

    public void setDirectoryListingActive() {
        this.dataResult.requestActive();
    }

    public void openDirectoryListing() {
        this.dataResult.open();
    }

    public DataResultTopComponent getDirectoryListing() {
        return this.dataResult;
    }

    /**
     * This method is called from within the constructor to initialize the form.
     * WARNING: Do NOT modify this code. The content of this method is always
     * regenerated by the Form Editor.
     */
    // <editor-fold defaultstate="collapsed" desc="Generated Code">//GEN-BEGIN:initComponents
    private void initComponents() {

        jScrollPane1 = new BeanTreeView();
        backButton = new javax.swing.JButton();
        forwardButton = new javax.swing.JButton();
        showRejectedCheckBox = new javax.swing.JCheckBox();

        jScrollPane1.setBorder(null);

        backButton.setIcon(new javax.swing.ImageIcon(getClass().getResource("/org/sleuthkit/autopsy/directorytree/btn_step_back.png"))); // NOI18N
        org.openide.awt.Mnemonics.setLocalizedText(backButton, org.openide.util.NbBundle.getMessage(DirectoryTreeTopComponent.class, "DirectoryTreeTopComponent.backButton.text")); // NOI18N
        backButton.setBorderPainted(false);
        backButton.setContentAreaFilled(false);
        backButton.setDisabledIcon(new javax.swing.ImageIcon(getClass().getResource("/org/sleuthkit/autopsy/directorytree/btn_step_back_disabled.png"))); // NOI18N
        backButton.setMargin(new java.awt.Insets(2, 0, 2, 0));
        backButton.setMaximumSize(new java.awt.Dimension(55, 100));
        backButton.setMinimumSize(new java.awt.Dimension(5, 5));
        backButton.setPreferredSize(new java.awt.Dimension(23, 23));
        backButton.setRolloverIcon(new javax.swing.ImageIcon(getClass().getResource("/org/sleuthkit/autopsy/directorytree/btn_step_back_hover.png"))); // NOI18N
        backButton.addActionListener(new java.awt.event.ActionListener() {
            public void actionPerformed(java.awt.event.ActionEvent evt) {
                backButtonActionPerformed(evt);
            }
        });

        forwardButton.setIcon(new javax.swing.ImageIcon(getClass().getResource("/org/sleuthkit/autopsy/directorytree/btn_step_forward.png"))); // NOI18N
        org.openide.awt.Mnemonics.setLocalizedText(forwardButton, org.openide.util.NbBundle.getMessage(DirectoryTreeTopComponent.class, "DirectoryTreeTopComponent.forwardButton.text")); // NOI18N
        forwardButton.setBorderPainted(false);
        forwardButton.setContentAreaFilled(false);
        forwardButton.setDisabledIcon(new javax.swing.ImageIcon(getClass().getResource("/org/sleuthkit/autopsy/directorytree/btn_step_forward_disabled.png"))); // NOI18N
        forwardButton.setMargin(new java.awt.Insets(2, 0, 2, 0));
        forwardButton.setMaximumSize(new java.awt.Dimension(55, 100));
        forwardButton.setMinimumSize(new java.awt.Dimension(5, 5));
        forwardButton.setPreferredSize(new java.awt.Dimension(23, 23));
        forwardButton.setRolloverIcon(new javax.swing.ImageIcon(getClass().getResource("/org/sleuthkit/autopsy/directorytree/btn_step_forward_hover.png"))); // NOI18N
        forwardButton.addActionListener(new java.awt.event.ActionListener() {
            public void actionPerformed(java.awt.event.ActionEvent evt) {
                forwardButtonActionPerformed(evt);
            }
        });

        org.openide.awt.Mnemonics.setLocalizedText(showRejectedCheckBox, org.openide.util.NbBundle.getMessage(DirectoryTreeTopComponent.class, "DirectoryTreeTopComponent.showRejectedCheckBox.text")); // NOI18N

        javax.swing.GroupLayout layout = new javax.swing.GroupLayout(this);
        this.setLayout(layout);
        layout.setHorizontalGroup(
            layout.createParallelGroup(javax.swing.GroupLayout.Alignment.LEADING)
            .addComponent(jScrollPane1, javax.swing.GroupLayout.DEFAULT_SIZE, 262, Short.MAX_VALUE)
            .addGroup(layout.createSequentialGroup()
                .addGap(5, 5, 5)
                .addComponent(backButton, javax.swing.GroupLayout.PREFERRED_SIZE, 23, javax.swing.GroupLayout.PREFERRED_SIZE)
                .addGap(0, 0, 0)
                .addComponent(forwardButton, javax.swing.GroupLayout.PREFERRED_SIZE, 23, javax.swing.GroupLayout.PREFERRED_SIZE)
                .addPreferredGap(javax.swing.LayoutStyle.ComponentPlacement.RELATED, 46, Short.MAX_VALUE)
                .addComponent(showRejectedCheckBox)
                .addContainerGap())
        );
        layout.setVerticalGroup(
            layout.createParallelGroup(javax.swing.GroupLayout.Alignment.LEADING)
            .addGroup(layout.createSequentialGroup()
                .addGap(5, 5, 5)
                .addGroup(layout.createParallelGroup(javax.swing.GroupLayout.Alignment.TRAILING)
                    .addComponent(forwardButton, javax.swing.GroupLayout.PREFERRED_SIZE, 26, javax.swing.GroupLayout.PREFERRED_SIZE)
                    .addComponent(backButton, javax.swing.GroupLayout.PREFERRED_SIZE, 26, javax.swing.GroupLayout.PREFERRED_SIZE)
                    .addComponent(showRejectedCheckBox))
                .addPreferredGap(javax.swing.LayoutStyle.ComponentPlacement.RELATED)
                .addComponent(jScrollPane1, javax.swing.GroupLayout.PREFERRED_SIZE, 838, javax.swing.GroupLayout.PREFERRED_SIZE)
                .addContainerGap())
        );
    }// </editor-fold>//GEN-END:initComponents

    private void backButtonActionPerformed(java.awt.event.ActionEvent evt) {//GEN-FIRST:event_backButtonActionPerformed
        // change the cursor to "waiting cursor" for this operation
        this.setCursor(Cursor.getPredefinedCursor(Cursor.WAIT_CURSOR));

        // the end is the current place,
        String[] currentNodePath = backList.pollLast();
        forwardList.addLast(currentNodePath);
        forwardButton.setEnabled(true);

        /*
         * We peek instead of poll because we use its existence in the list
         * later on so that we do not reset the forward list after the selection
         * occurs.
         */
        String[] newCurrentNodePath = backList.peekLast();

        // enable / disable the back and forward button
        if (backList.size() > 1) {
            backButton.setEnabled(true);
        } else {
            backButton.setEnabled(false);
        }

        // update the selection on directory tree
        setSelectedNode(newCurrentNodePath, null);

        this.setCursor(null);
    }//GEN-LAST:event_backButtonActionPerformed

    private void forwardButtonActionPerformed(java.awt.event.ActionEvent evt) {//GEN-FIRST:event_forwardButtonActionPerformed
        // change the cursor to "waiting cursor" for this operation
        this.setCursor(Cursor.getPredefinedCursor(Cursor.WAIT_CURSOR));

        String[] newCurrentNodePath = forwardList.pollLast();
        if (!forwardList.isEmpty()) {
            forwardButton.setEnabled(true);
        } else {
            forwardButton.setEnabled(false);
        }

        backList.addLast(newCurrentNodePath);
        backButton.setEnabled(true);

        // update the selection on directory tree
        setSelectedNode(newCurrentNodePath, null);

        this.setCursor(null);
    }//GEN-LAST:event_forwardButtonActionPerformed

    // Variables declaration - do not modify//GEN-BEGIN:variables
    private javax.swing.JButton backButton;
    private javax.swing.JButton forwardButton;
    private javax.swing.JScrollPane jScrollPane1;
    private javax.swing.JCheckBox showRejectedCheckBox;
    // End of variables declaration//GEN-END:variables

    /**
     * Gets default instance. Do not use directly: reserved for *.settings files
     * only, i.e. deserialization routines; otherwise you could get a
     * non-deserialized instance. To obtain the singleton instance, use
     * {@link #findInstance}.
     */
    public static synchronized DirectoryTreeTopComponent getDefault() {
        if (instance == null) {
            instance = new DirectoryTreeTopComponent();
        }
        return instance;
    }

    /**
     * Obtain the DirectoryTreeTopComponent instance. Never call
     * {@link #getDefault} directly!
     */
    public static synchronized DirectoryTreeTopComponent findInstance() {
        WindowManager winManager = WindowManager.getDefault();
        TopComponent win = winManager.findTopComponent(PREFERRED_ID);
        if (win == null) {
            logger.warning(
                    "Cannot find " + PREFERRED_ID + " component. It will not be located properly in the window system."); //NON-NLS
            return getDefault();
        }
        if (win instanceof DirectoryTreeTopComponent) {
            return (DirectoryTreeTopComponent) win;
        }
        logger.warning(
                "There seem to be multiple components with the '" + PREFERRED_ID //NON-NLS
                + "' ID. That is a potential source of errors and unexpected behavior."); //NON-NLS
        return getDefault();
    }

    /**
     * Overwrite when you want to change default persistence type. Default
     * persistence type is PERSISTENCE_ALWAYS
     *
     * @return TopComponent.PERSISTENCE_ALWAYS
     */
    @Override
    public int getPersistenceType() {
        return TopComponent.PERSISTENCE_NEVER;
    }

    /**
     * Called only when top component was closed on all workspaces before and
     * now is opened for the first time on some workspace. The intent is to
     * provide subclasses information about TopComponent's life cycle across all
     * existing workspaces. Subclasses will usually perform initializing tasks
     * here.
     */
    @Override
    public void componentOpened() {
        // change the cursor to "waiting cursor" for this operation
        this.setCursor(Cursor.getPredefinedCursor(Cursor.WAIT_CURSOR));
        try {
            if (Case.isCaseOpen()) {
                Case currentCase = Case.getCurrentCase();

                // close the top component if there's no image in this case
                if (currentCase.hasData() == false) {
                    //this.close();
                    ((BeanTreeView) this.jScrollPane1).setRootVisible(false); // hide the root
                } else {
                    // if there's at least one image, load the image and open the top component
                    List<Object> items = new ArrayList<>();
                    final SleuthkitCase tskCase = currentCase.getSleuthkitCase();
                    items.add(new DataSources());
                    items.add(new Views(tskCase));
                    items.add(new Results(tskCase));
                    items.add(new Tags());
                    items.add(new Reports());
                    contentChildren = new RootContentChildren(items);
                 
                    Node root = new AbstractNode(contentChildren) {
                        /**
                         * to override the right click action in the white blank
                         * space area on the directory tree window
                         */
                        @Override
                        public Action[] getActions(boolean popup) {
                            return new Action[]{};
                        }

                        // Overide the AbstractNode use of DefaultHandle to return
                        // a handle which can be serialized without a parent
                        @Override
                        public Node.Handle getHandle() {
                            return new Node.Handle() {
                                @Override
                                public Node getNode() throws IOException {
                                    return em.getRootContext();
                                }
                            };
                        }
                    };

                    root = new DirectoryTreeFilterNode(root, true);

                    em.setRootContext(root);
                    em.getRootContext().setName(currentCase.getName());
                    em.getRootContext().setDisplayName(currentCase.getName());
                    ((BeanTreeView) this.jScrollPane1).setRootVisible(false); // hide the root

                    // Reset the forward and back lists because we're resetting the root context
                    resetHistory();

                    Children childNodes = em.getRootContext().getChildren();
                    TreeView tree = getTree();

                    Node results = childNodes.findChild(ResultsNode.NAME);
                    tree.expandNode(results);

                    Children resultsChilds = results.getChildren();
                    tree.expandNode(resultsChilds.findChild(KeywordHits.NAME));
                    tree.expandNode(resultsChilds.findChild(ExtractedContent.NAME));

                    Accounts accounts = resultsChilds.findChild(Accounts.NAME).getLookup().lookup(Accounts.class);
                    showRejectedCheckBox.setAction(accounts.newToggleShowRejectedAction());
                    showRejectedCheckBox.setSelected(false);

                    Node views = childNodes.findChild(ViewsNode.NAME);
                    Children viewsChilds = views.getChildren();
                    for (Node n : viewsChilds.getNodes()) {
                        tree.expandNode(n);
                    }

                    tree.collapseNode(views);

                    // if the dataResult is not opened
                    if (!dataResult.isOpened()) {
                        dataResult.open(); // open the data result top component as well when the directory tree is opened
                    }

                    // select the first image node, if there is one
                    // (this has to happen after dataResult is opened, because the event
                    // of changing the selected node fires a handler that tries to make
                    // dataResult active)
                    if (childNodes.getNodesCount() > 0) {
                        try {
                            em.setSelectedNodes(new Node[]{childNodes.getNodeAt(0)});
                        } catch (Exception ex) {
                            logger.log(Level.SEVERE, "Error setting default selected node.", ex); //NON-NLS
                        }
                    }

                }
            }
        } finally {
            this.setCursor(null);
        }
    }

    /**
     * Called only when top component was closed so that now it is closed on all
     * workspaces in the system. The intent is to provide subclasses information
     * about TopComponent's life cycle across workspaces. Subclasses will
     * usually perform cleaning tasks here.
     */
    @Override
    public void componentClosed() {
        //@@@ push the selection node to null?
        contentChildren = null;
    }

    void writeProperties(java.util.Properties p) {
        // better to version settings since initial version as advocated at
        // http://wiki.apidesign.org/wiki/PropertyFiles
        p.setProperty("version", "1.0");
        // TODO store your settings
    }

    Object readProperties(java.util.Properties p) {
        if (instance == null) {
            instance = this;
        }
        instance.readPropertiesImpl(p);
        return instance;
    }

    private void readPropertiesImpl(java.util.Properties p) {
        String version = p.getProperty("version");
        // TODO read your settings according to their version
    }

    /**
     * Returns the unique ID of this TopComponent
     *
     * @return PREFERRED_ID the unique ID of this TopComponent
     */
    @Override
    protected String preferredID() {
        return PREFERRED_ID;
    }

    @Override
    public boolean canClose() {
        return !Case.isCaseOpen() || Case.getCurrentCase().hasData() == false; // only allow this window to be closed when there's no case opened or no image in this case
    }

    /**
     * Gets the explorer manager.
     *
     * @return the explorer manager
     */
    @Override
    public ExplorerManager getExplorerManager() {
        return this.em;
    }

    /**
     * Right click action for this top component window
     *
     * @return actions the list of actions
     */
    @Override
    public Action[] getActions() {
        return new Action[]{};
    }

    /**
     * Gets the original selected node on the explorer manager
     *
     * @return node the original selected Node
     */
    public Node getSelectedNode() {
        Node result = null;

        Node[] selectedNodes = this.getExplorerManager().getSelectedNodes();
        if (selectedNodes.length > 0) {
            result = selectedNodes[0];
        }
        return result;
    }

    /**
     * The "listener" that listens to any changes made in the Case.java class.
     * It will do something based on the changes in the Case.java class.
     *
     * @param evt the property change event
     */
    @Override
    public void propertyChange(PropertyChangeEvent evt) {
        if (RuntimeProperties.coreComponentsAreActive()) {
            String changed = evt.getPropertyName();
            if (changed.equals(Case.Events.CURRENT_CASE.toString())) { // changed current case
                // When a case is closed, the old value of this property is the 
                // closed Case object and the new value is null. When a case is 
                // opened, the old value is null and the new value is the new Case
                // object.
                // @@@ This needs to be revisited. Perhaps case closed and case
                // opened events instead of property change events would be a better
                // solution. Either way, more probably needs to be done to clean up
                // data model objects when a case is closed.
                if (evt.getOldValue() != null && evt.getNewValue() == null) {
                    // The current case has been closed. Reset the ExplorerManager.
                    SwingUtilities.invokeLater(() -> {
                        Node emptyNode = new AbstractNode(Children.LEAF);
                        em.setRootContext(emptyNode);
                    });
                } else if (evt.getNewValue() != null) {
                    // A new case has been opened. Reset the ExplorerManager. 
                    Case newCase = (Case) evt.getNewValue();
                    final String newCaseName = newCase.getName();
                    SwingUtilities.invokeLater(() -> {
                        em.getRootContext().setName(newCaseName);
                        em.getRootContext().setDisplayName(newCaseName);

                        // Reset the forward and back
                        // buttons. Note that a call to CoreComponentControl.openCoreWindows()
                        // by the new Case object will lead to a componentOpened() call
                        // that will repopulate the tree.
                        // @@@ The repopulation of the tree in this fashion also merits
                        // reconsideration.
                        resetHistory();
                    });
                }
            } // if the image is added to the case
            else if (changed.equals(Case.Events.DATA_SOURCE_ADDED.toString())) {
                /**
                 * Checking for a current case is a stop gap measure until a
                 * different way of handling the closing of cases is worked out.
                 * Currently, remote events may be received for a case that is
                 * already closed.
                 */
                try {
                    Case currentCase = Case.getCurrentCase();
                    // We only need to trigger openCoreWindows() when the
                    // first data source is added.
                    if (currentCase.getDataSources().size() == 1) {
                        SwingUtilities.invokeLater(() -> {
                            CoreComponentControl.openCoreWindows();
                        });
                    }
                } catch (IllegalStateException | TskCoreException notUsed) {
                    /**
                     * Case is closed, do nothing.
                     */
                }
            } // change in node selection
            else if (changed.equals(ExplorerManager.PROP_SELECTED_NODES)) {
                SwingUtilities.invokeLater(() -> {
                    respondSelection((Node[]) evt.getOldValue(), (Node[]) evt.getNewValue());
                });
            } else if (changed.equals(IngestManager.IngestModuleEvent.DATA_ADDED.toString())) {
                // nothing to do here.
                // all nodes should be listening for these events and update accordingly.
            }
        }
    }

    /**
     * Event handler to run when selection changed
     *
     * TODO this needs to be revised
     *
     * @param oldNodes
     * @param newNodes
     */
    private void respondSelection(final Node[] oldNodes, final Node[] newNodes) {
        if (!Case.isCaseOpen()) {
            //handle in-between condition when case is being closed
            //and legacy selection events are pumped
            return;
        }

        // Some lock that prevents certain Node operations is set during the
        // ExplorerManager selection-change, so we must handle changes after the
        // selection-change event is processed.
        //TODO find a different way to refresh data result viewer, scheduling this
        //to EDT breaks loading of nodes in the background
        EventQueue.invokeLater(new Runnable() {
            @Override
            public void run() {
                // change the cursor to "waiting cursor" for this operation
                DirectoryTreeTopComponent.this.setCursor(Cursor.getPredefinedCursor(Cursor.WAIT_CURSOR));
                try {

                    Node treeNode = DirectoryTreeTopComponent.this.getSelectedNode();
                    if (treeNode != null) {
                        DirectoryTreeFilterNode.OriginalNode origin = treeNode.getLookup().lookup(DirectoryTreeFilterNode.OriginalNode.class);
                        if (origin == null) {
                            return;
                        }
                        Node originNode = origin.getNode();

                        //set node, wrap in filter node first to filter out children
                        Node drfn = new DataResultFilterNode(originNode, DirectoryTreeTopComponent.this.em);
                        Node kffn = new KnownFileFilterNode(drfn, KnownFileFilterNode.getSelectionContext(originNode));
<<<<<<< HEAD
                        Node sffn = new SlackFileFilterNode(kffn, SlackFileFilterNode.getSelectionContext(originNode));
                        /*
                         * TODO (AUT-1849): Correct or remove peristent column
                         * reordering code
                         *
                         * The following conditional was added to support this
                         * feature.
                         */
//                        if(originNode instanceof DisplayableItemNode) {
//                            dataResult.setNode(new TableFilterNode(kffn, true, ((DisplayableItemNode) originNode).getItemType()));
//                        } else {
                        dataResult.setNode(new TableFilterNode(sffn, true));
//                        }
=======

                        // Create a TableFilterNode with knowledge of the node's type to allow for column order settings
                        if (originNode instanceof DisplayableItemNode) {
                            dataResult.setNode(new TableFilterNode(kffn, true, ((DisplayableItemNode) originNode).getItemType()));
                        } else {
                            dataResult.setNode(new TableFilterNode(kffn, true));
                        }
>>>>>>> 66358cb2

                        String displayName = "";
                        Content content = originNode.getLookup().lookup(Content.class);
                        if (content != null) {
                            try {
                                displayName = content.getUniquePath();
                            } catch (TskCoreException ex) {
                                logger.log(Level.SEVERE, "Exception while calling Content.getUniquePath() for node: " + originNode); //NON-NLS
                            }
                        } else if (originNode.getLookup().lookup(String.class) != null) {
                            displayName = originNode.getLookup().lookup(String.class);
                        }
                        dataResult.setPath(displayName);
                    }

                    // set the directory listing to be active
                    if (oldNodes != null && newNodes != null
                            && (oldNodes.length == newNodes.length)) {
                        boolean sameNodes = true;
                        for (int i = 0; i < oldNodes.length; i++) {
                            sameNodes = sameNodes && oldNodes[i].getName().equals(newNodes[i].getName());
                        }
                        if (!sameNodes) {
                            dataResult.requestActive();
                        }
                    }
                } finally {
                    setCursor(null);
                }
            }
        });

        // update the back and forward list
        updateHistory(em.getSelectedNodes());
    }

    private void updateHistory(Node[] selectedNodes) {
        if (selectedNodes.length == 0) {
            return;
        }

        Node selectedNode = selectedNodes[0];
        String selectedNodeName = selectedNode.getName();

        /*
         * get the previous entry to make sure we don't duplicate it. Motivation
         * for this is also that if we used the back button, then we already
         * added the 'current' node to 'back' and we will detect that and not
         * reset the forward list.
         */
        String[] currentLast = backList.peekLast();
        String lastNodeName = null;
        if (currentLast != null) {
            lastNodeName = currentLast[currentLast.length - 1];
        }

        if (currentLast == null || !selectedNodeName.equals(lastNodeName)) {
            //add to the list if the last if not the same as current
            final String[] selectedPath = NodeOp.createPath(selectedNode, em.getRootContext());
            backList.addLast(selectedPath); // add the node to the "backList"
            if (backList.size() > 1) {
                backButton.setEnabled(true);
            } else {
                backButton.setEnabled(false);
            }

            forwardList.clear(); // clear the "forwardList"
            forwardButton.setEnabled(false); // disable the forward Button
        }
    }

    /**
     * Resets the back and forward list, and also disable the back and forward
     * buttons.
     */
    private void resetHistory() {
        // clear the back and forward list
        backList.clear();
        forwardList.clear();
        backButton.setEnabled(false);
        forwardButton.setEnabled(false);
    }

    /**
     * Gets the tree on this DirectoryTreeTopComponent.
     *
     * @return tree the BeanTreeView
     */
    public BeanTreeView getTree() {
        return (BeanTreeView) this.jScrollPane1;
    }

    /**
     * Refresh the content node part of the dir tree safely in the EDT thread
     */
    public void refreshContentTreeSafe() {
        SwingUtilities.invokeLater(new Runnable() {
            @Override
            public void run() {
                refreshDataSourceTree();
            }
        });
    }

    /**
     * Refreshes changed content nodes
     */
    private void refreshDataSourceTree() {
        Node selectedNode = getSelectedNode();
        final String[] selectedPath = NodeOp.createPath(selectedNode, em.getRootContext());

        Children rootChildren = em.getRootContext().getChildren();
        Node dataSourcesFilterNode = rootChildren.findChild(DataSourcesNode.NAME);
        if (dataSourcesFilterNode == null) {
            logger.log(Level.SEVERE, "Cannot find data sources filter node, won't refresh the content tree"); //NON-NLS
            return;
        }
        DirectoryTreeFilterNode.OriginalNode imagesNodeOrig = dataSourcesFilterNode.getLookup().lookup(DirectoryTreeFilterNode.OriginalNode.class);

        if (imagesNodeOrig == null) {
            logger.log(Level.SEVERE, "Cannot find data sources node, won't refresh the content tree"); //NON-NLS
            return;
        }

        Node imagesNode = imagesNodeOrig.getNode();

        DataSourcesNode.DataSourcesNodeChildren contentRootChildren = (DataSourcesNode.DataSourcesNodeChildren) imagesNode.getChildren();
        contentRootChildren.refreshContentKeys();

        //final TreeView tree = getTree();
        //tree.expandNode(imagesNode);
        setSelectedNode(selectedPath, DataSourcesNode.NAME);

    }

    /**
     * Set the selected node using a path to a previously selected node.
     *
     * @param previouslySelectedNodePath Path to a previously selected node.
     * @param rootNodeName               Name of the root node to match, may be
     *                                   null.
     */
    private void setSelectedNode(final String[] previouslySelectedNodePath, final String rootNodeName) {
        if (previouslySelectedNodePath == null) {
            return;
        }
        SwingUtilities.invokeLater(new Runnable() {
            @Override
            public void run() {
                if (previouslySelectedNodePath.length > 0 && (rootNodeName == null || previouslySelectedNodePath[0].equals(rootNodeName))) {
                    Node selectedNode = null;
                    ArrayList<String> selectedNodePath = new ArrayList<>(Arrays.asList(previouslySelectedNodePath));
                    while (null == selectedNode && !selectedNodePath.isEmpty()) {
                        try {
                            selectedNode = NodeOp.findPath(em.getRootContext(), selectedNodePath.toArray(new String[0]));
                        } catch (NodeNotFoundException ex) {
                            // The selected node may have been deleted (e.g., a deleted tag), so truncate the path and try again. 
                            if (selectedNodePath.size() > 1) {
                                selectedNodePath.remove(selectedNodePath.size() - 1);
                            } else {
                                StringBuilder nodePath = new StringBuilder();
                                for (int i = 0; i < previouslySelectedNodePath.length; ++i) {
                                    nodePath.append(previouslySelectedNodePath[i]).append("/");
                                }
                                logger.log(Level.WARNING, "Failed to find any nodes to select on path " + nodePath.toString(), ex); //NON-NLS
                                break;
                            }
                        }
                    }

                    if (null != selectedNode) {
                        if (rootNodeName != null) {
                            //called from tree auto refresh context
                            //remove last from backlist, because auto select will result in duplication
                            backList.pollLast();
                        }
                        try {
                            em.setExploredContextAndSelection(selectedNode, new Node[]{selectedNode});
                        } catch (PropertyVetoException ex) {
                            logger.log(Level.WARNING, "Property veto from ExplorerManager setting selection to " + selectedNode.getName(), ex); //NON-NLS
                        }
                    }
                }
            }
        });
    }

    @Override
    public TopComponent getTopComponent() {
        return this;
    }

    @Override
    public boolean hasMenuOpenAction() {
        return false;
    }

    @Override
    public void viewArtifact(final BlackboardArtifact art) {
        int typeID = art.getArtifactTypeID();
        String typeName = art.getArtifactTypeName();
        Children rootChilds = em.getRootContext().getChildren();
        Node treeNode = null;
        Node resultsNode = rootChilds.findChild(ResultsNode.NAME);
        Children resultsChilds = resultsNode.getChildren();
        if (typeID == BlackboardArtifact.ARTIFACT_TYPE.TSK_HASHSET_HIT.getTypeID()) {
            Node hashsetRootNode = resultsChilds.findChild(typeName);
            Children hashsetRootChilds = hashsetRootNode.getChildren();
            try {
                String setName = null;
                List<BlackboardAttribute> attributes = art.getAttributes();
                for (BlackboardAttribute att : attributes) {
                    int typeId = att.getAttributeType().getTypeID();
                    if (typeId == BlackboardAttribute.ATTRIBUTE_TYPE.TSK_SET_NAME.getTypeID()) {
                        setName = att.getValueString();
                    }
                }
                treeNode = hashsetRootChilds.findChild(setName);
            } catch (TskException ex) {
                logger.log(Level.WARNING, "Error retrieving attributes", ex); //NON-NLS
            }
        } else if (typeID == BlackboardArtifact.ARTIFACT_TYPE.TSK_KEYWORD_HIT.getTypeID()) {
            Node keywordRootNode = resultsChilds.findChild(typeName);
            Children keywordRootChilds = keywordRootNode.getChildren();
            try {
                String listName = null;
                String keywordName = null;
                List<BlackboardAttribute> attributes = art.getAttributes();
                for (BlackboardAttribute att : attributes) {
                    int typeId = att.getAttributeType().getTypeID();
                    if (typeId == BlackboardAttribute.ATTRIBUTE_TYPE.TSK_SET_NAME.getTypeID()) {
                        listName = att.getValueString();
                    } else if (typeId == BlackboardAttribute.ATTRIBUTE_TYPE.TSK_KEYWORD.getTypeID()) {
                        keywordName = att.getValueString();
                    }
                }
                Node listNode = keywordRootChilds.findChild(listName);
                if (listNode == null) {
                    return;
                }
                Children listChildren = listNode.getChildren();
                if (listChildren == null) {
                    return;
                }
                treeNode = listChildren.findChild(keywordName);
            } catch (TskException ex) {
                logger.log(Level.WARNING, "Error retrieving attributes", ex); //NON-NLS
            }
        } else if (typeID == BlackboardArtifact.ARTIFACT_TYPE.TSK_INTERESTING_FILE_HIT.getTypeID()
                || typeID == BlackboardArtifact.ARTIFACT_TYPE.TSK_INTERESTING_ARTIFACT_HIT.getTypeID()) {
            Node interestingItemsRootNode = resultsChilds.findChild(typeName);
            Children interestingItemsRootChildren = interestingItemsRootNode.getChildren();
            try {
                String setName = null;
                List<BlackboardAttribute> attributes = art.getAttributes();
                for (BlackboardAttribute att : attributes) {
                    int typeId = att.getAttributeType().getTypeID();
                    if (typeId == BlackboardAttribute.ATTRIBUTE_TYPE.TSK_SET_NAME.getTypeID()) {
                        setName = att.getValueString();
                    }
                }
                treeNode = interestingItemsRootChildren.findChild(setName);
            } catch (TskException ex) {
                logger.log(Level.WARNING, "Error retrieving attributes", ex); //NON-NLS
            }
        } else {
            Node extractedContent = resultsChilds.findChild(ExtractedContent.NAME);
            Children extractedChilds = extractedContent.getChildren();
            if (extractedChilds == null) {
                return;
            }
            treeNode = extractedChilds.findChild(typeName);
        }

        if (treeNode == null) {
            return;
        }

        try {
            em.setExploredContextAndSelection(treeNode, new Node[]{treeNode});
        } catch (PropertyVetoException ex) {
            logger.log(Level.WARNING, "Property Veto: ", ex); //NON-NLS
        }

        // Another thread is needed because we have to wait for dataResult to populate
        EventQueue.invokeLater(new Runnable() {
            @Override
            public void run() {
                Children resultChilds = dataResult.getRootNode().getChildren();
                Node select = resultChilds.findChild(Long.toString(art.getArtifactID()));
                if (select != null) {
                    dataResult.requestActive();
                    dataResult.setSelectedNodes(new Node[]{select});
                    fireViewerComplete();
                }
            }
        });
    }

    @Override
    public void viewArtifactContent(BlackboardArtifact art) {
        new ViewContextAction(
                NbBundle.getMessage(this.getClass(), "DirectoryTreeTopComponent.action.viewArtContent.text"),
                new BlackboardArtifactNode(art)).actionPerformed(null);
    }

    @Override
    public void addOnFinishedListener(PropertyChangeListener l) {
        DirectoryTreeTopComponent.this.addPropertyChangeListener(l);
    }

    void fireViewerComplete() {

        try {
            firePropertyChange(BlackboardResultViewer.FINISHED_DISPLAY_EVT, 0, 1);
        } catch (Exception e) {
            logger.log(Level.SEVERE, "DirectoryTreeTopComponent listener threw exception", e); //NON-NLS
            MessageNotifyUtil.Notify.show(NbBundle.getMessage(this.getClass(), "DirectoryTreeTopComponent.moduleErr"),
                    NbBundle.getMessage(this.getClass(),
                            "DirectoryTreeTopComponent.moduleErr.msg"),
                    MessageNotifyUtil.MessageType.ERROR);
        }
    }
}<|MERGE_RESOLUTION|>--- conflicted
+++ resolved
@@ -640,29 +640,15 @@
                         //set node, wrap in filter node first to filter out children
                         Node drfn = new DataResultFilterNode(originNode, DirectoryTreeTopComponent.this.em);
                         Node kffn = new KnownFileFilterNode(drfn, KnownFileFilterNode.getSelectionContext(originNode));
-<<<<<<< HEAD
                         Node sffn = new SlackFileFilterNode(kffn, SlackFileFilterNode.getSelectionContext(originNode));
-                        /*
-                         * TODO (AUT-1849): Correct or remove peristent column
-                         * reordering code
-                         *
-                         * The following conditional was added to support this
-                         * feature.
-                         */
-//                        if(originNode instanceof DisplayableItemNode) {
-//                            dataResult.setNode(new TableFilterNode(kffn, true, ((DisplayableItemNode) originNode).getItemType()));
-//                        } else {
-                        dataResult.setNode(new TableFilterNode(sffn, true));
-//                        }
-=======
+
 
                         // Create a TableFilterNode with knowledge of the node's type to allow for column order settings
                         if (originNode instanceof DisplayableItemNode) {
-                            dataResult.setNode(new TableFilterNode(kffn, true, ((DisplayableItemNode) originNode).getItemType()));
+                            dataResult.setNode(new TableFilterNode(sffn, true, ((DisplayableItemNode) originNode).getItemType()));
                         } else {
-                            dataResult.setNode(new TableFilterNode(kffn, true));
-                        }
->>>>>>> 66358cb2
+                            dataResult.setNode(new TableFilterNode(sffn, true));
+                        }
 
                         String displayName = "";
                         Content content = originNode.getLookup().lookup(Content.class);
