--- conflicted
+++ resolved
@@ -20,20 +20,13 @@
 
 import java.awt.event.ActionEvent;
 import java.util.logging.Level;
-<<<<<<< HEAD
-import java.util.logging.Logger;
-=======
->>>>>>> 75292784
 import org.openide.util.HelpCtx;
 import org.openide.util.NbBundle;
 import org.openide.util.actions.CallableSystemAction;
 import org.sleuthkit.autopsy.casemodule.Case;
 import org.sleuthkit.autopsy.core.Installer;
 import org.sleuthkit.datamodel.TskCoreException;
-<<<<<<< HEAD
-=======
 import org.sleuthkit.autopsy.coreutils.Logger;
->>>>>>> 75292784
 
 /**
  * Encapsulates a menu action which triggers the common files search dialog.
@@ -53,18 +46,6 @@
 
     @Override
     public boolean isEnabled(){
-<<<<<<< HEAD
-        boolean isEamDbAvailable = CommonFilesPanel.isEamDbAvailable();
-        
-        boolean isMultiDataSourceCase = false;
-        try {
-            isMultiDataSourceCase = Case.isCaseOpen() && !Case.getCurrentCase().getDataSources().isEmpty();
-        } catch (TskCoreException ex) {
-            LOGGER.log(Level.WARNING, "Exception determining whether or not CommonFilesSearch should be enabled.", ex);
-        }
-        
-        return super.isEnabled() && Installer.isJavaFxInited() && (isMultiDataSourceCase || isEamDbAvailable);
-=======
         boolean shouldBeEnabled = false;
         try {
             shouldBeEnabled = Case.isCaseOpen() && Case.getCurrentCase().getDataSources().size() > 1;
@@ -72,7 +53,6 @@
             logger.log(Level.SEVERE, "Error getting data sources for action enabled check", ex);
         }
         return super.isEnabled() && shouldBeEnabled;
->>>>>>> 75292784
     }
 
     public static synchronized CommonFilesSearchAction getDefault() {
