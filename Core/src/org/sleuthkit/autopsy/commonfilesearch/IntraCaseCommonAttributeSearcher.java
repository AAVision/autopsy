/*
 * 
 * Autopsy Forensic Browser
 * 
 * Copyright 2018 Basis Technology Corp.
 * Contact: carrier <at> sleuthkit <dot> org
 * 
 * Licensed under the Apache License, Version 2.0 (the "License");
 * you may not use this file except in compliance with the License.
 * You may obtain a copy of the License at
 * 
 *     http://www.apache.org/licenses/LICENSE-2.0
 * 
 * Unless required by applicable law or agreed to in writing, software
 * distributed under the License is distributed on an "AS IS" BASIS,
 * WITHOUT WARRANTIES OR CONDITIONS OF ANY KIND, either express or implied.
 * See the License for the specific language governing permissions and
 * limitations under the License.
 */
package org.sleuthkit.autopsy.commonfilesearch;

import java.sql.ResultSet;
import java.sql.SQLException;
import java.util.HashMap;
import java.util.HashSet;
import java.util.List;
import java.util.Map;
import java.util.Set;
import org.sleuthkit.autopsy.casemodule.Case;
import org.sleuthkit.autopsy.casemodule.NoCurrentCaseException;
import org.sleuthkit.datamodel.HashUtility;
import org.sleuthkit.datamodel.SleuthkitCase;
import org.sleuthkit.datamodel.SleuthkitCase.CaseDbQuery;
import org.sleuthkit.datamodel.TskCoreException;

/**
 *
 * Generates a <code>List<CommonFilesMetadata></code> when
 * <code>findMatches()</code> is called, which organizes files by md5 to prepare
 * to display in viewer.
 *
 * This entire thing runs on a background thread where exceptions are handled.
 */
@SuppressWarnings("PMD.AbstractNaming")
public abstract class IntraCaseCommonAttributeSearcher extends AbstractCommonAttributeSearcher {

    private static final String FILTER_BY_MIME_TYPES_WHERE_CLAUSE = " and mime_type in (%s)"; //NON-NLS // where %s is csv list of mime_types to filter on

    /**
     * Subclass this to implement different algorithms for getting common files.
     *
     * @param dataSourceIdMap a map of obj_id to datasource name
     * @param filterByMediaMimeType match only on files whose mime types can be
     * broadly categorized as media types
     * @param filterByDocMimeType match only on files whose mime types can be
     * broadly categorized as document types
     */
    IntraCaseCommonAttributeSearcher(Map<Long, String> dataSourceIdMap, boolean filterByMediaMimeType, boolean filterByDocMimeType, int percentageThreshold) {
        super(dataSourceIdMap, filterByMediaMimeType, filterByDocMimeType, percentageThreshold);
    }

    /**
     * Use this as a prefix when building the SQL select statement.
     *
     * <ul>
     * <li>You only have to specify the WHERE clause if you use this.</li>
     * <li>If you do not use this string, you must use at least the columns
     * selected below, in that order.</li>
     * </ul>
     */
    static final String SELECT_PREFIX = "SELECT obj_id, md5, data_source_obj_id from tsk_files where"; //NON-NLS

    /**
     * Should build a SQL SELECT statement to be passed to
     * SleuthkitCase.executeQuery(sql) which will select the desired file ids
     * and MD5 hashes.
     *
     * The statement should select obj_id, md5, data_source_obj_id in that
     * order.
     *
     * @return sql string select statement
     */
    protected abstract String buildSqlSelectStatement();

    /**
     * Generate a meta data object which encapsulates everything need to add the
     * tree table tab to the top component.
     *
     * @return a data object with all of the matched files in a hierarchical
     * format
     * @throws TskCoreException
     * @throws NoCurrentCaseException
     * @throws SQLException
     */
    @Override
    public CommonAttributeSearchResults findMatches() throws TskCoreException, NoCurrentCaseException, SQLException {
        Map<String, CommonAttributeValue> commonFiles = new HashMap<>();

        final Case currentCase = Case.getCurrentCaseThrows();
        final String caseName = currentCase.getDisplayName();

        SleuthkitCase sleuthkitCase = currentCase.getSleuthkitCase();

        String selectStatement = this.buildSqlSelectStatement();

        try (
                CaseDbQuery query = sleuthkitCase.executeQuery(selectStatement);
                ResultSet resultSet = query.getResultSet()) {

            while (resultSet.next()) {
                Long objectId = resultSet.getLong(1);
                String md5 = resultSet.getString(2);
                Long dataSourceId = resultSet.getLong(3);
                String dataSource = this.getDataSourceIdToNameMap().get(dataSourceId);

                if (md5 == null || HashUtility.isNoDataMd5(md5)) {
                    continue;
                }

                if (commonFiles.containsKey(md5)) {
                    final CommonAttributeValue commonAttributeValue = commonFiles.get(md5);
                    commonAttributeValue.addInstance(new CaseDBCommonAttributeInstance(objectId, dataSource, caseName));
                } else {
                    final CommonAttributeValue commonAttributeValue = new CommonAttributeValue(md5);
                    commonAttributeValue.addInstance(new CaseDBCommonAttributeInstance(objectId, dataSource, caseName));
                    commonFiles.put(md5, commonAttributeValue);
                }
            }
        }
<<<<<<< HEAD

        Map<Integer, List<CommonAttributeValue>> instanceCollatedCommonFiles = collateMatchesByNumberOfInstances(commonFiles);

=======
        
        Map<Integer, CommonAttributeValueList> instanceCollatedCommonFiles = collateMatchesByNumberOfInstances(commonFiles);
        
>>>>>>> 8bd9f76f
        return new CommonAttributeSearchResults(instanceCollatedCommonFiles, this.frequencyPercentageThreshold);
    }

    /**
     * Should be used by subclasses, in their
     * <code>buildSqlSelectStatement()</code> function to create an SQL boolean
     * expression which will filter our matches based on mime type. The
     * expression will be conjoined to base query with an AND operator.
     *
     * @return sql fragment of the form: 'and "mime_type" in ( [comma delimited
     * list of mime types] )' or empty string in the event that no types to
     * filter on were given.
     */
    String determineMimeTypeFilter() {

        Set<String> mimeTypesToFilterOn = new HashSet<>();
        String mimeTypeString = "";
        if (isFilterByMedia()) {
            mimeTypesToFilterOn.addAll(MEDIA_PICS_VIDEO_MIME_TYPES);
        }
        if (isFilterByDoc()) {
            mimeTypesToFilterOn.addAll(TEXT_FILES_MIME_TYPES);
        }
        StringBuilder mimeTypeFilter = new StringBuilder(mimeTypesToFilterOn.size());
        if (!mimeTypesToFilterOn.isEmpty()) {
            for (String mimeType : mimeTypesToFilterOn) {
                mimeTypeFilter.append(SINGLE_QUOTE).append(mimeType).append(SINGLE_QUTOE_COMMA);
            }
            mimeTypeString = mimeTypeFilter.toString().substring(0, mimeTypeFilter.length() - 1);
            mimeTypeString = String.format(FILTER_BY_MIME_TYPES_WHERE_CLAUSE, new Object[]{mimeTypeString});
        }
        return mimeTypeString;
    }
    static final String SINGLE_QUTOE_COMMA = "',";
    static final String SINGLE_QUOTE = "'";
}<|MERGE_RESOLUTION|>--- conflicted
+++ resolved
@@ -127,15 +127,9 @@
                 }
             }
         }
-<<<<<<< HEAD
 
-        Map<Integer, List<CommonAttributeValue>> instanceCollatedCommonFiles = collateMatchesByNumberOfInstances(commonFiles);
+        Map<Integer, CommonAttributeValueList> instanceCollatedCommonFiles = collateMatchesByNumberOfInstances(commonFiles);
 
-=======
-        
-        Map<Integer, CommonAttributeValueList> instanceCollatedCommonFiles = collateMatchesByNumberOfInstances(commonFiles);
-        
->>>>>>> 8bd9f76f
         return new CommonAttributeSearchResults(instanceCollatedCommonFiles, this.frequencyPercentageThreshold);
     }
 
