--- conflicted
+++ resolved
@@ -26,11 +26,7 @@
 /**
  * Intersection(And) filter
  */
-<<<<<<< HEAD
-public class IntersectionFilter extends CompoundFilter {
-=======
 public class IntersectionFilter<S extends Filter> extends CompoundFilter<S> {
->>>>>>> c517eb4e
 
     public IntersectionFilter(List<S> subFilters) {
         super(subFilters);
@@ -56,18 +52,10 @@
     @NbBundle.Messages({"# {0} - sub filter displaynames",
         "IntersectionFilter.displayName.text=Intersection{0}"})
     public String getDisplayName() {
-<<<<<<< HEAD
-        return NbBundle.getMessage(this.getClass(),
-                "IntersectionFilter.displayName.text",
-                getSubFilters().stream()
-                .map(Filter::getDisplayName)
-                .collect(Collectors.joining(",", "[", "]")));
-=======
         String collect = getSubFilters().stream()
                 .map(Filter::getDisplayName)
                 .collect(Collectors.joining(",", "[", "]"));
         return Bundle.IntersectionFilter_displayName_text(collect);
->>>>>>> c517eb4e
     }
 
     @Override
