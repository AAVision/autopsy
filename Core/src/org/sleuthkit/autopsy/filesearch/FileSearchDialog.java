/*
 * Autopsy Forensic Browser
 *
<<<<<<< HEAD
 * Copyright 2011-2021 Basis Technology Corp.
=======
 * Copyright 2011-2018 Basis Technology Corp.
>>>>>>> 7809c2a8
 * Contact: carrier <at> sleuthkit <dot> org
 *
 * Licensed under the Apache License, Version 2.0 (the "License");
 * you may not use this file except in compliance with the License.
 * You may obtain a copy of the License at
 *
 *     http://www.apache.org/licenses/LICENSE-2.0
 *
 * Unless required by applicable law or agreed to in writing, software
 * distributed under the License is distributed on an "AS IS" BASIS,
 * WITHOUT WARRANTIES OR CONDITIONS OF ANY KIND, either express or implied.
 * See the License for the specific language governing permissions and
 * limitations under the License.
 */
package org.sleuthkit.autopsy.filesearch;

import java.awt.event.ActionEvent;
import java.awt.event.ActionListener;
import org.openide.util.NbBundle;
import org.openide.windows.WindowManager;

/**
 * File search dialog
 */
@SuppressWarnings("PMD.SingularField") // UI widgets cause lots of false positives
final class FileSearchDialog extends javax.swing.JDialog {

    /**
     * Creates new form FileSearchDialog
     */
    FileSearchDialog() {
        super(WindowManager.getDefault().getMainWindow(),
                NbBundle.getMessage(FileSearchDialog.class, "FileSearchDialog.frame.msg"), true);
        initComponents();

        setResizable(false);
        this.setLocationRelativeTo(WindowManager.getDefault().getMainWindow());
        fileSearchPanel1.addListenerToAll(new ActionListener() {

            @Override
            public void actionPerformed(ActionEvent e) {
                setVisible(false);
            }
        });
    }

    /**
<<<<<<< HEAD
     * Set the data source filter to select the specified data source initially.
     *
     * @param dataSourceId - The data source to select.
     */
    void setSelectedDataSourceFilter(long dataSourceId) {
        fileSearchPanel1.setDataSourceFilter(dataSourceId);
=======
     * Reset the filters which are populated with options based on the contents
     * of the current case.
     */
    void resetCaseDependentFilters() {
        fileSearchPanel1.resetCaseDependentFilters();
>>>>>>> 7809c2a8
    }

    /**
     * This method is called from within the constructor to initialize the form.
     * WARNING: Do NOT modify this code. The content of this method is always
     * regenerated by the Form Editor.
     */
    @SuppressWarnings("unchecked")
    // <editor-fold defaultstate="collapsed" desc="Generated Code">//GEN-BEGIN:initComponents
    private void initComponents() {

        fileSearchPanel1 = new org.sleuthkit.autopsy.filesearch.FileSearchPanel();

        setDefaultCloseOperation(javax.swing.WindowConstants.DISPOSE_ON_CLOSE);

        javax.swing.GroupLayout layout = new javax.swing.GroupLayout(getContentPane());
        getContentPane().setLayout(layout);
        layout.setHorizontalGroup(
            layout.createParallelGroup(javax.swing.GroupLayout.Alignment.LEADING)
            .addComponent(fileSearchPanel1, javax.swing.GroupLayout.DEFAULT_SIZE, 338, Short.MAX_VALUE)
        );
        layout.setVerticalGroup(
            layout.createParallelGroup(javax.swing.GroupLayout.Alignment.LEADING)
            .addComponent(fileSearchPanel1, javax.swing.GroupLayout.DEFAULT_SIZE, 487, Short.MAX_VALUE)
        );

        pack();
    }// </editor-fold>//GEN-END:initComponents

    // Variables declaration - do not modify//GEN-BEGIN:variables
    private org.sleuthkit.autopsy.filesearch.FileSearchPanel fileSearchPanel1;
    // End of variables declaration//GEN-END:variables
}<|MERGE_RESOLUTION|>--- conflicted
+++ resolved
@@ -1,11 +1,7 @@
 /*
  * Autopsy Forensic Browser
  *
-<<<<<<< HEAD
  * Copyright 2011-2021 Basis Technology Corp.
-=======
- * Copyright 2011-2018 Basis Technology Corp.
->>>>>>> 7809c2a8
  * Contact: carrier <at> sleuthkit <dot> org
  *
  * Licensed under the Apache License, Version 2.0 (the "License");
@@ -33,6 +29,8 @@
 @SuppressWarnings("PMD.SingularField") // UI widgets cause lots of false positives
 final class FileSearchDialog extends javax.swing.JDialog {
 
+    private static final long serialVersionUID = 1L;
+
     /**
      * Creates new form FileSearchDialog
      */
@@ -53,20 +51,20 @@
     }
 
     /**
-<<<<<<< HEAD
      * Set the data source filter to select the specified data source initially.
      *
      * @param dataSourceId - The data source to select.
      */
     void setSelectedDataSourceFilter(long dataSourceId) {
         fileSearchPanel1.setDataSourceFilter(dataSourceId);
-=======
+    }
+
+    /**
      * Reset the filters which are populated with options based on the contents
      * of the current case.
      */
     void resetCaseDependentFilters() {
         fileSearchPanel1.resetCaseDependentFilters();
->>>>>>> 7809c2a8
     }
 
     /**
