/*
 * Autopsy Forensic Browser
 *
<<<<<<< HEAD
 * Copyright 2011-2021 Basis Technology Corp.
=======
 * Copyright 2011-2019 Basis Technology Corp.
>>>>>>> 7809c2a8
 * Contact: carrier <at> sleuthkit <dot> org
 *
 * Licensed under the Apache License, Version 2.0 (the "License");
 * you may not use this file except in compliance with the License.
 * You may obtain a copy of the License at
 *
 *     http://www.apache.org/licenses/LICENSE-2.0
 *
 * Unless required by applicable law or agreed to in writing, software
 * distributed under the License is distributed on an "AS IS" BASIS,
 * WITHOUT WARRANTIES OR CONDITIONS OF ANY KIND, either express or implied.
 * See the License for the specific language governing permissions and
 * limitations under the License.
 */
package org.sleuthkit.autopsy.filesearch;

import java.awt.Component;
import java.awt.Cursor;
import java.awt.GridLayout;
import java.awt.event.ActionEvent;
import java.awt.event.ActionListener;
import java.beans.PropertyChangeEvent;
import java.beans.PropertyChangeListener;
import java.util.ArrayList;
import java.util.Collection;
import java.util.Collections;
import java.util.List;
import java.util.logging.Level;
import javax.swing.JLabel;
import javax.swing.JPanel;
import javax.swing.border.EmptyBorder;
import org.openide.DialogDisplayer;
import org.openide.NotifyDescriptor;
import org.openide.nodes.Node;
import org.openide.util.NbBundle;
import org.openide.windows.TopComponent;
import org.sleuthkit.autopsy.casemodule.Case;
import org.sleuthkit.autopsy.casemodule.NoCurrentCaseException;
import org.sleuthkit.autopsy.corecomponents.DataResultTopComponent;
import org.sleuthkit.autopsy.corecomponents.TableFilterNode;
import org.sleuthkit.autopsy.coreutils.Logger;
import org.sleuthkit.autopsy.coreutils.MessageNotifyUtil;
import org.sleuthkit.autopsy.datamodel.EmptyNode;
import org.sleuthkit.autopsy.filesearch.FileSearchFilter.FilterValidationException;
import org.sleuthkit.datamodel.AbstractFile;
import org.sleuthkit.datamodel.SleuthkitCase;
import org.sleuthkit.datamodel.TskCoreException;

/**
 * FileSearchPanel that present search options
 */
@SuppressWarnings("PMD.SingularField") // UI widgets cause lots of false positives
class FileSearchPanel extends javax.swing.JPanel {

    private final List<FileSearchFilter> filters = new ArrayList<>();
    private static int resultWindowCount = 0; //keep track of result windows so they get unique names
    private static MimeTypeFilter mimeTypeFilter = new MimeTypeFilter();
    private static DataSourceFilter dataSourceFilter = new DataSourceFilter();
    private static final String EMPTY_WHERE_CLAUSE = NbBundle.getMessage(DateSearchFilter.class, "FileSearchPanel.emptyWhereClause.text");
    private static DataSourceFilter dataSourceFilter;

    enum EVENT {
        CHECKED
    }

    /**
     * Creates new form FileSearchPanel
     */
    FileSearchPanel() {
        initComponents();
        customizeComponents();
    }

    /**
     * This method is called from within the constructor to initialize the form.
     */
    private void customizeComponents() {

        JLabel label = new JLabel(NbBundle.getMessage(this.getClass(), "FileSearchPanel.custComp.label.text"));
        label.setAlignmentX(Component.LEFT_ALIGNMENT);
        label.setBorder(new EmptyBorder(0, 0, 10, 0));

        JPanel panel1 = new JPanel();
        panel1.setLayout(new GridLayout(1, 2));
        panel1.add(new JLabel(""));
        JPanel panel2 = new JPanel();
        panel2.setLayout(new GridLayout(1, 2, 20, 0));
        JPanel panel3 = new JPanel();
        panel3.setLayout(new GridLayout(1, 2, 20, 0));
        JPanel panel4 = new JPanel();
        panel4.setLayout(new GridLayout(1, 2, 20, 0));
        JPanel panel5 = new JPanel();
        panel5.setLayout(new GridLayout(1, 2, 20, 0));

        // Create and add filter areas
        NameSearchFilter nameFilter = new NameSearchFilter();
        SizeSearchFilter sizeFilter = new SizeSearchFilter();
        DateSearchFilter dateFilter = new DateSearchFilter();
        KnownStatusSearchFilter knowStatusFilter = new KnownStatusSearchFilter();
        HashSearchFilter hashFilter = new HashSearchFilter();
<<<<<<< HEAD
        MimeTypeFilter mimeTypeFilter = new MimeTypeFilter();
        dataSourceFilter = new DataSourceFilter();
=======
>>>>>>> 7809c2a8

        panel2.add(new FilterArea(NbBundle.getMessage(this.getClass(), "FileSearchPanel.filterTitle.name"), nameFilter));

        panel3.add(new FilterArea(NbBundle.getMessage(this.getClass(), "FileSearchPanel.filterTitle.metadata"), sizeFilter));

        panel2.add(new FilterArea(NbBundle.getMessage(this.getClass(), "FileSearchPanel.filterTitle.metadata"), dateFilter));
        panel3.add(new FilterArea(NbBundle.getMessage(this.getClass(), "FileSearchPanel.filterTitle.knownStatus"), knowStatusFilter));

        panel5.add(new FilterArea(NbBundle.getMessage(this.getClass(), "HashSearchPanel.md5CheckBox.text"), hashFilter));
        panel5.add(new JLabel(""));
        panel4.add(new FilterArea(NbBundle.getMessage(this.getClass(), "FileSearchPanel.filterTitle.metadata"), mimeTypeFilter));
        panel4.add(new FilterArea(NbBundle.getMessage(this.getClass(), "DataSourcePanel.dataSourceCheckBox.text"), dataSourceFilter));
        filterPanel.add(panel1);
        filterPanel.add(panel2);
        filterPanel.add(panel3);
        filterPanel.add(panel4);
        filterPanel.add(panel5);

        filters.add(nameFilter);
        filters.add(sizeFilter);
        filters.add(dateFilter);
        filters.add(knowStatusFilter);
        filters.add(hashFilter);
        filters.add(mimeTypeFilter);
        filters.add(dataSourceFilter);

        for (FileSearchFilter filter : this.getFilters()) {
            filter.addPropertyChangeListener(new PropertyChangeListener() {
                @Override
                public void propertyChange(PropertyChangeEvent evt) {
                    searchButton.setEnabled(isValidSearch());
                }
            });
        }
        addListenerToAll(new ActionListener() {
            @Override
            public void actionPerformed(ActionEvent e) {
                search();
            }
        });
        searchButton.setEnabled(isValidSearch());
    }

    /**
     * Set the data source filter to select the specified data source initially.
     *
     * @param dataSourceId - The data source to select.
     */
    void setDataSourceFilter(long dataSourceId) {
        dataSourceFilter.setSelectedDataSource(dataSourceId);
    }

    /**
     * @return true if any of the filters in the panel are enabled (checked)
     */
    private boolean isValidSearch() {
        boolean enabled = false;
        for (FileSearchFilter filter : this.getFilters()) {
            if (filter.isEnabled()) {
                enabled = true;
                if (!filter.isValid()) {
                    errorLabel.setText(filter.getLastError());
                    return false;
                }
            }
        }
        errorLabel.setText("");
        return enabled;
    }

    /**
     * Action when the "Search" button is pressed.
     *
     */
    @NbBundle.Messages("FileSearchPanel.emptyNode.display.text=No results found.")
    private void search() {
        // change the cursor to "waiting cursor" for this operation
        this.setCursor(Cursor.getPredefinedCursor(Cursor.WAIT_CURSOR));
        try {
            if (this.isValidSearch()) {
                String title = NbBundle.getMessage(this.getClass(), "FileSearchPanel.search.results.title", ++resultWindowCount);
                String pathText = NbBundle.getMessage(this.getClass(), "FileSearchPanel.search.results.pathText");

                // try to get the number of matches first
                Case currentCase = Case.getCurrentCaseThrows(); // get the most updated case
                long totalMatches = 0;
                List<AbstractFile> contentList = null;
                try {
                    SleuthkitCase tskDb = currentCase.getSleuthkitCase();
                    contentList = tskDb.findAllFilesWhere(this.getQuery());

                } catch (TskCoreException ex) {
                    Logger logger = Logger.getLogger(this.getClass().getName());
                    logger.log(Level.WARNING, "Error while trying to get the number of matches.", ex); //NON-NLS
                }

                if (contentList == null) {
                    contentList = Collections.<AbstractFile>emptyList();
                }

                SearchNode sn = new SearchNode(contentList);
                TableFilterNode tableFilterNode = new TableFilterNode(sn, true, sn.getName());
                final TopComponent searchResultWin;
                if (contentList.isEmpty()) {
                    Node emptyNode = new TableFilterNode(new EmptyNode(Bundle.FileSearchPanel_emptyNode_display_text()), true);
                    searchResultWin = DataResultTopComponent.createInstance(title, pathText,
                            emptyNode, 0);
                } else {
                    searchResultWin = DataResultTopComponent.createInstance(title, pathText,
                            tableFilterNode, contentList.size());
                }
                searchResultWin.requestActive(); // make it the active top component

                /**
                 * If total matches more than 1000, pop up a dialog box that say
                 * the performance maybe be slow and to increase the
                 * performance, tell the users to refine their search.
                 */
                if (totalMatches > 10000) {
                    // show info
                    String msg = NbBundle.getMessage(this.getClass(), "FileSearchPanel.search.results.msg", totalMatches);
                    String details = NbBundle.getMessage(this.getClass(), "FileSearchPanel.search.results.details");
                    MessageNotifyUtil.Notify.info(msg, details);
                }
            } else {
                throw new FilterValidationException(
                        NbBundle.getMessage(this.getClass(), "FileSearchPanel.search.exception.noFilterSelected.msg"));
            }
        } catch (FilterValidationException | NoCurrentCaseException ex) {
            NotifyDescriptor d = new NotifyDescriptor.Message(
                    NbBundle.getMessage(this.getClass(), "FileSearchPanel.search.validationErr.msg", ex.getMessage()));
            DialogDisplayer.getDefault().notify(d);
        } finally {
            this.setCursor(null);
        }
    }

    /**
     * Gets the SQL query to get the data from the database based on the
     * criteria that user chooses on the FileSearch.
     *
     * @return query the SQL query
     *
     * @throws
     * org.sleuthkit.autopsy.filesearch.FileSearchFilter.FilterValidationException
     *                                                                           if
     *                                                                           an
     *                                                                           enabled
     *                                                                           filter
     *                                                                           is
     *                                                                           in
     *                                                                           an
     *                                                                           invalid
     *                                                                           state
     */
    private String getQuery() throws FilterValidationException {

        //String query = "SELECT " + tempQuery + " FROM tsk_files WHERE ";
        String query = "";
        int i = 0;
        for (FileSearchFilter f : this.getEnabledFilters()) {
            String result = f.getPredicate();
            if (!result.isEmpty()) {
                if (i > 0) {
                    query += " AND (" + result + ")"; //NON-NLS
                } else {
                    query += " (" + result + ")"; //NON-NLS
                }
                ++i;
            }
        }

        if (query.isEmpty()) {
            throw new FilterValidationException(EMPTY_WHERE_CLAUSE);
        }
        return query;
    }

    private Collection<FileSearchFilter> getFilters() {
        return filters;
    }

    private Collection<FileSearchFilter> getEnabledFilters() {
        Collection<FileSearchFilter> enabledFilters = new ArrayList<>();

        for (FileSearchFilter f : this.getFilters()) {
            if (f.isEnabled()) {
                enabledFilters.add(f);
            }
        }

        return enabledFilters;
    }
    
    /**
     * Reset the filters which are populated with options based on the contents
     * of the current case.
     */
    void resetCaseDependentFilters() {
        dataSourceFilter.resetDataSourceFilter();
        mimeTypeFilter.resetMimeTypeFilter();
    }

    void addListenerToAll(ActionListener l) {
        searchButton.addActionListener(l);
        for (FileSearchFilter fsf : getFilters()) {
            fsf.addActionListener(l);
        }
    }

    /**
     * This method is called from within the constructor to initialize the form.
     * WARNING: Do NOT modify this code. The content of this method is always
     * regenerated by the Form Editor.
     */
    @SuppressWarnings("unchecked")
    // <editor-fold defaultstate="collapsed" desc="Generated Code">//GEN-BEGIN:initComponents
    private void initComponents() {

        filterPanel = new javax.swing.JPanel();
        searchButton = new javax.swing.JButton();
        errorLabel = new javax.swing.JLabel();

        setPreferredSize(new java.awt.Dimension(300, 300));

        filterPanel.setBorder(javax.swing.BorderFactory.createEmptyBorder(10, 10, 10, 10));
        filterPanel.setPreferredSize(new java.awt.Dimension(300, 400));
        filterPanel.setLayout(new javax.swing.BoxLayout(filterPanel, javax.swing.BoxLayout.Y_AXIS));

        searchButton.setText(org.openide.util.NbBundle.getMessage(FileSearchPanel.class, "FileSearchPanel.searchButton.text")); // NOI18N

        errorLabel.setText(org.openide.util.NbBundle.getMessage(FileSearchPanel.class, "FileSearchPanel.errorLabel.text")); // NOI18N
        errorLabel.setForeground(new java.awt.Color(255, 51, 51));

        javax.swing.GroupLayout layout = new javax.swing.GroupLayout(this);
        this.setLayout(layout);
        layout.setHorizontalGroup(
            layout.createParallelGroup(javax.swing.GroupLayout.Alignment.LEADING)
            .addComponent(filterPanel, javax.swing.GroupLayout.DEFAULT_SIZE, javax.swing.GroupLayout.DEFAULT_SIZE, Short.MAX_VALUE)
            .addGroup(javax.swing.GroupLayout.Alignment.TRAILING, layout.createSequentialGroup()
                .addContainerGap()
                .addComponent(errorLabel, javax.swing.GroupLayout.DEFAULT_SIZE, javax.swing.GroupLayout.DEFAULT_SIZE, Short.MAX_VALUE)
                .addPreferredGap(javax.swing.LayoutStyle.ComponentPlacement.RELATED)
                .addComponent(searchButton)
                .addContainerGap())
        );
        layout.setVerticalGroup(
            layout.createParallelGroup(javax.swing.GroupLayout.Alignment.LEADING)
            .addGroup(layout.createSequentialGroup()
                .addComponent(filterPanel, javax.swing.GroupLayout.DEFAULT_SIZE, 266, Short.MAX_VALUE)
                .addGroup(layout.createParallelGroup(javax.swing.GroupLayout.Alignment.TRAILING)
                    .addComponent(searchButton)
                    .addComponent(errorLabel))
                .addContainerGap())
        );
    }// </editor-fold>//GEN-END:initComponents

    // Variables declaration - do not modify//GEN-BEGIN:variables
    private javax.swing.JLabel errorLabel;
    private javax.swing.JPanel filterPanel;
    private javax.swing.JButton searchButton;
    // End of variables declaration//GEN-END:variables
}<|MERGE_RESOLUTION|>--- conflicted
+++ resolved
@@ -1,11 +1,7 @@
 /*
  * Autopsy Forensic Browser
  *
-<<<<<<< HEAD
  * Copyright 2011-2021 Basis Technology Corp.
-=======
- * Copyright 2011-2019 Basis Technology Corp.
->>>>>>> 7809c2a8
  * Contact: carrier <at> sleuthkit <dot> org
  *
  * Licensed under the Apache License, Version 2.0 (the "License");
@@ -60,12 +56,13 @@
 @SuppressWarnings("PMD.SingularField") // UI widgets cause lots of false positives
 class FileSearchPanel extends javax.swing.JPanel {
 
+    private static final long serialVersionUID = 1L;
+
     private final List<FileSearchFilter> filters = new ArrayList<>();
     private static int resultWindowCount = 0; //keep track of result windows so they get unique names
-    private static MimeTypeFilter mimeTypeFilter = new MimeTypeFilter();
-    private static DataSourceFilter dataSourceFilter = new DataSourceFilter();
+    private static final MimeTypeFilter mimeTypeFilter = new MimeTypeFilter();
+    private static final DataSourceFilter dataSourceFilter = new DataSourceFilter();
     private static final String EMPTY_WHERE_CLAUSE = NbBundle.getMessage(DateSearchFilter.class, "FileSearchPanel.emptyWhereClause.text");
-    private static DataSourceFilter dataSourceFilter;
 
     enum EVENT {
         CHECKED
@@ -106,12 +103,6 @@
         DateSearchFilter dateFilter = new DateSearchFilter();
         KnownStatusSearchFilter knowStatusFilter = new KnownStatusSearchFilter();
         HashSearchFilter hashFilter = new HashSearchFilter();
-<<<<<<< HEAD
-        MimeTypeFilter mimeTypeFilter = new MimeTypeFilter();
-        dataSourceFilter = new DataSourceFilter();
-=======
->>>>>>> 7809c2a8
-
         panel2.add(new FilterArea(NbBundle.getMessage(this.getClass(), "FileSearchPanel.filterTitle.name"), nameFilter));
 
         panel3.add(new FilterArea(NbBundle.getMessage(this.getClass(), "FileSearchPanel.filterTitle.metadata"), sizeFilter));
@@ -304,7 +295,7 @@
 
         return enabledFilters;
     }
-    
+
     /**
      * Reset the filters which are populated with options based on the contents
      * of the current case.
