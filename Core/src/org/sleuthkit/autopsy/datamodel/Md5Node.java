/*
 * 
 * Autopsy Forensic Browser
 * 
 * Copyright 2018 Basis Technology Corp.
 * Contact: carrier <at> sleuthkit <dot> org
 * 
 * Licensed under the Apache License, Version 2.0 (the "License");
 * you may not use this file except in compliance with the License.
 * You may obtain a copy of the License at
 * 
 *     http://www.apache.org/licenses/LICENSE-2.0
 * 
 * Unless required by applicable law or agreed to in writing, software
 * distributed under the License is distributed on an "AS IS" BASIS,
 * WITHOUT WARRANTIES OR CONDITIONS OF ANY KIND, either express or implied.
 * See the License for the specific language governing permissions and
 * limitations under the License.
 */
package org.sleuthkit.autopsy.datamodel;

import java.util.HashMap;
import java.util.LinkedHashMap;
import java.util.List;
import java.util.Map;
import java.util.concurrent.Callable;
import java.util.logging.Level;
import org.openide.nodes.ChildFactory;
import org.openide.nodes.Children;
import org.openide.nodes.Node;
import org.openide.nodes.Sheet;
import org.openide.util.NbBundle;
import org.sleuthkit.autopsy.casemodule.Case;
import org.sleuthkit.autopsy.casemodule.NoCurrentCaseException;
import org.sleuthkit.autopsy.centralrepository.datamodel.CentralRepositoryFile;
import org.sleuthkit.autopsy.commonfilesearch.FileInstanceNodeGenerator;
import org.sleuthkit.autopsy.commonfilesearch.SleuthkitCaseFileInstanceMetadata;
import org.sleuthkit.autopsy.commonfilesearch.Md5Metadata;
import org.sleuthkit.autopsy.coreutils.Logger;
import org.sleuthkit.datamodel.AbstractFile;
import org.sleuthkit.datamodel.SleuthkitCase;
import org.sleuthkit.datamodel.TskCoreException;

/**
 * Represents a common files match - two or more files which appear to be the
 * same file and appear as children of this node. This node will simply contain
 * the MD5 of the matched files, the data sources those files were found within,
 * and a count of the instances represented by the md5.
 */
public class Md5Node extends DisplayableItemNode {

    private static final Logger LOGGER = Logger.getLogger(Md5Node.class.getName());

    private final String md5Hash;
    private final int commonFileCount;
    private final String cases;
    private final String dataSources;

    /**
     * Create a Match node whose children will all have this object in common.
     * @param data the common feature, and the children
     */
    public Md5Node(Md5Metadata data) {
<<<<<<< HEAD
        super(Children.createLazy(new Md5ChildCallable(data)), Lookups.singleton(data.getMd5()));
=======
        super(Children.create(
                new FileInstanceNodeFactory(data), true));
        
>>>>>>> 59387f26
        this.commonFileCount = data.size();
        this.cases = data.getCases();
        this.dataSources = String.join(", ", data.getDataSources());
        this.md5Hash = data.getMd5();
        
        this.setDisplayName(this.md5Hash);
    }
    
    private static class Md5ChildCallable implements Callable<Children> {
        private final Md5Metadata key;
        private Md5ChildCallable(Md5Metadata key) {
            this.key = key;
        }
        @Override
        public Children call() throws Exception {
            //Check, somehow, that your key has children,
            //e.g., create "hasChildren" on the object
            //to look in the database to see whether
            //the object has children;
            //if it doesn't have children, return a leaf:
            if (key.getMetadata().isEmpty()) {
                return Children.LEAF;
            } else {
                return Children.create(new FileInstanceNodeFactory(key), true);
            }
        }
    }

    /**
     * How many files are in common?  This will be the number of children.
     * @return int
     */
    int getCommonFileCount() {
        return this.commonFileCount;
    }
    
    String getCases(){
        return this.cases;
    }

    /**
     * Datasources where these matches occur.
     * @return string delimited list of sources
     */
    String getDataSources() {
        return this.dataSources;
    }

    /**
     * MD5 which is common to these matches
     * @return string md5 hash
     */
    public String getMd5() {
        return this.md5Hash;
    }

    @Override
    protected Sheet createSheet() {
        Sheet sheet = new Sheet();
        Sheet.Set sheetSet = sheet.get(Sheet.PROPERTIES);
        if (sheetSet == null) {
            sheetSet = Sheet.createPropertiesSet();
            sheet.put(sheetSet);
        }

        Map<String, Object> map = new LinkedHashMap<>();
        fillPropertyMap(map, this);

        final String NO_DESCR = Bundle.AbstractFsContentNode_noDesc_text();
        for (Md5Node.CommonFileParentPropertyType propType : Md5Node.CommonFileParentPropertyType.values()) {
            final String propString = propType.toString();
            sheetSet.put(new NodeProperty<>(propString, propString, NO_DESCR, map.get(propString)));
        }

        return sheet;
    }

    /**
     * Fill map with AbstractFile properties
     *
     * @param map map with preserved ordering, where property names/values are
     * put
     * @param node The item to get properties for.
     */
    static private void fillPropertyMap(Map<String, Object> map, Md5Node node) {
<<<<<<< HEAD
        map.put(CommonFileParentPropertyType.File.toString(), node.getMd5());
        map.put(CommonFileParentPropertyType.InstanceCount.toString(), node.getCommonFileCount());
        map.put(CommonFileParentPropertyType.Case.toString(), node.getCases());
=======
        //map.put(CommonFileParentPropertyType.Case.toString(), "");
>>>>>>> 59387f26
        map.put(CommonFileParentPropertyType.DataSource.toString(), node.getDataSources());
    }

    @Override
    public <T> T accept(DisplayableItemNodeVisitor<T> visitor) {
        return visitor.visit(this);
    }

    @Override
    public boolean isLeafTypeNode() {
        return false;
    }

    @Override
    public String getItemType() {
        return getClass().getName();
    }

    /**
     * Child generator for <code>SleuthkitCaseFileInstanceNode</code> of
     * <code>Md5Node</code>.
     */
    static class FileInstanceNodeFactory extends ChildFactory<FileInstanceNodeGenerator> {

        private Map<Long, AbstractFile> cachedFiles;
        
        private final Md5Metadata descendants;

        FileInstanceNodeFactory(Md5Metadata descendants) {
            this.descendants = descendants;
            this.cachedFiles = new HashMap<>();
        }

        @Override
<<<<<<< HEAD
        protected Node createNodeForKey(FileInstanceNodeGenerator file) {
            return file.generateNode();
=======
        protected Node createNodeForKey(FileInstanceMetadata file) {
            try {
                Case currentCase = Case.getCurrentCaseThrows();
                SleuthkitCase tskDb = currentCase.getSleuthkitCase();
                AbstractFile abstractFile = tskDb.findAllFilesWhere(String.format("obj_id in (%s)", file.getObjectId())).get(0);
                
                return new FileInstanceNode(abstractFile, file.getDataSourceName());
            } catch (NoCurrentCaseException | TskCoreException ex) {
                LOGGER.log(Level.SEVERE, String.format("Unable to create node for file with obj_id: %s.", new Object[]{file.getObjectId()}), ex);
            }
            return null;
>>>>>>> 59387f26
        }

        @Override
        protected boolean createKeys(List<FileInstanceNodeGenerator> list) {
            list.addAll(this.descendants.getMetadata());
            return true;
        }
    }

    @NbBundle.Messages({
        "CommonFileParentPropertyType.fileColLbl=File",
        "CommonFileParentPropertyType.instanceColLbl=Instance Count",
        "CommonFileParentPropertyType.caseColLbl=Case",
        "CommonFileParentPropertyType.dataSourceColLbl=Data Source"})
    public enum CommonFileParentPropertyType {

<<<<<<< HEAD
        File(Bundle.CommonFileParentPropertyType_fileColLbl()),
        InstanceCount(Bundle.CommonFileParentPropertyType_instanceColLbl()),
        Case(Bundle.CommonFileParentPropertyType_caseColLbl()),
=======
>>>>>>> 59387f26
        DataSource(Bundle.CommonFileParentPropertyType_dataSourceColLbl());

        final private String displayString;

        private CommonFileParentPropertyType(String displayString) {
            this.displayString = displayString;
        }

        @Override
        public String toString() {
            return this.displayString;
        }
    }
}<|MERGE_RESOLUTION|>--- conflicted
+++ resolved
@@ -61,13 +61,9 @@
      * @param data the common feature, and the children
      */
     public Md5Node(Md5Metadata data) {
-<<<<<<< HEAD
-        super(Children.createLazy(new Md5ChildCallable(data)), Lookups.singleton(data.getMd5()));
-=======
         super(Children.create(
                 new FileInstanceNodeFactory(data), true));
         
->>>>>>> 59387f26
         this.commonFileCount = data.size();
         this.cases = data.getCases();
         this.dataSources = String.join(", ", data.getDataSources());
@@ -153,13 +149,8 @@
      * @param node The item to get properties for.
      */
     static private void fillPropertyMap(Map<String, Object> map, Md5Node node) {
-<<<<<<< HEAD
-        map.put(CommonFileParentPropertyType.File.toString(), node.getMd5());
-        map.put(CommonFileParentPropertyType.InstanceCount.toString(), node.getCommonFileCount());
+        //map.put(CommonFileParentPropertyType.Case.toString(), "");
         map.put(CommonFileParentPropertyType.Case.toString(), node.getCases());
-=======
-        //map.put(CommonFileParentPropertyType.Case.toString(), "");
->>>>>>> 59387f26
         map.put(CommonFileParentPropertyType.DataSource.toString(), node.getDataSources());
     }
 
@@ -194,10 +185,6 @@
         }
 
         @Override
-<<<<<<< HEAD
-        protected Node createNodeForKey(FileInstanceNodeGenerator file) {
-            return file.generateNode();
-=======
         protected Node createNodeForKey(FileInstanceMetadata file) {
             try {
                 Case currentCase = Case.getCurrentCaseThrows();
@@ -209,7 +196,6 @@
                 LOGGER.log(Level.SEVERE, String.format("Unable to create node for file with obj_id: %s.", new Object[]{file.getObjectId()}), ex);
             }
             return null;
->>>>>>> 59387f26
         }
 
         @Override
@@ -226,12 +212,7 @@
         "CommonFileParentPropertyType.dataSourceColLbl=Data Source"})
     public enum CommonFileParentPropertyType {
 
-<<<<<<< HEAD
-        File(Bundle.CommonFileParentPropertyType_fileColLbl()),
-        InstanceCount(Bundle.CommonFileParentPropertyType_instanceColLbl()),
         Case(Bundle.CommonFileParentPropertyType_caseColLbl()),
-=======
->>>>>>> 59387f26
         DataSource(Bundle.CommonFileParentPropertyType_dataSourceColLbl());
 
         final private String displayString;
