/*
 * Autopsy Forensic Browser
 *
 * Copyright 2012-2021 Basis Technology Corp.
 * Contact: carrier <at> sleuthkit <dot> org
 *
 * Licensed under the Apache License, Version 2.0 (the "License");
 * you may not use this file except in compliance with the License.
 * You may obtain a copy of the License at
 *
 *     http://www.apache.org/licenses/LICENSE-2.0
 *
 * Unless required by applicable law or agreed to in writing, software
 * distributed under the License is distributed on an "AS IS" BASIS,
 * WITHOUT WARRANTIES OR CONDITIONS OF ANY KIND, either express or implied.
 * See the License for the specific language governing permissions and
 * limitations under the License.
 */
package org.sleuthkit.autopsy.datamodel;

import org.sleuthkit.autopsy.actions.ViewArtifactAction;
import org.sleuthkit.autopsy.actions.ViewOsAccountAction;
import com.google.common.annotations.Beta;
import com.google.common.cache.Cache;
import com.google.common.cache.CacheBuilder;
import java.awt.event.ActionEvent;
import java.beans.PropertyChangeEvent;
import java.beans.PropertyChangeListener;
import java.lang.ref.WeakReference;
import java.text.MessageFormat;
import java.util.ArrayList;
import java.util.Arrays;
import java.util.Collections;
import java.util.EnumSet;
import java.util.LinkedHashMap;
import java.util.List;
import java.util.Map;
import java.util.MissingResourceException;
import java.util.Set;
import java.util.concurrent.ExecutionException;
import java.util.concurrent.TimeUnit;
import java.util.logging.Level;
import java.util.stream.Collectors;
import java.util.stream.Stream;
import javax.swing.AbstractAction;
import javax.swing.Action;
import org.apache.commons.lang3.StringUtils;
import org.apache.commons.lang3.tuple.Pair;
import org.openide.nodes.Node;
import org.openide.nodes.Sheet;
import org.openide.util.Lookup;
import org.openide.util.NbBundle;
import org.openide.util.NbBundle.Messages;
import org.openide.util.Utilities;
import org.openide.util.WeakListeners;
import org.openide.util.lookup.Lookups;
import org.sleuthkit.autopsy.actions.AddBlackboardArtifactTagAction;
import org.sleuthkit.autopsy.actions.AddContentTagAction;
import org.sleuthkit.autopsy.actions.DeleteFileBlackboardArtifactTagAction;
import org.sleuthkit.autopsy.actions.DeleteFileContentTagAction;
import org.sleuthkit.autopsy.casemodule.Case;
import org.sleuthkit.autopsy.casemodule.NoCurrentCaseException;
import org.sleuthkit.autopsy.casemodule.events.BlackBoardArtifactTagAddedEvent;
import org.sleuthkit.autopsy.casemodule.events.BlackBoardArtifactTagDeletedEvent;
import org.sleuthkit.autopsy.casemodule.events.CommentChangedEvent;
import org.sleuthkit.autopsy.casemodule.events.ContentTagAddedEvent;
import org.sleuthkit.autopsy.casemodule.events.ContentTagDeletedEvent;
import org.sleuthkit.autopsy.centralrepository.datamodel.CorrelationAttributeInstance;
import org.sleuthkit.autopsy.centralrepository.datamodel.CorrelationAttributeInstance.Type;
import org.sleuthkit.autopsy.centralrepository.datamodel.CorrelationAttributeNormalizationException;
import org.sleuthkit.autopsy.centralrepository.datamodel.CorrelationAttributeUtil;
import org.sleuthkit.autopsy.centralrepository.datamodel.CentralRepoException;
import org.sleuthkit.autopsy.core.UserPreferences;
import org.sleuthkit.autopsy.corecomponents.DataResultViewerTable;
import org.sleuthkit.autopsy.coreutils.Logger;
import static org.sleuthkit.autopsy.datamodel.DisplayableItemNode.findLinked;
import org.sleuthkit.autopsy.corecomponents.DataResultViewerTable.HasCommentStatus;
import static org.sleuthkit.autopsy.datamodel.AbstractContentNode.backgroundTasksPool;
import org.sleuthkit.autopsy.timeline.actions.ViewArtifactInTimelineAction;
import org.sleuthkit.autopsy.timeline.actions.ViewFileInTimelineAction;
import org.sleuthkit.datamodel.AbstractFile;
import org.sleuthkit.datamodel.BlackboardArtifact;
import org.sleuthkit.datamodel.BlackboardArtifact.ARTIFACT_TYPE;
import org.sleuthkit.datamodel.BlackboardAttribute;
import org.sleuthkit.datamodel.BlackboardAttribute.ATTRIBUTE_TYPE;
import org.sleuthkit.datamodel.Content;
import org.sleuthkit.datamodel.Tag;
import org.sleuthkit.datamodel.TskCoreException;
import org.sleuthkit.autopsy.datamodel.utils.IconsUtil;
import org.sleuthkit.autopsy.centralrepository.datamodel.CentralRepository;
import org.sleuthkit.autopsy.coreutils.ContextMenuExtensionPoint;
import org.sleuthkit.autopsy.coreutils.TimeZoneUtils;
import static org.sleuthkit.autopsy.datamodel.AbstractContentNode.NO_DESCR;
import org.sleuthkit.autopsy.texttranslation.TextTranslationService;
import org.sleuthkit.autopsy.datamodel.utils.FileNameTransTask;
import org.sleuthkit.autopsy.directorytree.DirectoryTreeTopComponent;
import org.sleuthkit.autopsy.directorytree.ExportCSVAction;
import org.sleuthkit.autopsy.directorytree.ExternalViewerAction;
import org.sleuthkit.autopsy.directorytree.ExternalViewerShortcutAction;
import org.sleuthkit.autopsy.directorytree.ExtractAction;
import org.sleuthkit.autopsy.directorytree.NewWindowViewAction;
import org.sleuthkit.autopsy.directorytree.ViewContextAction;
import org.sleuthkit.autopsy.modules.embeddedfileextractor.ExtractArchiveWithPasswordAction;
import org.sleuthkit.datamodel.AnalysisResult;
import org.sleuthkit.datamodel.BlackboardArtifact.Category;
import org.sleuthkit.datamodel.DataArtifact;
import org.sleuthkit.datamodel.DerivedFile;
import org.sleuthkit.datamodel.Directory;
import org.sleuthkit.datamodel.File;
import org.sleuthkit.datamodel.LayoutFile;
import org.sleuthkit.datamodel.LocalDirectory;
import org.sleuthkit.datamodel.LocalFile;
import org.sleuthkit.datamodel.OsAccount;
import org.sleuthkit.datamodel.Report;
import org.sleuthkit.datamodel.Score;
import org.sleuthkit.datamodel.SlackFile;
import org.sleuthkit.datamodel.TskException;
import org.sleuthkit.datamodel.VirtualDirectory;

/**
 * An AbstractNode implementation that can be used to represent an data artifact
 * or analysis result of any type.
 */
public class BlackboardArtifactNode extends AbstractContentNode<BlackboardArtifact> {

    private static final Logger logger = Logger.getLogger(BlackboardArtifactNode.class.getName());

    /*
     * Cache of Content objects used to avoid repeated trips to the case
     * database to retrieve Content objects that are the source of multiple
     * artifacts.
     */
    private static final Cache<Long, Content> contentCache = CacheBuilder.newBuilder().expireAfterWrite(1, TimeUnit.MINUTES).build();

    /*
     * Case events that indicate an update to the node's property sheet may be
     * required.
     */
    private static final Set<Case.Events> CASE_EVENTS_OF_INTEREST = EnumSet.of(
            Case.Events.BLACKBOARD_ARTIFACT_TAG_ADDED,
            Case.Events.BLACKBOARD_ARTIFACT_TAG_DELETED,
            Case.Events.CONTENT_TAG_ADDED,
            Case.Events.CONTENT_TAG_DELETED,
            Case.Events.CR_COMMENT_CHANGED,
            Case.Events.CURRENT_CASE);

    /*
     * Artifact types for which the file metadata of the artifact's source file
     * should be displayed in the node's property sheet.
     */
    private static final Integer[] SHOW_FILE_METADATA = new Integer[]{
        BlackboardArtifact.ARTIFACT_TYPE.TSK_INTERESTING_FILE_HIT.getTypeID()
    };

    private final BlackboardArtifact artifact;
    private final BlackboardArtifact.Type artifactType;
    private Content srcContent;
    private volatile String translatedSourceName;

    /*
     * A method has been provided to allow the injection of properties into this
     * node for display in the node's property sheet, independent of the
     * artifact the node represents.
     */
    private List<NodeProperty<? extends Object>> customProperties;

    private final PropertyChangeListener listener = new PropertyChangeListener() {
        @Override
        public void propertyChange(PropertyChangeEvent evt) {
            String eventType = evt.getPropertyName();
            if (eventType.equals(Case.Events.BLACKBOARD_ARTIFACT_TAG_ADDED.toString())) {
                BlackBoardArtifactTagAddedEvent event = (BlackBoardArtifactTagAddedEvent) evt;
                if (event.getAddedTag().getArtifact().equals(artifact)) {
                    updateSheet();
                }
            } else if (eventType.equals(Case.Events.BLACKBOARD_ARTIFACT_TAG_DELETED.toString())) {
                BlackBoardArtifactTagDeletedEvent event = (BlackBoardArtifactTagDeletedEvent) evt;
                if (event.getDeletedTagInfo().getArtifactID() == artifact.getArtifactID()) {
                    updateSheet();
                }
            } else if (eventType.equals(Case.Events.CONTENT_TAG_ADDED.toString())) {
                ContentTagAddedEvent event = (ContentTagAddedEvent) evt;
                if (event.getAddedTag().getContent().equals(srcContent)) {
                    updateSheet();
                }
            } else if (eventType.equals(Case.Events.CONTENT_TAG_DELETED.toString())) {
                ContentTagDeletedEvent event = (ContentTagDeletedEvent) evt;
                if (event.getDeletedTagInfo().getContentID() == srcContent.getId()) {
                    updateSheet();
                }
            } else if (eventType.equals(Case.Events.CR_COMMENT_CHANGED.toString())) {
                CommentChangedEvent event = (CommentChangedEvent) evt;
                if (event.getContentID() == srcContent.getId()) {
                    updateSheet();
                }
            } else if (eventType.equals(Case.Events.CURRENT_CASE.toString())) {
                if (evt.getNewValue() == null) {
                    /*
                     * The case has been closed.
                     */
                    unregisterListener();
                    contentCache.invalidateAll();
                }
            } else if (eventType.equals(NodeSpecificEvents.SCO_AVAILABLE.toString()) && !UserPreferences.getHideSCOColumns()) {
                SCOData scoData = (SCOData) evt.getNewValue();
                if (scoData.getScoreAndDescription() != null) {
                    updateSheet(new NodeProperty<>(
                            Bundle.BlackboardArtifactNode_createSheet_score_name(),
                            Bundle.BlackboardArtifactNode_createSheet_score_displayName(),
                            scoData.getScoreAndDescription().getRight(),
                            scoData.getScoreAndDescription().getLeft()));
                }
                if (scoData.getComment() != null) {
                    updateSheet(new NodeProperty<>(
                            Bundle.BlackboardArtifactNode_createSheet_comment_name(),
                            Bundle.BlackboardArtifactNode_createSheet_comment_displayName(),
                            NO_DESCR, scoData.getComment()));
                }
                if (scoData.getCountAndDescription() != null) {
                    updateSheet(new NodeProperty<>(
                            Bundle.BlackboardArtifactNode_createSheet_count_name(),
                            Bundle.BlackboardArtifactNode_createSheet_count_displayName(),
                            scoData.getCountAndDescription().getRight(),
                            scoData.getCountAndDescription().getLeft()));
                }
            } else if (eventType.equals(FileNameTransTask.getPropertyName())) {
                /*
                 * Replace the value of the Source File property with the
                 * translated name via setDisplayName (see note in createSheet),
                 * and put the untranslated name in the Original Name property
                 * and in the tooltip.
                 */
                String originalName = evt.getOldValue().toString();
                translatedSourceName = evt.getNewValue().toString();
                setDisplayName(translatedSourceName);
                setShortDescription(originalName);
                updateSheet(new NodeProperty<>(
                        Bundle.BlackboardArtifactNode_createSheet_srcFile_origName(),
                        Bundle.BlackboardArtifactNode_createSheet_srcFile_origDisplayName(),
                        NO_DESCR,
                        originalName));
            }
        }
    };

    /*
     * The node's event listener is wrapped in a weak reference that allows the
     * node to be garbage collected when the NetBeans infrastructure discards
     * it. If this is not done, it has been shown that strong references to the
     * listener held by event publishers prevents garbage collection of this
     * node.
     */
    private final PropertyChangeListener weakListener = WeakListeners.propertyChange(listener, null);

    /**
     * Constructs an AbstractNode implementation that can be used to represent a
     * data artifact or analysis result of any type. The Lookup of the Node will
     * contain the data artifact or analysis result and its parent content as
     * its source content.
     *
     * @param artifact The data artifact or analysis result.
     * @param iconPath The path to the icon for the data artifact or analysis
     *                 result type.
     */
    public BlackboardArtifactNode(BlackboardArtifact artifact, String iconPath) {
        super(artifact, createLookup(artifact, false));
        this.artifact = artifact;
        this.artifactType = getType(artifact);
<<<<<<< HEAD

        for (Content lookupContent : this.getLookup().lookupAll(Content.class)) {
            if ((lookupContent != null) && (!(lookupContent instanceof BlackboardArtifact))) {
                srcContent = lookupContent;
                try {
                    /*
                     * Calling this getter causes the unique path of the source
                     * content to be cached in the Content object. This is
                     * advantageous as long as this node is constructed in a
                     * background thread instead of a UI thread.
                     */
                    srcContent.getUniquePath();
                } catch (TskCoreException ex) {
                    logger.log(Level.WARNING, MessageFormat.format("Error getting the unique path of the source content (artifact objID={0})", artifact.getId()), ex);
                }
                break;
            }
        }
=======
        
        srcContent = getSourceContentFromLookup(artifact);
>>>>>>> 4a2bb3d1
        if (srcContent == null) {
            throw new IllegalArgumentException(MessageFormat.format("Artifact missing source content (artifact objID={0})", artifact));
        }

        try {
            /*
             * Calling this getter causes the unique path of the source content
             * to be cached in the Content object. This is advantageous as long
             * as this node is constructed in a background thread instead of a
             * UI thread.
             */
            srcContent.getUniquePath();
        } catch (TskCoreException ex) {
            logger.log(Level.WARNING, MessageFormat.format("Error getting the unique path of the source content (artifact objID={0})", artifact.getId()), ex);
        }

        setName(Long.toString(artifact.getArtifactID()));
        String displayName = srcContent.getName();
        setDisplayName(displayName);
        setShortDescription(displayName);
        setIconBaseWithExtension(iconPath != null && iconPath.charAt(0) == '/' ? iconPath.substring(1) : iconPath);
        Case.addEventTypeSubscriber(CASE_EVENTS_OF_INTEREST, weakListener);
    }

    /**
     * Constructs an AbstractNode implementation that can be used to represent a
     * data artifact or analysis result of any type. The Lookup of the Node will
     * contain the data artifact or analysis result and its source content,
     * either the parent content or the associated file.
     *
     * @param artifact                  The data artifact or analysis result.
     * @param useAssociatedFileInLookup True if the source content in the Lookup
     *                                  should be the associated file instead of
     *                                  the parent content.
     */
    @Beta
    public BlackboardArtifactNode(BlackboardArtifact artifact, boolean useAssociatedFileInLookup) {
        super(artifact, createLookup(artifact, useAssociatedFileInLookup));
        this.artifact = artifact;
        this.artifactType = getType(artifact);

        try {
            srcContent = artifact.getParent();
        } catch (TskCoreException ex) {
            logger.log(Level.WARNING, MessageFormat.format("Error getting the parent of the artifact for (artifact objID={0})", artifact.getId()), ex);
        }

        if (srcContent != null) {
            try {
                /*
                 * Calling this getter causes the unique path of the source
                 * content to be cached in the Content object. This is
                 * advantageous as long as this node is constructed in a
                 * background thread instead of a UI thread.
                 */
                srcContent.getUniquePath();
            } catch (TskCoreException ex) {
                logger.log(Level.WARNING, MessageFormat.format("Error getting the unique path of the source content (artifact objID={0})", artifact.getId()), ex);
            }
        } else {
            throw new IllegalArgumentException(MessageFormat.format("Artifact missing source content (artifact objID={0})", artifact));
        }

        setName(Long.toString(artifact.getArtifactID()));
        String displayName = srcContent.getName();
        setDisplayName(displayName);
        setShortDescription(displayName);
        String iconPath = IconsUtil.getIconFilePath(artifact.getArtifactTypeID());
        setIconBaseWithExtension(iconPath != null && iconPath.charAt(0) == '/' ? iconPath.substring(1) : iconPath);
        Case.addEventTypeSubscriber(CASE_EVENTS_OF_INTEREST, weakListener);
    }

    /**
     * Constructs an AbstractNode implementation that can be used to represent a
     * data artifact or analysis result of any type. The Lookup of the Node will
     * contain the data artifact or analysis result and its parent content as
     * its source content.
     *
     * @param artifact The data artifact or analysis result.
     */
    public BlackboardArtifactNode(BlackboardArtifact artifact) {
        this(artifact, IconsUtil.getIconFilePath(artifact.getArtifactTypeID()));
    }

    /**
     * Returns the artifact type of the artifact.
     *
     * @param artifact The artifact.
     *
     * @return The artifact type or null if no type could be retrieved.
     */
    private static BlackboardArtifact.Type getType(BlackboardArtifact artifact) {
        try {
            return artifact.getType();
        } catch (TskCoreException ex) {
            logger.log(Level.WARNING, MessageFormat.format("Error getting the artifact type for artifact (artifact objID={0})", artifact.getId()), ex);
            return null;
        }
    }

    /**
     * Creates a Lookup object for this node and populates it with both the
     * artifact this node represents and its source content.
     *
     * @param artifact          The artifact this node represents.
     * @param useAssociatedFile True if the source content in the Lookup should
     *                          be the associated file instead of the parent
     *                          content.
     *
     * @return The Lookup.
     */
    private static Lookup createLookup(BlackboardArtifact artifact, boolean useAssociatedFile) {
        /*
         * Get the source content.
         */
        Content content = null;
        try {
            if (useAssociatedFile) {
                content = getPathIdFile(artifact);
            } else {
                long srcObjectID = artifact.getObjectID();
                content = contentCache.get(srcObjectID, () -> artifact.getSleuthkitCase().getContentById(srcObjectID));
            }
        } catch (ExecutionException ex) {
            logger.log(Level.SEVERE, MessageFormat.format("Error getting source/associated content (artifact object ID={0})", artifact.getId()), ex); //NON-NLS
        }

        /*
         * Make an Autopsy Data Model wrapper for the artifact.
         *
         * NOTE: The creation of an Autopsy Data Model independent of the
         * NetBeans nodes is a work in progress. At the time this comment is
         * being written, this object is only used by the analysis content
         * viewer.
         */
        TskContentItem artifactItem;
        if (artifact instanceof AnalysisResult) {
            artifactItem = new AnalysisResultItem((AnalysisResult) artifact);
        } else {
            artifactItem = new TskContentItem(artifact);
        }

        /*
         * Create the Lookup.
         */
        if (content == null) {
            return Lookups.fixed(artifact, artifactItem);
        } else {
            return Lookups.fixed(artifact, artifactItem, content);
        }
    }
    
    /**
     * Finds the source content in the Lookup created by createLookup() method.
     *
     * @param artifact Artifact who's source Content we are trying to find.
     *
     * @return Source Content of the input artifact, if one exists. Null
     *         otherwise.
     */
    private Content getSourceContentFromLookup(BlackboardArtifact artifact) {
        for (Content lookupContent : this.getLookup().lookupAll(Content.class)) {
            /*
             * NOTE: createLookup() saves the artifact and its source content
             * (if one exists). However, createLookup() has to be static because
             * it is being called by super(), therefore it can't store the
             * source content in this.srcContent class variable. That's why we
             * have to have the logic below, which reads the Lookup contents,
             * and decides that the source content is the entry in Lookup that
             * is NOT the input artifact.
             */
            if ((lookupContent != null) && (lookupContent.getId() != artifact.getId())) {
                return lookupContent;
            }
        }
        return null;
    }

    /**
     * Private helper method to allow content specified in a path id attribute
     * to be retrieved.
     *
     * @param artifact The artifact for which content may be specified as a tsk
     *                 path attribute.
     *
     * @return The Content specified by the artifact's path id attribute or null
     *         if there was no content available.
     *
     * @throws ExecutionException Error retrieving the file specified by the
     *                            path id from the cache.
     */
    private static Content getPathIdFile(BlackboardArtifact artifact) throws ExecutionException {
        try {
            BlackboardAttribute attribute = artifact.getAttribute(new BlackboardAttribute.Type(BlackboardAttribute.ATTRIBUTE_TYPE.TSK_PATH_ID));
            if (attribute != null) {
                return contentCache.get(attribute.getValueLong(), () -> artifact.getSleuthkitCase().getContentById(attribute.getValueLong()));
            }
        } catch (TskCoreException ex) {
            logger.log(Level.WARNING, MessageFormat.format("Error getting content for path id attrbiute for artifact: ", artifact.getId()), ex); //NON-NLS
        }
        return null;
    }

    /**
     * Unregisters the application event listener when this node is garbage
     * collected, if this finalizer is actually called.
     *
     * RC: Isn't there some node lifecycle property change event that could be
     * used to unregister the listener instead?
     *
     * @throws Throwable
     */
    @Override
    protected void finalize() throws Throwable {
        super.finalize();
        unregisterListener();
    }

    /**
     * Unregisters this node's application event listener.
     */
    private void unregisterListener() {
        Case.removeEventTypeSubscriber(CASE_EVENTS_OF_INTEREST, weakListener);
    }

    /**
     * Gets the artifact represented by this node.
     *
     * @return The artifact.
     */
    public BlackboardArtifact getArtifact() {
        return this.artifact;
    }



    /**
     * Returns the content that the artifact links to via the TSK_PATH_ID
     * attribute or null if no linked content is found.
     *
     * @param artifact The artifact to search for a TSK_PATH_ID.
     *
     * @return The content that the artifact links to via the TSK_PATH_ID
     *         attribute or null if no linked content is found.
     */
    private Content findLinkedContent(BlackboardArtifact artifact) {
        BlackboardArtifact art = artifact;
        Content c = null;
        try {
            for (BlackboardAttribute attr : art.getAttributes()) {
                if (attr.getAttributeType().getTypeID() == BlackboardAttribute.ATTRIBUTE_TYPE.TSK_PATH_ID.getTypeID()) {
                    switch (attr.getAttributeType().getValueType()) {
                        case INTEGER:
                            int i = attr.getValueInt();
                            if (i != -1) {
                                c = art.getSleuthkitCase().getContentById(i);
                            }
                            break;
                        case LONG:
                            long l = attr.getValueLong();
                            if (l != -1) {
                                c = art.getSleuthkitCase().getContentById(l);
                            }
                            break;
                    }
                }
            }
        } catch (TskException ex) {
            Logger.getLogger(this.getClass().getName()).log(Level.WARNING, "Error getting linked file", ex); //NON-NLS
        }
        return c;
    }

    /**
     * Returns a list of non null actions from the given possibly null options.
     *
     * @param items The items to purge of null items.
     *
     * @return The list of non-null actions.
     */
    private List<Action> getNonNull(Action... items) {
        return Stream.of(items)
                .filter(i -> i != null)
                .collect(Collectors.toList());
    }

    @Messages({
        "BlackboardArtifactNode_getActions_viewSourceDataArtifact=View Source Data Artifact in Timeline... "
    })
    @Override
    public Action[] getActions(boolean context) {
        Node parentFileNode = getParentFileNode(srcContent);
        boolean hasFileContent = parentFileNode != null;

<<<<<<< HEAD
        int selectedFileCount = Utilities.actionsGlobalContext().lookupAll(AbstractFile.class).size();
        int selectedArtifactCount = Utilities.actionsGlobalContext().lookupAll(BlackboardArtifact.class).size();

        List<List<Action>> actionsLists = new ArrayList<>();

        actionsLists.add(getNonNull(
                getViewFileAction(this.artifact),
                getViewSrcContentAction(this.srcContent)
        ));

        actionsLists.add(getNonNull(
                getTimelineArtifactAction(this.artifact),
                getTimelineFileAction(this.artifact),
                getTimelineSrcContentAction(this.srcContent)
                
        ));

        actionsLists.add(getNonNull(
                getExtractWithPasswordAction(this.srcContent)
        ));

        if (this.srcContent instanceof Report) {
            actionsLists.add(DataModelActionsFactory.getActions(this.srcContent, false));
        }

        actionsLists.add(getSrcContentViewerActions(parentFileNode, selectedFileCount));

        actionsLists.add(getExtractExportActions(hasFileContent));

        actionsLists.add(getTagActions(hasFileContent, this.artifact, selectedFileCount, selectedArtifactCount));

        actionsLists.add(ContextMenuExtensionPoint.getActions());

        actionsLists.add(Arrays.asList(super.getActions(context)));

        return actionsLists.stream()
                // remove any empty lists
                .filter((lst) -> lst != null && !lst.isEmpty())
                // add in null between each list group
                .flatMap(lst -> Stream.concat(Stream.of((Action) null), lst.stream()))
                // skip the first null
                .skip(1)
                .toArray(sz -> new Action[sz]);
    }

    /**
     * Creates an action to navigate to src content in tree hierarchy.
     *
     * @param content The content.
     *
     * @return The action or null if no action derived.
     */
    @Messages({
        "# {0} - contentType",
        "BlackboardArtifactNode_getSrcContentAction_baseMessage=View Source {0} in Directory",
        "BlackboardArtifactNode_getSrcContentAction_type_File=File",
        "BlackboardArtifactNode_getSrcContentAction_type_DataArtifact=Data Artifact",
        "BlackboardArtifactNode_getSrcContentAction_type_OSAccount=OS Account",
        "BlackboardArtifactNode_getSrcContentAction_type_Content=Content",
        "BlackboardArtifactNode_getSrcContentAction_viewSrcFile=test"
    })
    private Action getViewSrcContentAction(Content content) {
        if (content instanceof DataArtifact) {
            return new ViewArtifactAction(
                    (BlackboardArtifact) content,
                    Bundle.BlackboardArtifactNode_getSrcContentAction_baseMessage(
                            Bundle.BlackboardArtifactNode_getSrcContentAction_type_DataArtifact()));
        } else if (content instanceof OsAccount) {
            return new ViewOsAccountAction(
                    (OsAccount) content,
                    Bundle.BlackboardArtifactNode_getSrcContentAction_baseMessage(
                            Bundle.BlackboardArtifactNode_getSrcContentAction_type_OSAccount()));
        } else if (content instanceof AbstractFile) {
            return new ViewContextAction(
                    Bundle.BlackboardArtifactNode_getSrcContentAction_baseMessage(
                            Bundle.BlackboardArtifactNode_getSrcContentAction_type_File()),
                    content);
        } else if (content instanceof Content && artifact instanceof DataArtifact) {
            return new ViewContextAction(
                    Bundle.BlackboardArtifactNode_getSrcContentAction_baseMessage(
                            Bundle.BlackboardArtifactNode_getSrcContentAction_type_Content()),
                    content);
        } else {
            return null;
        }
    }

    /**
     * Returns an action to go to a linked file if a file linked by TSK_PATH_ID
     * exists. Otherwise, null is returned.
     *
     * @param artifact The artifact to search for a TSK_PATH_ID.
     *
     * @return An action to go to a linked file if a file linked by TSK_PATH_ID
     *         exists. Otherwise, null is returned.
     */
    @Messages({
        "BlackboardArtifactNode_getViewFileAction_viewFileInDir=View File in Directory"
    })
    private Action getViewFileAction(BlackboardArtifact artifact) {
        // if the artifact links to another file, add an action to go to
        // that file
        Content c = findLinkedContent(artifact);
        return (c == null)
                ? null
                : new ViewContextAction(Bundle.BlackboardArtifactNode_getViewFileAction_viewFileInDir(), c);
    }

    /**
     * Returns a Node representing the file content if the content is indeed
     * some sort of file. Otherwise, return null.
     *
     * @param content The content.
     *
     * @return The file node or null if not a file.
     */
    private Node getParentFileNode(Content content) {
        if (content instanceof File) {
            return new FileNode((AbstractFile) content);
        } else if (content instanceof Directory) {
            return new DirectoryNode((Directory) content);
        } else if (content instanceof VirtualDirectory) {
            return new VirtualDirectoryNode((VirtualDirectory) content);
        } else if (content instanceof LocalDirectory) {
            return new LocalDirectoryNode((LocalDirectory) content);
        } else if (content instanceof LayoutFile) {
            return new LayoutFileNode((LayoutFile) content);
        } else if (content instanceof LocalFile || content instanceof DerivedFile) {
            return new LocalFileNode((AbstractFile) content);
        } else if (content instanceof SlackFile) {
            return new SlackFileNode((SlackFile) content);
        } else {
            return null;
        }
    }

    /**
     * Returns actions for extracting content from file or null if not possible.
     *
     * @param srcContent The source content.
     *
     * @return The action or null if not appropriate source content.
     */
    private Action getExtractWithPasswordAction(Content srcContent) {
        if (srcContent instanceof LocalFile || srcContent instanceof DerivedFile) {

            if (FileTypeExtensions.getArchiveExtensions()
                    .contains("." + ((AbstractFile) srcContent).getNameExtension().toLowerCase())) {
                try {
                    if (srcContent.getArtifacts(BlackboardArtifact.ARTIFACT_TYPE.TSK_ENCRYPTION_DETECTED).size() > 0) {
                        return new ExtractArchiveWithPasswordAction((AbstractFile) srcContent);
                    }
                } catch (TskCoreException ex) {
                    logger.log(Level.WARNING, "Unable to add unzip with password action to context menus", ex);
                }
=======
        /*
         * If the artifact represented by this node has a timestamp, add an
         * action to view it in the timeline.
         */
        try {
            if (ViewArtifactInTimelineAction.hasSupportedTimeStamp(artifact)
                    && // don't show ViewArtifactInTimelineAction for AnalysisResults.
                    (!(this.artifact instanceof AnalysisResult))) {

                actionsList.add(new ViewArtifactInTimelineAction(artifact));
>>>>>>> 4a2bb3d1
            }
        }
        return null;
    }

    /**
     * Returns tag actions.
     *
     *
     * @param artifact              This artifact.
     * @param selectedFileCount     The count of selected files.
     * @param selectedArtifactCount The count of selected artifacts.
     *
     * @return The tag actions.
     */
    private List<Action> getTagActions(boolean hasSrcFile, BlackboardArtifact artifact, int selectedFileCount, int selectedArtifactCount) {
        List<Action> actionsList = new ArrayList<>();

        if (hasSrcFile) {
            // don't show AddContentTagAction for data artifacts.
            if (!(artifact instanceof DataArtifact)) {
                actionsList.add(AddContentTagAction.getInstance());
            }

            actionsList.add(AddBlackboardArtifactTagAction.getInstance());

            // don't show DeleteFileContentTagAction for data artifacts.
            if ((!(artifact instanceof DataArtifact)) && (selectedFileCount == 1)) {
                actionsList.add(DeleteFileContentTagAction.getInstance());
            }
        } else {
            // There's no specific file associated with the artifact, but
            // we can still tag the artifact itself
            actionsList.add(AddBlackboardArtifactTagAction.getInstance());
        }

        if (selectedArtifactCount == 1) {
            actionsList.add(DeleteFileBlackboardArtifactTagAction.getInstance());
        }

        return actionsList;
    }

    /**
     * Returns actions to extract or export. If srcFileNode is null, returns an
     * empty list.
     *
     * @param hasSrcFile Whether or not src content is some sort of file.
     *
     * @return The list of actions or an empty list.
     */
    private List<Action> getExtractExportActions(boolean hasSrcFile) {
        return hasSrcFile
                ? Arrays.asList(ExtractAction.getInstance(), ExportCSVAction.getInstance())
                : Collections.emptyList();
    }

    /**
     * Returns actions to view src content in a different viewer or window.
     *
     * @param srcFileNode       The source file node or null if no source file.
     * @param selectedFileCount The number of selected files.
     *
     * @return The list of actions or an empty list.
     */
    @Messages({
        "BlackboardArtifactNode_getSrcContentViewerActions_viewInNewWin=View Item in New Window",
        "BlackboardArtifactNode_getSrcContentViewerActions_openInExtViewer=Open in External Viewer  Ctrl+E"
    })
    private List<Action> getSrcContentViewerActions(Node srcFileNode, int selectedFileCount) {
        List<Action> actionsList = new ArrayList<>();
        if (srcFileNode != null) {
            actionsList.add(new NewWindowViewAction(Bundle.BlackboardArtifactNode_getSrcContentViewerActions_viewInNewWin(), srcFileNode));
            if (selectedFileCount == 1) {
                actionsList.add(new ExternalViewerAction(Bundle.BlackboardArtifactNode_getSrcContentViewerActions_openInExtViewer(), srcFileNode));
            } else {
                actionsList.add(ExternalViewerShortcutAction.getInstance());
            }
        }
        return actionsList;
    }

    /**
     * If the source content of the artifact represented by this node is a file,
     * returns an action to view the file in the data source tree.
     *
     * @param srcContent The src content to navigate to in the timeline action.
     *
     * @return The src content navigation action or null.
     */
    private Action getTimelineSrcContentAction(Content srcContent) {
        if (srcContent instanceof AbstractFile) {
            return ViewFileInTimelineAction.createViewSourceFileAction((AbstractFile) srcContent);
        } else if (srcContent instanceof DataArtifact) {
            try {
                if (ViewArtifactInTimelineAction.hasSupportedTimeStamp((BlackboardArtifact) srcContent)) {
                    return new ViewArtifactInTimelineAction((BlackboardArtifact) srcContent,
                            Bundle.BlackboardArtifactNode_getActions_viewSourceDataArtifact());
                }
            } catch (TskCoreException ex) {
                logger.log(Level.SEVERE, MessageFormat.format("Error getting source data artifact timestamp (artifact objID={0})", srcContent.getId()), ex); //NON-NLS
            }
        }

        return null;
    }

    /**
     * If the artifact represented by this node is linked to a file via a
     * TSK_PATH_ID attribute, return an action to view the file in the timeline.
     *
     * @param art The artifact with the potential file for the timeline
     *            navigation action.
     *
     * @return Returns the view file in timeline action or null if no linked
     *         file.
     */
    private Action getTimelineFileAction(BlackboardArtifact art) {
        try {
            AbstractFile linkedFile = findLinked(art);
            if (linkedFile != null) {
                return ViewFileInTimelineAction.createViewFileAction(linkedFile);
            }
        } catch (TskCoreException ex) {
            logger.log(Level.SEVERE, MessageFormat.format("Error getting linked file of artifact (artifact objID={0})", art.getId()), ex); //NON-NLS

        }

        return null;
    }

    /**
     * If the artifact represented by this node has a timestamp, an action to
     * view it in the timeline.
     *
     * @param art The artifact for timeline navigation action.
     *
     * @return The action or null if no action should exist.
     */
    private Action getTimelineArtifactAction(BlackboardArtifact art) {
        try {
            // don't show ViewArtifactInTimelineAction for AnalysisResults.
            if (!(art instanceof AnalysisResult) && ViewArtifactInTimelineAction.hasSupportedTimeStamp(art)) {
                return new ViewArtifactInTimelineAction(art);
            }
        } catch (TskCoreException ex) {
            logger.log(Level.SEVERE, MessageFormat.format("Error getting artifact timestamp (artifact objID={0})", art.getId()), ex); //NON-NLS
        }

        return null;
    }

    /**
     * Gets the name of the source content of the artifact represented by this
     * node.
     *
     * @return The source content name.
     */
    public String getSourceName() {
        return srcContent.getName();
    }

    @NbBundle.Messages({
        "BlackboardArtifactNode.createSheet.srcFile.name=Source File",
        "BlackboardArtifactNode.createSheet.srcFile.displayName=Source File",
        "BlackboardArtifactNode.createSheet.srcFile.origName=Original Name",
        "BlackboardArtifactNode.createSheet.srcFile.origDisplayName=Original Name",
        "BlackboardArtifactNode.createSheet.artifactType.displayName=Result Type",
        "BlackboardArtifactNode.createSheet.artifactType.name=Result Type",
        "BlackboardArtifactNode.createSheet.artifactDetails.displayName=Result Details",
        "BlackboardArtifactNode.createSheet.artifactDetails.name=Result Details",
        "BlackboardArtifactNode.createSheet.artifactMD5.displayName=MD5 Hash",
        "BlackboardArtifactNode.createSheet.artifactMD5.name=MD5 Hash",
        "BlackboardArtifactNode.createSheet.fileSize.name=Size",
        "BlackboardArtifactNode.createSheet.fileSize.displayName=Size",
        "BlackboardArtifactNode.createSheet.path.displayName=Path",
        "BlackboardArtifactNode.createSheet.path.name=Path"
    })
    @Override
    protected Sheet createSheet() {
        /*
         * Create an empty property sheet.
         */
        Sheet sheet = super.createSheet();
        Sheet.Set sheetSet = sheet.get(Sheet.PROPERTIES);
        if (sheetSet == null) {
            sheetSet = Sheet.createPropertiesSet();
            sheet.put(sheetSet);
        }

        /*
         * Add the name of the source content of the artifact represented by
         * this node to the sheet. The value of this property is the same as the
         * display name of the node and this a "special" property that displays
         * the node's icon as well as the display name.
         */
        sheetSet.put(new NodeProperty<>(
                Bundle.BlackboardArtifactNode_createSheet_srcFile_name(),
                Bundle.BlackboardArtifactNode_createSheet_srcFile_displayName(),
                NO_DESCR,
                getDisplayName()));

        if (TextTranslationService.getInstance().hasProvider() && UserPreferences.displayTranslatedFileNames()) {
            /*
             * If machine translation is configured, add the original name of
             * the of the source content of the artifact represented by this
             * node to the sheet.
             */
            sheetSet.put(new NodeProperty<>(
                    Bundle.BlackboardArtifactNode_createSheet_srcFile_origName(),
                    Bundle.BlackboardArtifactNode_createSheet_srcFile_origDisplayName(),
                    NO_DESCR,
                    translatedSourceName != null ? srcContent.getName() : ""));
            if (translatedSourceName == null) {
                /*
                 * NOTE: The task makes its own weak reference to the listener.
                 */
                new FileNameTransTask(srcContent.getName(), this, listener).submit();
            }
        }

        if (!UserPreferences.getHideSCOColumns()) {
            /*
             * Add S(core), C(omments), and O(ther occurences) columns to the
             * sheet and start a background task to compute the value of these
             * properties for the artifact represented by this node. The task
             * will fire a PropertyChangeEvent when the computation is completed
             * and this node's PropertyChangeListener will update the sheet.
             */
            sheetSet.put(new NodeProperty<>(
                    Bundle.BlackboardArtifactNode_createSheet_score_name(),
                    Bundle.BlackboardArtifactNode_createSheet_score_displayName(),
                    VALUE_LOADING,
                    ""));
            sheetSet.put(new NodeProperty<>(
                    Bundle.BlackboardArtifactNode_createSheet_comment_name(),
                    Bundle.BlackboardArtifactNode_createSheet_comment_displayName(),
                    VALUE_LOADING,
                    ""));
            if (CentralRepository.isEnabled()) {
                sheetSet.put(new NodeProperty<>(
                        Bundle.BlackboardArtifactNode_createSheet_count_name(),
                        Bundle.BlackboardArtifactNode_createSheet_count_displayName(),
                        VALUE_LOADING,
                        ""));
            }
            backgroundTasksPool.submit(new GetSCOTask(new WeakReference<>(this), weakListener));
        }

        /*
         * If the artifact represented by this node is an interesting artifact
         * hit, add the type and description of the interesting artifact to the
         * sheet.
         */
        if (artifact.getArtifactTypeID() == ARTIFACT_TYPE.TSK_INTERESTING_ARTIFACT_HIT.getTypeID()) {
            try {
                BlackboardAttribute attribute = artifact.getAttribute(new BlackboardAttribute.Type(ATTRIBUTE_TYPE.TSK_ASSOCIATED_ARTIFACT));
                if (attribute != null) {
                    BlackboardArtifact associatedArtifact = Case.getCurrentCaseThrows().getSleuthkitCase().getBlackboardArtifact(attribute.getValueLong());
                    sheetSet.put(new NodeProperty<>(
                            NbBundle.getMessage(BlackboardArtifactNode.class,
                                    "BlackboardArtifactNode.createSheet.artifactType.name"),
                            NbBundle.getMessage(BlackboardArtifactNode.class,
                                    "BlackboardArtifactNode.createSheet.artifactType.displayName"),
                            NO_DESCR,
                            associatedArtifact.getDisplayName()));
                    sheetSet.put(new NodeProperty<>(
                            NbBundle.getMessage(BlackboardArtifactNode.class,
                                    "BlackboardArtifactNode.createSheet.artifactDetails.name"),
                            NbBundle.getMessage(BlackboardArtifactNode.class,
                                    "BlackboardArtifactNode.createSheet.artifactDetails.displayName"),
                            NO_DESCR,
                            associatedArtifact.getShortDescription()));
                }
            } catch (TskCoreException | NoCurrentCaseException ex) {
                logger.log(Level.SEVERE, MessageFormat.format("Error getting associated artifact of TSK_INTERESTING_ARTIFACT_HIT artifact (objID={0}))", artifact.getId()), ex); //NON-NLS
            }
        }

        /*
         * Add the attributes of the artifact represented by this node to the
         * sheet.
         */
        Map<String, Object> map = new LinkedHashMap<>();
        fillPropertyMap(map, artifact);
        for (Map.Entry<String, Object> entry : map.entrySet()) {
            sheetSet.put(new NodeProperty<>(entry.getKey(),
                    entry.getKey(),
                    NO_DESCR,
                    entry.getValue()));
        }

        /*
         * Add any "custom properties" for the node to the sheet.
         */
        if (customProperties != null) {
            for (NodeProperty<? extends Object> np : customProperties) {
                sheetSet.put(np);
            }
        }

        /*
         * If the artifact represented by this node is a file extension mismatch
         * artifact, add the extension and type of the artifact's source file to
         * the sheet.
         */
        final int artifactTypeId = artifact.getArtifactTypeID();
        if (artifactTypeId == BlackboardArtifact.ARTIFACT_TYPE.TSK_EXT_MISMATCH_DETECTED.getTypeID()) {
            String ext = ""; //NON-NLS
            String actualMimeType = ""; //NON-NLS
            if (srcContent instanceof AbstractFile) {
                AbstractFile file = (AbstractFile) srcContent;
                ext = file.getNameExtension();
                actualMimeType = file.getMIMEType();
                if (actualMimeType == null) {
                    actualMimeType = ""; //NON-NLS

                }
            }
            sheetSet.put(new NodeProperty<>(
                    NbBundle.getMessage(BlackboardArtifactNode.class,
                            "BlackboardArtifactNode.createSheet.ext.name"),
                    NbBundle.getMessage(BlackboardArtifactNode.class,
                            "BlackboardArtifactNode.createSheet.ext.displayName"),
                    NO_DESCR,
                    ext));
            sheetSet.put(new NodeProperty<>(
                    NbBundle.getMessage(BlackboardArtifactNode.class,
                            "BlackboardArtifactNode.createSheet.mimeType.name"),
                    NbBundle.getMessage(BlackboardArtifactNode.class,
                            "BlackboardArtifactNode.createSheet.mimeType.displayName"),
                    NO_DESCR,
                    actualMimeType));
        }

        /*
         * If the type of the artifact represented by this node dictates the
         * addition of the source content's unique path, add it to the sheet.
         */
        if (artifactType != null && artifactType.getCategory() == Category.ANALYSIS_RESULT) {
            String sourcePath = ""; //NON-NLS
            try {
                sourcePath = srcContent.getUniquePath();
            } catch (TskCoreException ex) {
                logger.log(Level.SEVERE, MessageFormat.format("Error getting unique path of source content (artifact objID={0})", artifact.getId()), ex); //NON-NLS

            }

            if (sourcePath.isEmpty() == false) {
                sheetSet.put(new NodeProperty<>(
                        NbBundle.getMessage(BlackboardArtifactNode.class,
                                "BlackboardArtifactNode.createSheet.filePath.name"),
                        NbBundle.getMessage(BlackboardArtifactNode.class,
                                "BlackboardArtifactNode.createSheet.filePath.displayName"),
                        NO_DESCR,
                        sourcePath));
            }

            /*
             * If the type of the artifact represented by this node dictates the
             * addition of the source content's file metadata, add it to the
             * sheet. Otherwise, add the data source to the sheet.
             */
            if (Arrays.asList(SHOW_FILE_METADATA).contains(artifactTypeId)) {
                AbstractFile file = srcContent instanceof AbstractFile ? (AbstractFile) srcContent : null;
                sheetSet.put(new NodeProperty<>(
                        NbBundle.getMessage(BlackboardArtifactNode.class,
                                "ContentTagNode.createSheet.fileModifiedTime.name"),
                        NbBundle.getMessage(BlackboardArtifactNode.class,
                                "ContentTagNode.createSheet.fileModifiedTime.displayName"),
                        "",
                        file == null ? "" : TimeZoneUtils.getFormattedTime(file.getMtime())));
                sheetSet.put(new NodeProperty<>(
                        NbBundle.getMessage(BlackboardArtifactNode.class,
                                "ContentTagNode.createSheet.fileChangedTime.name"),
                        NbBundle.getMessage(BlackboardArtifactNode.class,
                                "ContentTagNode.createSheet.fileChangedTime.displayName"),
                        "",
                        file == null ? "" : TimeZoneUtils.getFormattedTime(file.getCtime())));
                sheetSet.put(new NodeProperty<>(
                        NbBundle.getMessage(BlackboardArtifactNode.class,
                                "ContentTagNode.createSheet.fileAccessedTime.name"),
                        NbBundle.getMessage(BlackboardArtifactNode.class,
                                "ContentTagNode.createSheet.fileAccessedTime.displayName"),
                        "",
                        file == null ? "" : TimeZoneUtils.getFormattedTime(file.getAtime())));
                sheetSet.put(new NodeProperty<>(
                        NbBundle.getMessage(BlackboardArtifactNode.class,
                                "ContentTagNode.createSheet.fileCreatedTime.name"),
                        NbBundle.getMessage(BlackboardArtifactNode.class,
                                "ContentTagNode.createSheet.fileCreatedTime.displayName"),
                        "",
                        file == null ? "" : TimeZoneUtils.getFormattedTime(file.getCrtime())));
                sheetSet.put(new NodeProperty<>(
                        NbBundle.getMessage(BlackboardArtifactNode.class,
                                "ContentTagNode.createSheet.fileSize.name"),
                        NbBundle.getMessage(BlackboardArtifactNode.class,
                                "ContentTagNode.createSheet.fileSize.displayName"),
                        "",
                        file == null ? "" : file.getSize()));
                sheetSet.put(new NodeProperty<>(
                        Bundle.BlackboardArtifactNode_createSheet_artifactMD5_name(),
                        Bundle.BlackboardArtifactNode_createSheet_artifactMD5_displayName(),
                        "",
                        file == null ? "" : StringUtils.defaultString(file.getMd5Hash())));
            }
        } else {
            String dataSourceStr = "";
            try {
                Content dataSource = srcContent.getDataSource();
                if (dataSource != null) {
                    dataSourceStr = dataSource.getName();
                } else {
                    dataSourceStr = getRootAncestorName();
                }
            } catch (TskCoreException ex) {
                logger.log(Level.SEVERE, MessageFormat.format("Error getting source data source name (artifact objID={0})", artifact.getId()), ex); //NON-NLS

            }

            if (dataSourceStr.isEmpty() == false) {
                sheetSet.put(new NodeProperty<>(
                        NbBundle.getMessage(BlackboardArtifactNode.class,
                                "BlackboardArtifactNode.createSheet.dataSrc.name"),
                        NbBundle.getMessage(BlackboardArtifactNode.class,
                                "BlackboardArtifactNode.createSheet.dataSrc.displayName"),
                        NO_DESCR,
                        dataSourceStr));
            }
        }

        /*
         * If the artifact represented by this node is an EXIF artifact, add the
         * source file size and path to the sheet.
         */
        if (artifactTypeId == BlackboardArtifact.ARTIFACT_TYPE.TSK_METADATA_EXIF.getTypeID()) {
            long size = 0;
            String path = ""; //NON-NLS
            if (srcContent instanceof AbstractFile) {
                AbstractFile af = (AbstractFile) srcContent;
                size = af.getSize();
                try {
                    path = af.getUniquePath();
                } catch (TskCoreException ex) {
                    path = af.getParentPath();

                }
            }
            sheetSet.put(new NodeProperty<>(
                    NbBundle.getMessage(BlackboardArtifactNode.class,
                            "BlackboardArtifactNode.createSheet.fileSize.name"),
                    NbBundle.getMessage(BlackboardArtifactNode.class,
                            "BlackboardArtifactNode.createSheet.fileSize.displayName"),
                    NO_DESCR,
                    size));
            sheetSet
                    .put(new NodeProperty<>(
                            NbBundle.getMessage(BlackboardArtifactNode.class,
                                    "BlackboardArtifactNode.createSheet.path.name"),
                            NbBundle.getMessage(BlackboardArtifactNode.class,
                                    "BlackboardArtifactNode.createSheet.path.displayName"),
                            NO_DESCR,
                            path));
        }

        return sheet;
    }

    /**
     * Gets all of the tags applied to the artifact represented by this node and
     * its source content.
     *
     * @return The tags.
     */
    @Override
    protected final List<Tag> getAllTagsFromDatabase() {
        List<Tag> tags = new ArrayList<>();
        try {
            tags.addAll(Case.getCurrentCaseThrows().getServices().getTagsManager().getBlackboardArtifactTagsByArtifact(artifact));
            tags.addAll(Case.getCurrentCaseThrows().getServices().getTagsManager().getContentTagsByContent(srcContent));
        } catch (TskCoreException | NoCurrentCaseException ex) {
            logger.log(Level.SEVERE, MessageFormat.format("Error getting tags for artifact and its source content (artifact objID={0})", artifact.getId()), ex);
        }
        return tags;
    }

    /**
     * Gets the correlation attribute for the MD5 hash of the source file of the
     * artifact represented by this node. The correlation attribute instance can
     * only be returned if the central repository is enabled and the source
     * content is a file.
     *
     * @return The correlation attribute instance, may be null.
     */
    @Override
    protected final CorrelationAttributeInstance getCorrelationAttributeInstance() {
        CorrelationAttributeInstance correlationAttribute = null;
        if (CentralRepository.isEnabled() && srcContent instanceof AbstractFile) {
            correlationAttribute = CorrelationAttributeUtil.getCorrAttrForFile((AbstractFile) srcContent);
        }
        return correlationAttribute;
    }

    /**
     * Computes the value of the comment property ("C" in S, C, O) for the
     * artifact represented by this node.
     *
     * An icon is displayed in the property sheet if a commented tag has been
     * applied to the artifact or its source content, or if there is a
     * corresponding commented correlation attribute instance in the central
     * repository.
     *
     * @param tags      The tags applied to the artifact and its source content.
     * @param attribute A correlation attribute instance Ffor the central
     *                  repository lookup.
     *
     * @return The value of the comment property.
     */
    @Override
    protected DataResultViewerTable.HasCommentStatus getCommentProperty(List<Tag> tags, CorrelationAttributeInstance attribute) {

        /*
         * Has a tag with a comment been applied to the artifact or its source
         * content?
         */
        HasCommentStatus status = tags.size() > 0 ? HasCommentStatus.TAG_NO_COMMENT : HasCommentStatus.NO_COMMENT;
        for (Tag tag : tags) {
            if (!StringUtils.isBlank(tag.getComment())) {
                status = HasCommentStatus.TAG_COMMENT;
                break;
            }
        }

        /*
         * Does the given correlation attribute instance have a comment in the
         * central repository?
         */
        if (attribute != null && !StringUtils.isBlank(attribute.getComment())) {
            if (status == HasCommentStatus.TAG_COMMENT) {
                status = HasCommentStatus.CR_AND_TAG_COMMENTS;
            } else {
                status = HasCommentStatus.CR_COMMENT;
            }
        }

        return status;
    }

    /**
     * Computes the value of the other occurrences property ("O" in S, C, O) for
     * the artifact represented by this node. The value of the other occurrences
     * property is the number of other data sources this artifact appears in
     * according to a correlation attribute instance lookup in the central
     * repository, plus one for the data source for this instance of the
     * artifact.
     *
     * @param corrAttrType       The correlation attribute instance type to use
     *                           for the central repsoitory lookup.
     * @param attributeValue     The correlation attribute instane value to use
     *                           for the central repsoitory lookup.
     * @param defaultDescription A default description.
     *
     * @return The value of the occurrences property as a data sources count and
     *         a description string.
     *
     */
    @Override
    protected Pair<Long, String> getCountPropertyAndDescription(Type corrAttrType, String attributeValue, String defaultDescription) {
        Long count = -1L;
        String description = defaultDescription;
        try {
            if (corrAttrType != null && StringUtils.isNotBlank(attributeValue)) {
                count = CentralRepository.getInstance().getCountUniqueCaseDataSourceTuplesHavingTypeValue(corrAttrType, attributeValue);
                description = Bundle.BlackboardArtifactNode_createSheet_count_description(count, corrAttrType.getDisplayName());
            } else if (corrAttrType != null) {
                description = Bundle.BlackboardArtifactNode_createSheet_count_noCorrelationValues_description();
            }
        } catch (CentralRepoException ex) {
            logger.log(Level.SEVERE, MessageFormat.format("Error querying central repository for other occurences count (artifact objID={0}, corrAttrType={1}, corrAttrValue={2})", artifact.getId(), corrAttrType, attributeValue), ex);
        } catch (CorrelationAttributeNormalizationException ex) {
            logger.log(Level.SEVERE, MessageFormat.format("Error normalizing correlation attribute for central repository query (artifact objID={0}, corrAttrType={2}, corrAttrValue={3})", artifact.getId(), corrAttrType, attributeValue), ex);
        }
        return Pair.of(count, description);
    }

    /**
     * Refreshes this node's property sheet.
     */
    private void updateSheet() {
        this.setSheet(createSheet());
    }

    /**
     * Gets the name of the root ancestor of the source content for the artifact
     * represented by this node.
     *
     * @return The root ancestor name or the empty string if an error occurs.
     */
    private String getRootAncestorName() {
        String parentName = srcContent.getName();
        Content parent = srcContent;
        try {
            while ((parent = parent.getParent()) != null) {
                parentName = parent.getName();
            }
        } catch (TskCoreException ex) {
            logger.log(Level.SEVERE, MessageFormat.format("Error getting root ancestor name for source content (artifact objID={0})", artifact.getId()), ex); //NON-NLS
            return "";
        }
        return parentName;
    }

    /**
     * Adds a "custom" property to the property sheet of this node, indepoendent
     * of the artifact this node represents or its source content.
     *
     * @param property The custom property.
     */
    public void addNodeProperty(NodeProperty<?> property) {
        if (customProperties == null) {
            customProperties = new ArrayList<>();
        }
        customProperties.add(property);
    }

    /**
     * Converts the attributes of the artifact this node represents to a map of
     * name-value pairs, where the names are attribute type display names.
     *
     * @param map      The map to be populated with the artifact attribute
     *                 name-value pairs.
     * @param artifact The artifact.
     */
    @SuppressWarnings("deprecation")
    private void fillPropertyMap(Map<String, Object> map, BlackboardArtifact artifact) {
        try {
            for (BlackboardAttribute attribute : artifact.getAttributes()) {
                final int attributeTypeID = attribute.getAttributeType().getTypeID();
                if (attributeTypeID == ATTRIBUTE_TYPE.TSK_PATH_ID.getTypeID()
                        || attributeTypeID == ATTRIBUTE_TYPE.TSK_TAGGED_ARTIFACT.getTypeID()
                        || attributeTypeID == ATTRIBUTE_TYPE.TSK_ASSOCIATED_ARTIFACT.getTypeID()
                        || attributeTypeID == ATTRIBUTE_TYPE.TSK_SET_NAME.getTypeID()
                        || attributeTypeID == ATTRIBUTE_TYPE.TSK_KEYWORD_SEARCH_TYPE.getTypeID()
                        || attribute.getValueType() == BlackboardAttribute.TSK_BLACKBOARD_ATTRIBUTE_VALUE_TYPE.JSON) {
                    /*
                     * Do nothing.
                     */
                } else if (artifact.getArtifactTypeID() == BlackboardArtifact.ARTIFACT_TYPE.TSK_EMAIL_MSG.getTypeID()) {
                    addEmailMsgProperty(map, attribute);
                } else if (attribute.getAttributeType().getValueType() == BlackboardAttribute.TSK_BLACKBOARD_ATTRIBUTE_VALUE_TYPE.DATETIME) {
                    map.put(attribute.getAttributeType().getDisplayName(), TimeZoneUtils.getFormattedTime(attribute.getValueLong()));
                } else if (artifact.getArtifactTypeID() == ARTIFACT_TYPE.TSK_TOOL_OUTPUT.getTypeID()
                        && attributeTypeID == ATTRIBUTE_TYPE.TSK_TEXT.getTypeID()) {
                    /*
                     * The truncation of text attributes appears to have been
                     * motivated by the statement that "RegRipper output would
                     * often cause the UI to get a black line accross it and
                     * hang if you hovered over large output or selected it.
                     * This reduces the amount of data in the table. Could
                     * consider doing this for all fields in the UI."
                     */
                    String value = attribute.getDisplayString();
                    if (value.length() > 512) {
                        value = value.substring(0, 512);
                    }
                    map.put(attribute.getAttributeType().getDisplayName(), value);
                } else {
                    switch (attribute.getAttributeType().getValueType()) {
                        case INTEGER:
                            map.put(attribute.getAttributeType().getDisplayName(), attribute.getValueInt());
                            break;
                        case DOUBLE:
                            map.put(attribute.getAttributeType().getDisplayName(), attribute.getValueDouble());
                            break;
                        case LONG:
                            map.put(attribute.getAttributeType().getDisplayName(), attribute.getValueLong());
                            break;
                        default:
                            map.put(attribute.getAttributeType().getDisplayName(), attribute.getDisplayString());

                    }

                }
            }
        } catch (TskCoreException ex) {
            logger.log(Level.SEVERE, MessageFormat.format("Error getting artifact attributes (artifact objID={0})", artifact.getId()), ex); //NON-NLS
        }
    }

    /**
     * Adds an email message attribute of the artifact this node represents to a
     * map of name-value pairs, where the names are attribute type display
     * names.
     *
     * @param map       The map to be populated with the artifact attribute
     *                  name-value pair.
     * @param attribute The attribute to use to make the map entry.
     */
    private void addEmailMsgProperty(Map<String, Object> map, BlackboardAttribute attribute) {
        final int attributeTypeID = attribute.getAttributeType().getTypeID();
        if (attributeTypeID == ATTRIBUTE_TYPE.TSK_DATETIME_SENT.getTypeID()
                || attributeTypeID == ATTRIBUTE_TYPE.TSK_EMAIL_CONTENT_HTML.getTypeID()
                || attributeTypeID == ATTRIBUTE_TYPE.TSK_EMAIL_CONTENT_RTF.getTypeID()
                || attributeTypeID == ATTRIBUTE_TYPE.TSK_EMAIL_BCC.getTypeID()
                || attributeTypeID == ATTRIBUTE_TYPE.TSK_EMAIL_CC.getTypeID()
                || attributeTypeID == ATTRIBUTE_TYPE.TSK_HEADERS.getTypeID()) {
            /*
             * Do nothing.
             */
        } else if (attributeTypeID == ATTRIBUTE_TYPE.TSK_EMAIL_CONTENT_PLAIN.getTypeID()) {
            String value = attribute.getDisplayString();
            if (value.length() > 160) {
                value = value.substring(0, 160) + "...";
            }
            map.put(attribute.getAttributeType().getDisplayName(), value);
        } else if (attribute.getAttributeType().getValueType() == BlackboardAttribute.TSK_BLACKBOARD_ATTRIBUTE_VALUE_TYPE.DATETIME) {
            map.put(attribute.getAttributeType().getDisplayName(), TimeZoneUtils.getFormattedTime(attribute.getValueLong()));
        } else {
            map.put(attribute.getAttributeType().getDisplayName(), attribute.getDisplayString());
        }
    }

    @Override
    public <T> T accept(DisplayableItemNodeVisitor<T> visitor) {
        return visitor.visit(this);
    }

    @Override
    public boolean isLeafTypeNode() {
        return true;
    }

    @Override
    public String getItemType() {
        return getClass().getName();
    }

    @Override
    public <T> T accept(ContentNodeVisitor<T> visitor) {
        return visitor.visit(this);
    }

    /**
     * Adds the score property for the artifact represented by this node to the
     * node property sheet.
     *
     * @param sheetSet The property sheet.
     * @param tags     The tags that have been applied to the artifact and its
     *                 source content.
     *
     * @deprecated Do not use. The score property is now computed in a
     * background thread and added to the property sheet via property change
     * event.
     */
    @NbBundle.Messages({"BlackboardArtifactNode.createSheet.score.name=S",
        "BlackboardArtifactNode.createSheet.score.displayName=S",
        "BlackboardArtifactNode.createSheet.notableFile.description=Associated file recognized as notable.",
        "BlackboardArtifactNode.createSheet.interestingResult.description=Result has an interesting result associated with it.",
        "BlackboardArtifactNode.createSheet.taggedItem.description=Result or associated file has been tagged.",
        "BlackboardArtifactNode.createSheet.notableTaggedItem.description=Result or associated file tagged with notable tag.",
        "BlackboardArtifactNode.createSheet.noScore.description=No score"})
    @Deprecated
    protected final void addScorePropertyAndDescription(Sheet.Set sheetSet, List<Tag> tags) {
        Pair<Score, String> scoreAndDescription = getScorePropertyAndDescription(tags);
        sheetSet.put(new NodeProperty<>(Bundle.BlackboardArtifactNode_createSheet_score_name(), Bundle.BlackboardArtifactNode_createSheet_score_displayName(), scoreAndDescription.getRight(), scoreAndDescription.getLeft()));
    }

    /**
     * Adds the tags property for the artifact represented by this node to the
     * node property sheet.
     *
     * @param sheetSet The property sheet.
     *
     * @deprecated Do not use. The tags property is now computed in a background
     * thread and added to the property sheet via property change event.
     */
    @NbBundle.Messages({
        "BlackboardArtifactNode.createSheet.tags.displayName=Tags"}
    )
    @Deprecated
    protected void addTagProperty(Sheet.Set sheetSet) throws MissingResourceException {
        List<Tag> tags = new ArrayList<>();
        try {
            tags.addAll(Case.getCurrentCaseThrows().getServices().getTagsManager().getBlackboardArtifactTagsByArtifact(artifact));
            tags.addAll(Case.getCurrentCaseThrows().getServices().getTagsManager().getContentTagsByContent(srcContent));
        } catch (TskCoreException | NoCurrentCaseException ex) {
            logger.log(Level.SEVERE, MessageFormat.format("Error getting tags for artifact and source content (artifact objID={0})", artifact.getId()), ex);
        }
        sheetSet.put(new NodeProperty<>("Tags", Bundle.BlackboardArtifactNode_createSheet_tags_displayName(), NO_DESCR, tags.stream().map(t -> t.getName().getDisplayName()).collect(Collectors.joining(", "))));
    }

    /**
     * Adds the tags property for the artifact represented by this node to the
     * node property sheet.
     *
     * @param sheetSet The property sheet.
     * @param tags     The tags that have been applied to the artifact and its
     *                 source content.
     *
     * @deprecated Do not use. The tags property is now computed in a background
     * thread and added to the property sheet via property change event.
     */
    @Deprecated
    protected final void addTagProperty(Sheet.Set sheetSet, List<Tag> tags) {
        sheetSet.put(new NodeProperty<>("Tags", Bundle.BlackboardArtifactNode_createSheet_tags_displayName(), NO_DESCR, tags.stream().map(t -> t.getName().getDisplayName()).collect(Collectors.joining(", "))));
    }

    /**
     * Adds the count property for the artifact represented by this node to the
     * node property sheet.
     *
     * @param sheetSet  The property sheet.
     * @param attribute The correlation attribute instance to use for the
     *                  central repository lookup.
     *
     * @deprecated Do not use. The count property is now computed in a
     * background thread and added to the property sheet via property change
     * event.
     */
    @NbBundle.Messages({"BlackboardArtifactNode.createSheet.count.name=O",
        "BlackboardArtifactNode.createSheet.count.displayName=O",
        "BlackboardArtifactNode.createSheet.count.noCorrelationAttributes.description=No correlation properties found",
        "BlackboardArtifactNode.createSheet.count.noCorrelationValues.description=Unable to find other occurrences because no value exists for the available correlation property",
        "# {0} - occurrenceCount",
        "# {1} - attributeType",
        "BlackboardArtifactNode.createSheet.count.description=There were {0} datasource(s) found with occurrences of the correlation value of type {1}"})
    @Deprecated
    protected final void addCountProperty(Sheet.Set sheetSet, CorrelationAttributeInstance attribute) {
        Pair<Long, String> countAndDescription = getCountPropertyAndDescription(attribute.getCorrelationType(), attribute.getCorrelationValue(), Bundle.BlackboardArtifactNode_createSheet_count_noCorrelationAttributes_description());
        sheetSet.put(new NodeProperty<>(Bundle.BlackboardArtifactNode_createSheet_count_name(), Bundle.BlackboardArtifactNode_createSheet_count_displayName(), countAndDescription.getRight(), countAndDescription.getLeft()));
    }

    /**
     * Adds the other occurrences property for the artifact represented by this
     * node to the node property sheet.
     *
     * @param sheetSet  The property sheet.
     * @param tags      The tags that have been applied to the artifact and its
     *                  source content.
     * @param attribute The correlation attribute instance to use for the
     *                  central repository lookup.
     *
     * @deprecated Do not use. The other occurrences property is now computed in
     * a background thread and added to the property sheet via property change
     * event.
     */
    @NbBundle.Messages({"BlackboardArtifactNode.createSheet.comment.name=C",
        "BlackboardArtifactNode.createSheet.comment.displayName=C"})
    @Deprecated
    protected final void addCommentProperty(Sheet.Set sheetSet, List<Tag> tags, CorrelationAttributeInstance attribute) {
        HasCommentStatus status = getCommentProperty(tags, attribute);
        sheetSet.put(new NodeProperty<>(Bundle.BlackboardArtifactNode_createSheet_comment_name(), Bundle.BlackboardArtifactNode_createSheet_comment_displayName(), NO_DESCR, status));
    }

}<|MERGE_RESOLUTION|>--- conflicted
+++ resolved
@@ -266,29 +266,8 @@
         super(artifact, createLookup(artifact, false));
         this.artifact = artifact;
         this.artifactType = getType(artifact);
-<<<<<<< HEAD
-
-        for (Content lookupContent : this.getLookup().lookupAll(Content.class)) {
-            if ((lookupContent != null) && (!(lookupContent instanceof BlackboardArtifact))) {
-                srcContent = lookupContent;
-                try {
-                    /*
-                     * Calling this getter causes the unique path of the source
-                     * content to be cached in the Content object. This is
-                     * advantageous as long as this node is constructed in a
-                     * background thread instead of a UI thread.
-                     */
-                    srcContent.getUniquePath();
-                } catch (TskCoreException ex) {
-                    logger.log(Level.WARNING, MessageFormat.format("Error getting the unique path of the source content (artifact objID={0})", artifact.getId()), ex);
-                }
-                break;
-            }
-        }
-=======
         
         srcContent = getSourceContentFromLookup(artifact);
->>>>>>> 4a2bb3d1
         if (srcContent == null) {
             throw new IllegalArgumentException(MessageFormat.format("Artifact missing source content (artifact objID={0})", artifact));
         }
@@ -583,7 +562,6 @@
         Node parentFileNode = getParentFileNode(srcContent);
         boolean hasFileContent = parentFileNode != null;
 
-<<<<<<< HEAD
         int selectedFileCount = Utilities.actionsGlobalContext().lookupAll(AbstractFile.class).size();
         int selectedArtifactCount = Utilities.actionsGlobalContext().lookupAll(BlackboardArtifact.class).size();
 
@@ -739,18 +717,6 @@
                 } catch (TskCoreException ex) {
                     logger.log(Level.WARNING, "Unable to add unzip with password action to context menus", ex);
                 }
-=======
-        /*
-         * If the artifact represented by this node has a timestamp, add an
-         * action to view it in the timeline.
-         */
-        try {
-            if (ViewArtifactInTimelineAction.hasSupportedTimeStamp(artifact)
-                    && // don't show ViewArtifactInTimelineAction for AnalysisResults.
-                    (!(this.artifact instanceof AnalysisResult))) {
-
-                actionsList.add(new ViewArtifactInTimelineAction(artifact));
->>>>>>> 4a2bb3d1
             }
         }
         return null;
