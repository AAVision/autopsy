/*
 * Autopsy Forensic Browser
 *
 * Copyright 2012-2020 Basis Technology Corp.
 * Contact: carrier <at> sleuthkit <dot> org
 *
 * Licensed under the Apache License, Version 2.0 (the "License");
 * you may not use this file except in compliance with the License.
 * You may obtain a copy of the License at
 *
 *     http://www.apache.org/licenses/LICENSE-2.0
 *
 * Unless required by applicable law or agreed to in writing, software
 * distributed under the License is distributed on an "AS IS" BASIS,
 * WITHOUT WARRANTIES OR CONDITIONS OF ANY KIND, either express or implied.
 * See the License for the specific language governing permissions and
 * limitations under the License.
 */
package org.sleuthkit.autopsy.datamodel;

import com.google.common.cache.Cache;
import com.google.common.cache.CacheBuilder;
import java.beans.PropertyChangeEvent;
import java.beans.PropertyChangeListener;
import java.lang.ref.WeakReference;
import java.text.MessageFormat;
import java.util.ArrayList;
import java.util.Arrays;
import java.util.EnumSet;
import java.util.LinkedHashMap;
import java.util.List;
import java.util.Map;
import java.util.MissingResourceException;
import java.util.Set;
import java.util.concurrent.ExecutionException;
import java.util.concurrent.TimeUnit;
import java.util.logging.Level;
import java.util.stream.Collectors;
import javax.swing.Action;
import org.apache.commons.lang3.StringUtils;
import org.apache.commons.lang3.tuple.Pair;
import org.openide.nodes.Sheet;
import org.openide.util.Lookup;
import org.openide.util.NbBundle;
import org.openide.util.WeakListeners;
import org.openide.util.lookup.Lookups;
import org.sleuthkit.autopsy.casemodule.Case;
import org.sleuthkit.autopsy.casemodule.NoCurrentCaseException;
import org.sleuthkit.autopsy.casemodule.events.BlackBoardArtifactTagAddedEvent;
import org.sleuthkit.autopsy.casemodule.events.BlackBoardArtifactTagDeletedEvent;
import org.sleuthkit.autopsy.casemodule.events.CommentChangedEvent;
import org.sleuthkit.autopsy.casemodule.events.ContentTagAddedEvent;
import org.sleuthkit.autopsy.casemodule.events.ContentTagDeletedEvent;
import org.sleuthkit.autopsy.centralrepository.datamodel.CorrelationAttributeInstance;
import org.sleuthkit.autopsy.centralrepository.datamodel.CorrelationAttributeInstance.Type;
import org.sleuthkit.autopsy.centralrepository.datamodel.CorrelationAttributeNormalizationException;
import org.sleuthkit.autopsy.centralrepository.datamodel.CorrelationAttributeUtil;
import org.sleuthkit.autopsy.centralrepository.datamodel.CentralRepoException;
import org.sleuthkit.autopsy.core.UserPreferences;
import org.sleuthkit.autopsy.corecomponents.DataResultViewerTable;
import org.sleuthkit.autopsy.corecomponents.DataResultViewerTable.Score;
import org.sleuthkit.autopsy.coreutils.Logger;
import static org.sleuthkit.autopsy.datamodel.DisplayableItemNode.findLinked;
import org.sleuthkit.autopsy.corecomponents.DataResultViewerTable.HasCommentStatus;
import static org.sleuthkit.autopsy.datamodel.AbstractContentNode.backgroundTasksPool;
import org.sleuthkit.autopsy.modules.hashdatabase.HashDbManager;
import org.sleuthkit.autopsy.timeline.actions.ViewArtifactInTimelineAction;
import org.sleuthkit.autopsy.timeline.actions.ViewFileInTimelineAction;
import org.sleuthkit.datamodel.AbstractFile;
import org.sleuthkit.datamodel.BlackboardArtifact;
import org.sleuthkit.datamodel.BlackboardArtifact.ARTIFACT_TYPE;
import org.sleuthkit.datamodel.BlackboardAttribute;
import org.sleuthkit.datamodel.BlackboardAttribute.ATTRIBUTE_TYPE;
import org.sleuthkit.datamodel.Content;
import org.sleuthkit.datamodel.Tag;
import org.sleuthkit.datamodel.TskCoreException;
import org.sleuthkit.datamodel.TskData;
import org.sleuthkit.autopsy.datamodel.utils.IconsUtil;
import org.sleuthkit.autopsy.centralrepository.datamodel.CentralRepository;
import static org.sleuthkit.autopsy.datamodel.AbstractContentNode.NO_DESCR;
import org.sleuthkit.autopsy.texttranslation.TextTranslationService;
import org.sleuthkit.autopsy.datamodel.utils.FileNameTransTask;

/**
 * A BlackboardArtifactNode is an AbstractNode implementation that can be used
 * to represent an artifact of any type.
 */
public class BlackboardArtifactNode extends AbstractContentNode<BlackboardArtifact> {

    private static final Logger logger = Logger.getLogger(BlackboardArtifactNode.class.getName());

    /*
     * Cache of Content objects used to avoid repeated trips to the case
     * database to retrieve Content objects that are the source of multiple
     * artifacts.
     */
    private static final Cache<Long, Content> contentCache = CacheBuilder.newBuilder().expireAfterWrite(1, TimeUnit.MINUTES).build();

    /*
     * Case events that indicate an update to the node's property sheet may be
     * required.
     */
    private static final Set<Case.Events> CASE_EVENTS_OF_INTEREST = EnumSet.of(
            Case.Events.BLACKBOARD_ARTIFACT_TAG_ADDED,
            Case.Events.BLACKBOARD_ARTIFACT_TAG_DELETED,
            Case.Events.CONTENT_TAG_ADDED,
            Case.Events.CONTENT_TAG_DELETED,
            Case.Events.CR_COMMENT_CHANGED,
            Case.Events.CURRENT_CASE);

    /*
     * Artifact types for which the unique path of the artifact's source content
     * should be displayed in the node's property sheet.
     */
    private static final Integer[] SHOW_UNIQUE_PATH = new Integer[]{
        BlackboardArtifact.ARTIFACT_TYPE.TSK_HASHSET_HIT.getTypeID(),
        BlackboardArtifact.ARTIFACT_TYPE.TSK_KEYWORD_HIT.getTypeID(),
        BlackboardArtifact.ARTIFACT_TYPE.TSK_INTERESTING_FILE_HIT.getTypeID(),
        BlackboardArtifact.ARTIFACT_TYPE.TSK_INTERESTING_ARTIFACT_HIT.getTypeID()
    };

    /*
     * Artifact types for which the file metadata of the artifact's source file
     * should be displayed in the node's property sheet.
     */
    private static final Integer[] SHOW_FILE_METADATA = new Integer[]{
        BlackboardArtifact.ARTIFACT_TYPE.TSK_INTERESTING_FILE_HIT.getTypeID()
    };

    private final BlackboardArtifact artifact;
    private Content srcContent;
    private volatile String translatedSourceName;

    /*
     * A method has been provided to allow the injection of properties into this
     * node for display in the node's property sheet, independent of the
     * artifact the node represents.
     */
    private List<NodeProperty<? extends Object>> customProperties;

    private final PropertyChangeListener listener = new PropertyChangeListener() {
        @Override
        public void propertyChange(PropertyChangeEvent evt) {
            String eventType = evt.getPropertyName();
            if (eventType.equals(Case.Events.BLACKBOARD_ARTIFACT_TAG_ADDED.toString())) {
                BlackBoardArtifactTagAddedEvent event = (BlackBoardArtifactTagAddedEvent) evt;
                if (event.getAddedTag().getArtifact().equals(artifact)) {
                    updateSheet();
                }
            } else if (eventType.equals(Case.Events.BLACKBOARD_ARTIFACT_TAG_DELETED.toString())) {
                BlackBoardArtifactTagDeletedEvent event = (BlackBoardArtifactTagDeletedEvent) evt;
                if (event.getDeletedTagInfo().getArtifactID() == artifact.getArtifactID()) {
                    updateSheet();
                }
            } else if (eventType.equals(Case.Events.CONTENT_TAG_ADDED.toString())) {
                ContentTagAddedEvent event = (ContentTagAddedEvent) evt;
                if (event.getAddedTag().getContent().equals(srcContent)) {
                    updateSheet();
                }
            } else if (eventType.equals(Case.Events.CONTENT_TAG_DELETED.toString())) {
                ContentTagDeletedEvent event = (ContentTagDeletedEvent) evt;
                if (event.getDeletedTagInfo().getContentID() == srcContent.getId()) {
                    updateSheet();
                }
            } else if (eventType.equals(Case.Events.CR_COMMENT_CHANGED.toString())) {
                CommentChangedEvent event = (CommentChangedEvent) evt;
                if (event.getContentID() == srcContent.getId()) {
                    updateSheet();
                }
            } else if (eventType.equals(Case.Events.CURRENT_CASE.toString())) {
                if (evt.getNewValue() == null) {
                    /*
                     * The case has been closed.
                     */
                    unregisterListener();
                    contentCache.invalidateAll();
                }
            } else if (eventType.equals(NodeSpecificEvents.SCO_AVAILABLE.toString()) && !UserPreferences.getHideSCOColumns()) {
                SCOData scoData = (SCOData) evt.getNewValue();
                if (scoData.getScoreAndDescription() != null) {
                    updateSheet(new NodeProperty<>(
                            Bundle.BlackboardArtifactNode_createSheet_score_name(),
                            Bundle.BlackboardArtifactNode_createSheet_score_displayName(),
                            scoData.getScoreAndDescription().getRight(),
                            scoData.getScoreAndDescription().getLeft()));
                }
                if (scoData.getComment() != null) {
                    updateSheet(new NodeProperty<>(
                            Bundle.BlackboardArtifactNode_createSheet_comment_name(),
                            Bundle.BlackboardArtifactNode_createSheet_comment_displayName(),
                            NO_DESCR, scoData.getComment()));
                }
                if (scoData.getCountAndDescription() != null) {
                    updateSheet(new NodeProperty<>(
                            Bundle.BlackboardArtifactNode_createSheet_count_name(),
                            Bundle.BlackboardArtifactNode_createSheet_count_displayName(),
                            scoData.getCountAndDescription().getRight(),
                            scoData.getCountAndDescription().getLeft()));
                }
            } else if (eventType.equals(FileNameTransTask.getPropertyName())) {
                /*
                 * Replace the value of the Source File property with the
                 * translated name via setDisplayName (see note in createSheet),
                 * and put the untranslated name in the Original Name property
                 * and in the tooltip.
                 */
                String originalName = evt.getOldValue().toString();
                translatedSourceName = evt.getNewValue().toString();
                setDisplayName(translatedSourceName);
                setShortDescription(originalName);
                updateSheet(new NodeProperty<>(
                        Bundle.BlackboardArtifactNode_createSheet_srcFile_origName(),
                        Bundle.BlackboardArtifactNode_createSheet_srcFile_origDisplayName(),
                        NO_DESCR,
                        originalName));
            }
        }
    };

    /*
     * The node's event listener is wrapped in a weak reference that allows the
     * node to be garbage collected when the NetBeans infrastructure discards
     * it. If this is not done, it has been shown that strong references to the
     * listener held by event publishers prevents garbage collection of this
     * node.
     */
    private final PropertyChangeListener weakListener = WeakListeners.propertyChange(listener, null);

    /**
     * Constructs a BlackboardArtifactNode, an AbstractNode implementation that
     * can be used to represent an artifact of any type.
     *
     * @param artifact The artifact to represent.
     * @param iconPath The path to the icon for the artifact type.
     */
    public BlackboardArtifactNode(BlackboardArtifact artifact, String iconPath) {
        super(artifact, createLookup(artifact));
        this.artifact = artifact;
        for (Content lookupContent : this.getLookup().lookupAll(Content.class)) {
            if ((lookupContent != null) && (!(lookupContent instanceof BlackboardArtifact))) {
                srcContent = lookupContent;
                try {
                    /*
                     * Calling this getter causes the unique path of the source
                     * content to be cached in the Content object. This is
                     * advantageous as long as this node is constructed in a
                     * background thread instead of a UI thread.
                     */
                    srcContent.getUniquePath();
                } catch (TskCoreException ex) {
                    logger.log(Level.WARNING, MessageFormat.format("Error getting the unique path of the source content (artifact objID={0})", artifact.getId()), ex);
                }
                break;
            }
        }
        if (srcContent == null) {
            throw new IllegalArgumentException(MessageFormat.format("Artifact missing source content (artifact objID={0})", artifact));
        }
        setName(Long.toString(artifact.getArtifactID()));
        String displayName = srcContent.getName();
        setDisplayName(displayName);
        setShortDescription(displayName);
        setIconBaseWithExtension(iconPath != null && iconPath.charAt(0) == '/' ? iconPath.substring(1) : iconPath);
        Case.addEventTypeSubscriber(CASE_EVENTS_OF_INTEREST, weakListener);
    }

    /**
     * Constructs a BlackboardArtifactNode, an AbstractNode implementation that
     * can be used to represent an artifact of any type.
     *
     * @param artifact The artifact to represent.
     */
    public BlackboardArtifactNode(BlackboardArtifact artifact) {
        this(artifact, IconsUtil.getIconFilePath(artifact.getArtifactTypeID()));
    }

    /**
     * Creates a Lookup object for this node and populates it with both the
     * artifact this node represents and its source content.
     *
     * @param artifact The artifact this node represents.
     *
     * @return The Lookup.
     */
    private static Lookup createLookup(BlackboardArtifact artifact) {
        final long objectID = artifact.getObjectID();
        Content content = null;
        try {
            if (artifact.getArtifactTypeID() == BlackboardArtifact.ARTIFACT_TYPE.TSK_WEB_DOWNLOAD.getTypeID() || artifact.getArtifactTypeID() == BlackboardArtifact.ARTIFACT_TYPE.TSK_WEB_CACHE.getTypeID()) {
                content = getPathIdFile(artifact);
            }
            if (content == null) {
                content = contentCache.get(objectID, () -> artifact.getSleuthkitCase().getContentById(objectID));
            }
        } catch (ExecutionException ex) {
            logger.log(Level.SEVERE, MessageFormat.format("Error getting source content (artifact objID={0}", artifact.getId()), ex); //NON-NLS
            content = null;
        }
        if (content == null) {
            return Lookups.fixed(artifact);
        } else {
            return Lookups.fixed(artifact, content);
        }

    }

    /**
     * Private helper method to allow content specified in a path id attribute
     * to be retrieved.
     *
<<<<<<< HEAD
     * @param artifact The artifact which content may be specified as a tsk path
     *                 attribute.
=======
     * @param artifact The artifact for which content may be specified as a tsk
     *                 path attribute.
>>>>>>> 9ea8fe90
     *
     * @return The Content specified by the artifact's path id attribute or null
     *         if there was no content available.
     *
     * @throws ExecutionException Error retrieving the file specified by the
     *                            path id from the cache.
     */
    private static Content getPathIdFile(BlackboardArtifact artifact) throws ExecutionException {
        try {
<<<<<<< HEAD
            for (BlackboardAttribute attribute : artifact.getAttributes()) {
                if (attribute.getAttributeType().getTypeID() == BlackboardAttribute.ATTRIBUTE_TYPE.TSK_PATH_ID.getTypeID()) {
                    return contentCache.get(attribute.getValueLong(), () -> artifact.getSleuthkitCase().getContentById(attribute.getValueLong()));
                }
=======
            BlackboardAttribute attribute = artifact.getAttribute(new BlackboardAttribute.Type(BlackboardAttribute.ATTRIBUTE_TYPE.TSK_PATH_ID));
            if (attribute != null) {
                return contentCache.get(attribute.getValueLong(), () -> artifact.getSleuthkitCase().getContentById(attribute.getValueLong()));
>>>>>>> 9ea8fe90
            }
        } catch (TskCoreException ex) {
            logger.log(Level.WARNING, MessageFormat.format("Error getting content for path id attrbiute for artifact: ", artifact.getId()), ex); //NON-NLS
        }
        return null;
    }

    /**
     * Unregisters the application event listener when this node is garbage
     * collected, if this finalizer is actually called.
     *
     * RC: Isn't there some node lifecycle property change event that could be
     * used to unregister the listener instead?
     *
     * @throws Throwable
     */
    @Override
    protected void finalize() throws Throwable {
        super.finalize();
        unregisterListener();
    }

    /**
     * Unregisters this node's application event listener.
     */
    private void unregisterListener() {
        Case.removeEventTypeSubscriber(CASE_EVENTS_OF_INTEREST, weakListener);
    }

    /**
     * Gets the artifact represented by this node.
     *
     * @return The artifact.
     */
    public BlackboardArtifact getArtifact() {
        return this.artifact;
    }

    @Override
    public Action[] getActions(boolean context) {
        List<Action> actionsList = new ArrayList<>();
        actionsList.addAll(Arrays.asList(super.getActions(context)));

        /*
         * If the artifact represented by this node has a timestamp, add an
         * action to view it in the timeline.
         */
        try {
            if (ViewArtifactInTimelineAction.hasSupportedTimeStamp(artifact)) {
                actionsList.add(new ViewArtifactInTimelineAction(artifact));
            }
        } catch (TskCoreException ex) {
            logger.log(Level.SEVERE, MessageFormat.format("Error getting artifact timestamp (artifact objID={0})", artifact.getId()), ex); //NON-NLS
        }

        /*
         * If the artifact represented by this node is linked to a file via a
         * TSK_PATH_ID attribute, add an action to view the file in the
         * timeline.
         */
        try {
            AbstractFile linkedFile = findLinked(artifact);
            if (linkedFile != null) {
                actionsList.add(ViewFileInTimelineAction.createViewFileAction(linkedFile));
            }
        } catch (TskCoreException ex) {
            logger.log(Level.SEVERE, MessageFormat.format("Error getting linked file of artifact (artifact objID={0})", artifact.getId()), ex); //NON-NLS

        }

        /*
         * If the source content of the artifact represented by this node is a
         * file, add an action to view the file in the data source tree.
         */
        AbstractFile file = getLookup().lookup(AbstractFile.class
        );
        if (null != file) {
            actionsList.add(ViewFileInTimelineAction.createViewSourceFileAction(file));
        }

        return actionsList.toArray(new Action[actionsList.size()]);
    }

    /**
     * Gets the name of the source content of the artifact represented by this
     * node.
     *
     * @return The source content name.
     */
    public String getSourceName() {
        return srcContent.getName();
    }

    @NbBundle.Messages({
        "BlackboardArtifactNode.createSheet.srcFile.name=Source File",
        "BlackboardArtifactNode.createSheet.srcFile.displayName=Source File",
        "BlackboardArtifactNode.createSheet.srcFile.origName=Original Name",
        "BlackboardArtifactNode.createSheet.srcFile.origDisplayName=Original Name",
        "BlackboardArtifactNode.createSheet.artifactType.displayName=Result Type",
        "BlackboardArtifactNode.createSheet.artifactType.name=Result Type",
        "BlackboardArtifactNode.createSheet.artifactDetails.displayName=Result Details",
        "BlackboardArtifactNode.createSheet.artifactDetails.name=Result Details",
        "BlackboardArtifactNode.createSheet.artifactMD5.displayName=MD5 Hash",
        "BlackboardArtifactNode.createSheet.artifactMD5.name=MD5 Hash",
        "BlackboardArtifactNode.createSheet.fileSize.name=Size",
        "BlackboardArtifactNode.createSheet.fileSize.displayName=Size",
        "BlackboardArtifactNode.createSheet.path.displayName=Path",
        "BlackboardArtifactNode.createSheet.path.name=Path"
    })
    @Override
    protected Sheet createSheet() {
        /*
         * Create an empty property sheet.
         */
        Sheet sheet = super.createSheet();
        Sheet.Set sheetSet = sheet.get(Sheet.PROPERTIES);
        if (sheetSet == null) {
            sheetSet = Sheet.createPropertiesSet();
            sheet.put(sheetSet);
        }

        /*
         * Add the name of the source content of the artifact represented by
         * this node to the sheet. The value of this property is the same as the
         * display name of the node and this a "special" property that displays
         * the node's icon as well as the display name.
         */
        sheetSet.put(new NodeProperty<>(
                Bundle.BlackboardArtifactNode_createSheet_srcFile_name(),
                Bundle.BlackboardArtifactNode_createSheet_srcFile_displayName(),
                NO_DESCR,
                getDisplayName()));

        if (TextTranslationService.getInstance().hasProvider() && UserPreferences.displayTranslatedFileNames()) {
            /*
             * If machine translation is configured, add the original name of
             * the of the source content of the artifact represented by this
             * node to the sheet.
             */
            sheetSet.put(new NodeProperty<>(
                    Bundle.BlackboardArtifactNode_createSheet_srcFile_origName(),
                    Bundle.BlackboardArtifactNode_createSheet_srcFile_origDisplayName(),
                    NO_DESCR,
                    translatedSourceName != null ? srcContent.getName() : ""));
            if (translatedSourceName == null) {
                /*
                 * NOTE: The task makes its own weak reference to the listener.
                 */
                new FileNameTransTask(srcContent.getName(), this, listener).submit();
            }
        }

        if (!UserPreferences.getHideSCOColumns()) {
            /*
             * Add S(core), C(omments), and O(ther occurences) columns to the
             * sheet and start a background task to compute the value of these
             * properties for the artifact represented by this node. The task
             * will fire a PropertyChangeEvent when the computation is completed
             * and this node's PropertyChangeListener will update the sheet.
             */
            sheetSet.put(new NodeProperty<>(
                    Bundle.BlackboardArtifactNode_createSheet_score_name(),
                    Bundle.BlackboardArtifactNode_createSheet_score_displayName(),
                    VALUE_LOADING,
                    ""));
            sheetSet.put(new NodeProperty<>(
                    Bundle.BlackboardArtifactNode_createSheet_comment_name(),
                    Bundle.BlackboardArtifactNode_createSheet_comment_displayName(),
                    VALUE_LOADING,
                    ""));
            if (CentralRepository.isEnabled()) {
                sheetSet.put(new NodeProperty<>(
                        Bundle.BlackboardArtifactNode_createSheet_count_name(),
                        Bundle.BlackboardArtifactNode_createSheet_count_displayName(),
                        VALUE_LOADING,
                        ""));
            }
            backgroundTasksPool.submit(new GetSCOTask(new WeakReference<>(this), weakListener));
        }

        /*
         * If the artifact represented by this node is an interesting artifact
         * hit, add the type and description of the interesting artifact to the
         * sheet.
         */
        if (artifact.getArtifactTypeID() == ARTIFACT_TYPE.TSK_INTERESTING_ARTIFACT_HIT.getTypeID()) {
            try {
                BlackboardAttribute attribute = artifact.getAttribute(new BlackboardAttribute.Type(ATTRIBUTE_TYPE.TSK_ASSOCIATED_ARTIFACT));
                if (attribute != null) {
                    BlackboardArtifact associatedArtifact = Case.getCurrentCaseThrows().getSleuthkitCase().getBlackboardArtifact(attribute.getValueLong());
                    sheetSet.put(new NodeProperty<>(
                            NbBundle.getMessage(BlackboardArtifactNode.class, "BlackboardArtifactNode.createSheet.artifactType.name"),
                            NbBundle.getMessage(BlackboardArtifactNode.class, "BlackboardArtifactNode.createSheet.artifactType.displayName"),
                            NO_DESCR,
                            associatedArtifact.getDisplayName()));
                    sheetSet.put(new NodeProperty<>(
                            NbBundle.getMessage(BlackboardArtifactNode.class, "BlackboardArtifactNode.createSheet.artifactDetails.name"),
                            NbBundle.getMessage(BlackboardArtifactNode.class, "BlackboardArtifactNode.createSheet.artifactDetails.displayName"),
                            NO_DESCR,
                            associatedArtifact.getShortDescription()));
                }
            } catch (TskCoreException | NoCurrentCaseException ex) {
                logger.log(Level.SEVERE, MessageFormat.format("Error getting associated artifact of TSK_INTERESTING_ARTIFACT_HIT artifact (objID={0}))", artifact.getId()), ex); //NON-NLS
            }
        }

        /*
         * Add the attributes of the artifact represented by this node to the
         * sheet.
         */
        Map<String, Object> map = new LinkedHashMap<>();
        fillPropertyMap(map, artifact);
        for (Map.Entry<String, Object> entry : map.entrySet()) {
            sheetSet.put(new NodeProperty<>(entry.getKey(),
                    entry.getKey(),
                    NO_DESCR,
                    entry.getValue()));
        }

        /*
         * Add any "custom properties" for the node to the sheet.
         */
        if (customProperties != null) {
            for (NodeProperty<? extends Object> np : customProperties) {
                sheetSet.put(np);
            }
        }

        /*
         * If the artifact represented by this node is a file extension mismatch
         * artifact, add the extension and type of the artifact's source file to
         * the sheet.
         */
        final int artifactTypeId = artifact.getArtifactTypeID();
        if (artifactTypeId == BlackboardArtifact.ARTIFACT_TYPE.TSK_EXT_MISMATCH_DETECTED.getTypeID()) {
            String ext = ""; //NON-NLS
            String actualMimeType = ""; //NON-NLS
            if (srcContent instanceof AbstractFile) {
                AbstractFile file = (AbstractFile) srcContent;
                ext = file.getNameExtension();
                actualMimeType = file.getMIMEType();
                if (actualMimeType == null) {
                    actualMimeType = ""; //NON-NLS

                }
            }
            sheetSet.put(new NodeProperty<>(
                    NbBundle.getMessage(BlackboardArtifactNode.class, "BlackboardArtifactNode.createSheet.ext.name"),
                    NbBundle.getMessage(BlackboardArtifactNode.class, "BlackboardArtifactNode.createSheet.ext.displayName"),
                    NO_DESCR,
                    ext));
            sheetSet.put(new NodeProperty<>(
                    NbBundle.getMessage(BlackboardArtifactNode.class, "BlackboardArtifactNode.createSheet.mimeType.name"),
                    NbBundle.getMessage(BlackboardArtifactNode.class, "BlackboardArtifactNode.createSheet.mimeType.displayName"),
                    NO_DESCR,
                    actualMimeType));
        }

        /*
         * If the type of the artifact represented by this node dictates the
         * addition of the source content's unique path, add it to the sheet.
         */
        if (Arrays.asList(SHOW_UNIQUE_PATH).contains(artifactTypeId)) {
            String sourcePath = ""; //NON-NLS
            try {
                sourcePath = srcContent.getUniquePath();
            } catch (TskCoreException ex) {
                logger.log(Level.SEVERE, MessageFormat.format("Error getting unique path of source content (artifact objID={0})", artifact.getId()), ex); //NON-NLS

            }

            if (sourcePath.isEmpty() == false) {
                sheetSet.put(new NodeProperty<>(
                        NbBundle.getMessage(BlackboardArtifactNode.class, "BlackboardArtifactNode.createSheet.filePath.name"),
                        NbBundle.getMessage(BlackboardArtifactNode.class, "BlackboardArtifactNode.createSheet.filePath.displayName"),
                        NO_DESCR,
                        sourcePath));
            }

            /*
             * If the type of the artifact represented by this node dictates the
             * addition of the source content's file metadata, add it to the
             * sheet. Otherwise, add the data source to the sheet.
             */
            if (Arrays.asList(SHOW_FILE_METADATA).contains(artifactTypeId)) {
                AbstractFile file = srcContent instanceof AbstractFile ? (AbstractFile) srcContent : null;
                sheetSet.put(new NodeProperty<>(
                        NbBundle.getMessage(BlackboardArtifactNode.class, "ContentTagNode.createSheet.fileModifiedTime.name"),
                        NbBundle.getMessage(BlackboardArtifactNode.class, "ContentTagNode.createSheet.fileModifiedTime.displayName"),
                        "",
                        file == null ? "" : ContentUtils.getStringTime(file.getMtime(), file)));
                sheetSet.put(new NodeProperty<>(
                        NbBundle.getMessage(BlackboardArtifactNode.class, "ContentTagNode.createSheet.fileChangedTime.name"),
                        NbBundle.getMessage(BlackboardArtifactNode.class, "ContentTagNode.createSheet.fileChangedTime.displayName"),
                        "",
                        file == null ? "" : ContentUtils.getStringTime(file.getCtime(), file)));
                sheetSet.put(new NodeProperty<>(
                        NbBundle.getMessage(BlackboardArtifactNode.class, "ContentTagNode.createSheet.fileAccessedTime.name"),
                        NbBundle.getMessage(BlackboardArtifactNode.class, "ContentTagNode.createSheet.fileAccessedTime.displayName"),
                        "",
                        file == null ? "" : ContentUtils.getStringTime(file.getAtime(), file)));
                sheetSet.put(new NodeProperty<>(
                        NbBundle.getMessage(BlackboardArtifactNode.class, "ContentTagNode.createSheet.fileCreatedTime.name"),
                        NbBundle.getMessage(BlackboardArtifactNode.class, "ContentTagNode.createSheet.fileCreatedTime.displayName"),
                        "",
                        file == null ? "" : ContentUtils.getStringTime(file.getCrtime(), file)));
                sheetSet.put(new NodeProperty<>(
                        NbBundle.getMessage(BlackboardArtifactNode.class, "ContentTagNode.createSheet.fileSize.name"),
                        NbBundle.getMessage(BlackboardArtifactNode.class, "ContentTagNode.createSheet.fileSize.displayName"),
                        "",
                        file == null ? "" : file.getSize()));
                sheetSet.put(new NodeProperty<>(
                        Bundle.BlackboardArtifactNode_createSheet_artifactMD5_name(),
                        Bundle.BlackboardArtifactNode_createSheet_artifactMD5_displayName(),
                        "",
                        file == null ? "" : StringUtils.defaultString(file.getMd5Hash())));
            }
        } else {
            String dataSourceStr = "";
            try {
                Content dataSource = srcContent.getDataSource();
                if (dataSource != null) {
                    dataSourceStr = dataSource.getName();
                } else {
                    dataSourceStr = getRootAncestorName();
                }
            } catch (TskCoreException ex) {
                logger.log(Level.SEVERE, MessageFormat.format("Error getting source data source name (artifact objID={0})", artifact.getId()), ex); //NON-NLS

            }

            if (dataSourceStr.isEmpty() == false) {
                sheetSet.put(new NodeProperty<>(
                        NbBundle.getMessage(BlackboardArtifactNode.class, "BlackboardArtifactNode.createSheet.dataSrc.name"),
                        NbBundle.getMessage(BlackboardArtifactNode.class, "BlackboardArtifactNode.createSheet.dataSrc.displayName"),
                        NO_DESCR,
                        dataSourceStr));
            }
        }

        /*
         * If the artifact represented by this node is an EXIF artifact, add the
         * source file size and path to the sheet.
         */
        if (artifactTypeId == BlackboardArtifact.ARTIFACT_TYPE.TSK_METADATA_EXIF.getTypeID()) {
            long size = 0;
            String path = ""; //NON-NLS
            if (srcContent instanceof AbstractFile) {
                AbstractFile af = (AbstractFile) srcContent;
                size = af.getSize();
                try {
                    path = af.getUniquePath();
                } catch (TskCoreException ex) {
                    path = af.getParentPath();

                }
            }
            sheetSet.put(new NodeProperty<>(
                    NbBundle.getMessage(BlackboardArtifactNode.class, "BlackboardArtifactNode.createSheet.fileSize.name"),
                    NbBundle.getMessage(BlackboardArtifactNode.class, "BlackboardArtifactNode.createSheet.fileSize.displayName"),
                    NO_DESCR,
                    size));
            sheetSet
                    .put(new NodeProperty<>(
                            NbBundle.getMessage(BlackboardArtifactNode.class, "BlackboardArtifactNode.createSheet.path.name"),
                            NbBundle.getMessage(BlackboardArtifactNode.class, "BlackboardArtifactNode.createSheet.path.displayName"),
                            NO_DESCR,
                            path));
        }

        return sheet;
    }

    /**
     * Gets all of the tags applied to the artifact represented by this node and
     * its source content.
     *
     * @return The tags.
     */
    @Override
    protected final List<Tag> getAllTagsFromDatabase() {
        List<Tag> tags = new ArrayList<>();
        try {
            tags.addAll(Case.getCurrentCaseThrows().getServices().getTagsManager().getBlackboardArtifactTagsByArtifact(artifact));
            tags.addAll(Case.getCurrentCaseThrows().getServices().getTagsManager().getContentTagsByContent(srcContent));
        } catch (TskCoreException | NoCurrentCaseException ex) {
            logger.log(Level.SEVERE, MessageFormat.format("Error getting tags for artifact and its source content (artifact objID={0})", artifact.getId()), ex);
        }
        return tags;
    }

    /**
     * Gets the correlation attribute for the MD5 hash of the source file of the
     * artifact represented by this node. The correlation attribute instance can
     * only be returned if the central repository is enabled and the source
     * content is a file.
     *
     * @return The correlation attribute instance, may be null.
     */
    @Override
    protected final CorrelationAttributeInstance getCorrelationAttributeInstance() {
        CorrelationAttributeInstance correlationAttribute = null;
        if (CentralRepository.isEnabled() && srcContent instanceof AbstractFile) {
            correlationAttribute = CorrelationAttributeUtil.getCorrAttrForFile((AbstractFile) srcContent);
        }
        return correlationAttribute;
    }

    /**
     * Computes the value of the comment property ("C" in S, C, O) for the
     * artifact represented by this node.
     *
     * An icon is displayed in the property sheet if a commented tag has been
     * applied to the artifact or its source content, or if there is a
     * corresponding commented correlation attribute instance in the central
     * repository.
     *
     * @param tags      The tags applied to the artifact and its source content.
     * @param attribute A correlation attribute instance Ffor the central
     *                  repository lookup.
     *
     * @return The value of the comment property.
     */
    @Override
    protected DataResultViewerTable.HasCommentStatus getCommentProperty(List<Tag> tags, CorrelationAttributeInstance attribute) {

        /*
         * Has a tag with a comment been applied to the artifact or its source
         * content?
         */
        HasCommentStatus status = tags.size() > 0 ? HasCommentStatus.TAG_NO_COMMENT : HasCommentStatus.NO_COMMENT;
        for (Tag tag : tags) {
            if (!StringUtils.isBlank(tag.getComment())) {
                status = HasCommentStatus.TAG_COMMENT;
                break;
            }
        }

        /*
         * Does the given correlation attribute instance have a comment in the
         * central repository?
         */
        if (attribute != null && !StringUtils.isBlank(attribute.getComment())) {
            if (status == HasCommentStatus.TAG_COMMENT) {
                status = HasCommentStatus.CR_AND_TAG_COMMENTS;
            } else {
                status = HasCommentStatus.CR_COMMENT;
            }
        }

        return status;
    }

    /**
     * Computes the value of the score property ("S" in S, C, O) for the
     * artifact represented by this node. The score property indicates whether
     * the artifact or its source content is notable or interesting.
     *
     * IMPORTANT: Notability takes precedence when computing the score.
     *
     * A red icon will be displayed in the property sheet if the hash of the
     * source file has been found in a notable hash set or if either the
     * artifact or its source content has been tagged with a notable tag. A
     * yellow icon will be displayed if the source file belongs to an
     * interesting file set or either the artifact or its source content has
     * been tagged with a non-notable tag.
     *
     * @param tags The tags that have been applied to the artifact and its
     *             source content.
     *
     * @return The value of the score property as an enum element and a
     *         description string for dislpay in a tool tip.
     */
    @Override
    protected Pair<DataResultViewerTable.Score, String> getScorePropertyAndDescription(List<Tag> tags) {
        /*
         * Is the artifact's source content marked as notable?
         */
        Score score = Score.NO_SCORE;
        String description = Bundle.BlackboardArtifactNode_createSheet_noScore_description();
        if (srcContent instanceof AbstractFile) {
            if (((AbstractFile) srcContent).getKnown() == TskData.FileKnown.BAD) {
                score = Score.NOTABLE_SCORE;
                description = Bundle.BlackboardArtifactNode_createSheet_notableFile_description();
            }
        }

        /*
         * If the artifact is a hash set hit, is the hash set a notable hashes
         * hash set?
         */
        if (score == Score.NO_SCORE && artifact.getArtifactTypeID() == ARTIFACT_TYPE.TSK_HASHSET_HIT.getTypeID()) {
            try {
                BlackboardAttribute attr = artifact.getAttribute(new BlackboardAttribute.Type(ATTRIBUTE_TYPE.TSK_SET_NAME));
                List<HashDbManager.HashDb> notableHashsets = HashDbManager.getInstance().getKnownBadFileHashSets();
                for (HashDbManager.HashDb hashDb : notableHashsets) {
                    if (hashDb.getHashSetName().equals(attr.getValueString())) {
                        score = Score.NOTABLE_SCORE;
                        description = Bundle.BlackboardArtifactNode_createSheet_notableFile_description();
                        break;
                    }
                }
            } catch (TskCoreException ex) {
                logger.log(Level.SEVERE, MessageFormat.format("Error getting TSK_SET_NAME attribute for TSK_HASHSET_HIT artifact (artifact objID={0})", artifact.getId()), ex);
            }
        }

        /*
         * Is the artifact's source content notable?
         */
        if (score == Score.NO_SCORE) {
            try {
                if (!srcContent.getArtifacts(BlackboardArtifact.ARTIFACT_TYPE.TSK_INTERESTING_ARTIFACT_HIT).isEmpty()) {
                    score = Score.INTERESTING_SCORE;
                    description = Bundle.BlackboardArtifactNode_createSheet_interestingResult_description();
                }
            } catch (TskCoreException ex) {
                logger.log(Level.SEVERE, MessageFormat.format("Error getting TSK_INTERESTING_ARTIFACT_HIT artifacts for source content (artifact objID={0})", artifact.getId()), ex);
            }
        }

        /*
         * Analyze any tags applied to the artifact or its source content. If
         * there are tags, tha artifact is at least interesting. If one of the
         * tags is a notable tag, the artifact is notable.
         */
        if (tags.size() > 0 && (score == Score.NO_SCORE || score == Score.INTERESTING_SCORE)) {
            score = Score.INTERESTING_SCORE;
            description = Bundle.BlackboardArtifactNode_createSheet_taggedItem_description();
            for (Tag tag : tags) {
                if (tag.getName().getKnownStatus() == TskData.FileKnown.BAD) {
                    score = Score.NOTABLE_SCORE;
                    description = Bundle.BlackboardArtifactNode_createSheet_notableTaggedItem_description();
                    break;
                }
            }
        }

        return Pair.of(score, description);
    }

    /**
     * Computes the value of the other occurrences property ("O" in S, C, O) for
     * the artifact represented by this node. The value of the other occurrences
     * property is the number of other data sources this artifact appears in
     * according to a correlation attribute instance lookup in the central
     * repository, plus one for the data source for this instance of the
     * artifact.
     *
     * @param corrAttrType       The correlation attribute instance type to use
     *                           for the central repsoitory lookup.
     * @param attributeValue     The correlation attribute instane value to use
     *                           for the central repsoitory lookup.
     * @param defaultDescription A default description.
     *
     * @return The value of the occurrences property as a data sources count and
     *         a description string.
     *
     */
    @Override
    protected Pair<Long, String> getCountPropertyAndDescription(Type corrAttrType, String attributeValue, String defaultDescription) {
        Long count = -1L;
        String description = defaultDescription;
        try {
            if (corrAttrType != null && StringUtils.isNotBlank(attributeValue)) {
                count = CentralRepository.getInstance().getCountUniqueCaseDataSourceTuplesHavingTypeValue(corrAttrType, attributeValue);
                description = Bundle.BlackboardArtifactNode_createSheet_count_description(count, corrAttrType.getDisplayName());
            } else if (corrAttrType != null) {
                description = Bundle.BlackboardArtifactNode_createSheet_count_noCorrelationValues_description();
            }
        } catch (CentralRepoException ex) {
            logger.log(Level.SEVERE, MessageFormat.format("Error querying central repository for other occurences count (artifact objID={0}, corrAttrType={1}, corrAttrValue={2})", artifact.getId(), corrAttrType, attributeValue), ex);
        } catch (CorrelationAttributeNormalizationException ex) {
            logger.log(Level.SEVERE, MessageFormat.format("Error normalizing correlation attribute for central repository query (artifact objID={0}, corrAttrType={2}, corrAttrValue={3})", artifact.getId(), corrAttrType, attributeValue), ex);
        }
        return Pair.of(count, description);
    }

    /**
     * Refreshes this node's property sheet.
     */
    private void updateSheet() {
        this.setSheet(createSheet());
    }

    /**
     * Gets the name of the root ancestor of the source content for the artifact
     * represented by this node.
     *
     * @return The root ancestor name or the empty string if an error occurs.
     */
    private String getRootAncestorName() {
        String parentName = srcContent.getName();
        Content parent = srcContent;
        try {
            while ((parent = parent.getParent()) != null) {
                parentName = parent.getName();
            }
        } catch (TskCoreException ex) {
            logger.log(Level.SEVERE, MessageFormat.format("Error getting root ancestor name for source content (artifact objID={0})", artifact.getId()), ex); //NON-NLS
            return "";
        }
        return parentName;
    }

    /**
     * Adds a "custom" property to the property sheet of this node, indepoendent
     * of the artifact this node represents or its source content.
     *
     * @param property The custom property.
     */
    public void addNodeProperty(NodeProperty<?> property) {
        if (customProperties == null) {
            customProperties = new ArrayList<>();
        }
        customProperties.add(property);
    }

    /**
     * Converts the attributes of the artifact this node represents to a map of
     * name-value pairs, where the names are attribute type display names.
     *
     * @param map      The map to be populated with the artifact attribute
     *                 name-value pairs.
     * @param artifact The artifact.
     */
    @SuppressWarnings("deprecation")
    private void fillPropertyMap(Map<String, Object> map, BlackboardArtifact artifact) {
        try {
            for (BlackboardAttribute attribute : artifact.getAttributes()) {
                final int attributeTypeID = attribute.getAttributeType().getTypeID();
                if (attributeTypeID == ATTRIBUTE_TYPE.TSK_PATH_ID.getTypeID()
                        || attributeTypeID == ATTRIBUTE_TYPE.TSK_TAGGED_ARTIFACT.getTypeID()
                        || attributeTypeID == ATTRIBUTE_TYPE.TSK_ASSOCIATED_ARTIFACT.getTypeID()
                        || attributeTypeID == ATTRIBUTE_TYPE.TSK_SET_NAME.getTypeID()
                        || attributeTypeID == ATTRIBUTE_TYPE.TSK_KEYWORD_SEARCH_TYPE.getTypeID()
                        || attribute.getValueType() == BlackboardAttribute.TSK_BLACKBOARD_ATTRIBUTE_VALUE_TYPE.JSON) {
                    /*
                     * Do nothing.
                     */
                } else if (artifact.getArtifactTypeID() == BlackboardArtifact.ARTIFACT_TYPE.TSK_EMAIL_MSG.getTypeID()) {
                    addEmailMsgProperty(map, attribute);
                } else if (attribute.getAttributeType().getValueType() == BlackboardAttribute.TSK_BLACKBOARD_ATTRIBUTE_VALUE_TYPE.DATETIME) {
                    map.put(attribute.getAttributeType().getDisplayName(), ContentUtils.getStringTime(attribute.getValueLong(), srcContent));
                } else if (artifact.getArtifactTypeID() == ARTIFACT_TYPE.TSK_TOOL_OUTPUT.getTypeID()
                        && attributeTypeID == ATTRIBUTE_TYPE.TSK_TEXT.getTypeID()) {
                    /*
                     * The truncation of text attributes appears to have been
                     * motivated by the statement that "RegRipper output would
                     * often cause the UI to get a black line accross it and
                     * hang if you hovered over large output or selected it.
                     * This reduces the amount of data in the table. Could
                     * consider doing this for all fields in the UI."
                     */
                    String value = attribute.getDisplayString();
                    if (value.length() > 512) {
                        value = value.substring(0, 512);
                    }
                    map.put(attribute.getAttributeType().getDisplayName(), value);
                } else {
                    map.put(attribute.getAttributeType().getDisplayName(), attribute.getDisplayString());
                }
            }
        } catch (TskCoreException ex) {
            logger.log(Level.SEVERE, MessageFormat.format("Error getting artifact attributes (artifact objID={0})", artifact.getId()), ex); //NON-NLS
        }
    }

    /**
     * Adds an email message attribute of the artifact this node represents to a
     * map of name-value pairs, where the names are attribute type display
     * names.
     *
     * @param map       The map to be populated with the artifact attribute
     *                  name-value pair.
     * @param attribute The attribute to use to make the map entry.
     */
    private void addEmailMsgProperty(Map<String, Object> map, BlackboardAttribute attribute) {
        final int attributeTypeID = attribute.getAttributeType().getTypeID();
        if (attributeTypeID == ATTRIBUTE_TYPE.TSK_DATETIME_SENT.getTypeID()
                || attributeTypeID == ATTRIBUTE_TYPE.TSK_EMAIL_CONTENT_HTML.getTypeID()
                || attributeTypeID == ATTRIBUTE_TYPE.TSK_EMAIL_CONTENT_RTF.getTypeID()
                || attributeTypeID == ATTRIBUTE_TYPE.TSK_EMAIL_BCC.getTypeID()
                || attributeTypeID == ATTRIBUTE_TYPE.TSK_EMAIL_CC.getTypeID()
                || attributeTypeID == ATTRIBUTE_TYPE.TSK_HEADERS.getTypeID()) {
            /*
             * Do nothing.
             */
        } else if (attributeTypeID == ATTRIBUTE_TYPE.TSK_EMAIL_CONTENT_PLAIN.getTypeID()) {
            String value = attribute.getDisplayString();
            if (value.length() > 160) {
                value = value.substring(0, 160) + "...";
            }
            map.put(attribute.getAttributeType().getDisplayName(), value);
        } else if (attribute.getAttributeType().getValueType() == BlackboardAttribute.TSK_BLACKBOARD_ATTRIBUTE_VALUE_TYPE.DATETIME) {
            map.put(attribute.getAttributeType().getDisplayName(), ContentUtils.getStringTime(attribute.getValueLong(), srcContent));
        } else {
            map.put(attribute.getAttributeType().getDisplayName(), attribute.getDisplayString());
        }
    }

    @Override
    public <T> T accept(DisplayableItemNodeVisitor<T> visitor) {
        return visitor.visit(this);
    }

    @Override
    public boolean isLeafTypeNode() {
        return true;
    }

    @Override
    public String getItemType() {
        return getClass().getName();
    }

    @Override
    public <T> T accept(ContentNodeVisitor<T> visitor) {
        return visitor.visit(this);
    }

    /**
     * Adds the score property for the artifact represented by this node to the
     * node property sheet.
     *
     * @param sheetSet The property sheet.
     * @param tags     The tags that have been applied to the artifact and its
     *                 source content.
     *
     * @deprecated Do not use. The score property is now computed in a
     * background thread and added to the property sheet via property change
     * event.
     */
    @NbBundle.Messages({"BlackboardArtifactNode.createSheet.score.name=S",
        "BlackboardArtifactNode.createSheet.score.displayName=S",
        "BlackboardArtifactNode.createSheet.notableFile.description=Associated file recognized as notable.",
        "BlackboardArtifactNode.createSheet.interestingResult.description=Result has an interesting result associated with it.",
        "BlackboardArtifactNode.createSheet.taggedItem.description=Result or associated file has been tagged.",
        "BlackboardArtifactNode.createSheet.notableTaggedItem.description=Result or associated file tagged with notable tag.",
        "BlackboardArtifactNode.createSheet.noScore.description=No score"})
    @Deprecated
    protected final void addScorePropertyAndDescription(Sheet.Set sheetSet, List<Tag> tags) {
        Pair<DataResultViewerTable.Score, String> scoreAndDescription = getScorePropertyAndDescription(tags);
        sheetSet.put(new NodeProperty<>(Bundle.BlackboardArtifactNode_createSheet_score_name(), Bundle.BlackboardArtifactNode_createSheet_score_displayName(), scoreAndDescription.getRight(), scoreAndDescription.getLeft()));
    }

    /**
     * Adds the tags property for the artifact represented by this node to the
     * node property sheet.
     *
     * @param sheetSet The property sheet.
     *
     * @deprecated Do not use. The tags property is now computed in a background
     * thread and added to the property sheet via property change event.
     */
    @NbBundle.Messages({
        "BlackboardArtifactNode.createSheet.tags.displayName=Tags"}
    )
    @Deprecated
    protected void addTagProperty(Sheet.Set sheetSet) throws MissingResourceException {
        List<Tag> tags = new ArrayList<>();
        try {
            tags.addAll(Case.getCurrentCaseThrows().getServices().getTagsManager().getBlackboardArtifactTagsByArtifact(artifact));
            tags.addAll(Case.getCurrentCaseThrows().getServices().getTagsManager().getContentTagsByContent(srcContent));
        } catch (TskCoreException | NoCurrentCaseException ex) {
            logger.log(Level.SEVERE, MessageFormat.format("Error getting tags for artifact and source content (artifact objID={0})", artifact.getId()), ex);
        }
        sheetSet.put(new NodeProperty<>("Tags", Bundle.BlackboardArtifactNode_createSheet_tags_displayName(), NO_DESCR, tags.stream().map(t -> t.getName().getDisplayName()).collect(Collectors.joining(", "))));
    }

    /**
     * Adds the tags property for the artifact represented by this node to the
     * node property sheet.
     *
     * @param sheetSet The property sheet.
     * @param tags     The tags that have been applied to the artifact and its
     *                 source content.
     *
     * @deprecated Do not use. The tags property is now computed in a background
     * thread and added to the property sheet via property change event.
     */
    @Deprecated
    protected final void addTagProperty(Sheet.Set sheetSet, List<Tag> tags) {
        sheetSet.put(new NodeProperty<>("Tags", Bundle.BlackboardArtifactNode_createSheet_tags_displayName(), NO_DESCR, tags.stream().map(t -> t.getName().getDisplayName()).collect(Collectors.joining(", "))));
    }

    /**
     * Adds the count property for the artifact represented by this node to the
     * node property sheet.
     *
     * @param sheetSet  The property sheet.
     * @param attribute The correlation attribute instance to use for the
     *                  central repository lookup.
     *
     * @deprecated Do not use. The count property is now computed in a
     * background thread and added to the property sheet via property change
     * event.
     */
    @NbBundle.Messages({"BlackboardArtifactNode.createSheet.count.name=O",
        "BlackboardArtifactNode.createSheet.count.displayName=O",
        "BlackboardArtifactNode.createSheet.count.noCorrelationAttributes.description=No correlation properties found",
        "BlackboardArtifactNode.createSheet.count.noCorrelationValues.description=Unable to find other occurrences because no value exists for the available correlation property",
        "# {0} - occurrenceCount",
        "# {1} - attributeType",
        "BlackboardArtifactNode.createSheet.count.description=There were {0} datasource(s) found with occurrences of the correlation value of type {1}"})
    @Deprecated
    protected final void addCountProperty(Sheet.Set sheetSet, CorrelationAttributeInstance attribute) {
        Pair<Long, String> countAndDescription = getCountPropertyAndDescription(attribute.getCorrelationType(), attribute.getCorrelationValue(), Bundle.BlackboardArtifactNode_createSheet_count_noCorrelationAttributes_description());
        sheetSet.put(new NodeProperty<>(Bundle.BlackboardArtifactNode_createSheet_count_name(), Bundle.BlackboardArtifactNode_createSheet_count_displayName(), countAndDescription.getRight(), countAndDescription.getLeft()));
    }

    /**
     * Adds the other occurrences property for the artifact represented by this
     * node to the node property sheet.
     *
     * @param sheetSet  The property sheet.
     * @param tags      The tags that have been applied to the artifact and its
     *                  source content.
     * @param attribute The correlation attribute instance to use for the
     *                  central repository lookup.
     *
     * @deprecated Do not use. The other occurrences property is now computed in
     * a background thread and added to the property sheet via property change
     * event.
     */
    @NbBundle.Messages({"BlackboardArtifactNode.createSheet.comment.name=C",
        "BlackboardArtifactNode.createSheet.comment.displayName=C"})
    @Deprecated
    protected final void addCommentProperty(Sheet.Set sheetSet, List<Tag> tags, CorrelationAttributeInstance attribute) {
        HasCommentStatus status = getCommentProperty(tags, attribute);
        sheetSet.put(new NodeProperty<>(Bundle.BlackboardArtifactNode_createSheet_comment_name(), Bundle.BlackboardArtifactNode_createSheet_comment_displayName(), NO_DESCR, status));
    }

}<|MERGE_RESOLUTION|>--- conflicted
+++ resolved
@@ -308,13 +308,8 @@
      * Private helper method to allow content specified in a path id attribute
      * to be retrieved.
      *
-<<<<<<< HEAD
-     * @param artifact The artifact which content may be specified as a tsk path
-     *                 attribute.
-=======
      * @param artifact The artifact for which content may be specified as a tsk
      *                 path attribute.
->>>>>>> 9ea8fe90
      *
      * @return The Content specified by the artifact's path id attribute or null
      *         if there was no content available.
@@ -324,16 +319,9 @@
      */
     private static Content getPathIdFile(BlackboardArtifact artifact) throws ExecutionException {
         try {
-<<<<<<< HEAD
-            for (BlackboardAttribute attribute : artifact.getAttributes()) {
-                if (attribute.getAttributeType().getTypeID() == BlackboardAttribute.ATTRIBUTE_TYPE.TSK_PATH_ID.getTypeID()) {
-                    return contentCache.get(attribute.getValueLong(), () -> artifact.getSleuthkitCase().getContentById(attribute.getValueLong()));
-                }
-=======
             BlackboardAttribute attribute = artifact.getAttribute(new BlackboardAttribute.Type(BlackboardAttribute.ATTRIBUTE_TYPE.TSK_PATH_ID));
             if (attribute != null) {
                 return contentCache.get(attribute.getValueLong(), () -> artifact.getSleuthkitCase().getContentById(attribute.getValueLong()));
->>>>>>> 9ea8fe90
             }
         } catch (TskCoreException ex) {
             logger.log(Level.WARNING, MessageFormat.format("Error getting content for path id attrbiute for artifact: ", artifact.getId()), ex); //NON-NLS
