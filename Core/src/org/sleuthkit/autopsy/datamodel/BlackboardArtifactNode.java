--- conflicted
+++ resolved
@@ -1136,13 +1136,9 @@
                             path));
         }
 
-<<<<<<< HEAD
-        backgroundTasksPool.submit(scoTask);
-=======
         if (scoTask != null) {
             backgroundTasksPool.submit(scoTask);
         }
->>>>>>> 278e4374
 
         return sheet;
     }
