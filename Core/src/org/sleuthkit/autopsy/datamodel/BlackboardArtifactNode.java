--- conflicted
+++ resolved
@@ -1,7 +1,7 @@
 /*
  * Autopsy Forensic Browser
  * 
- * Copyright 2011 Basis Technology Corp.
+ * Copyright 2011-2014 Basis Technology Corp.
  * Contact: carrier <at> sleuthkit <dot> org
  * 
  * Licensed under the Apache License, Version 2.0 (the "License");
@@ -110,17 +110,10 @@
         Map<String, Object> map = new LinkedHashMap<>();
         fillPropertyMap(map, artifact);
 
-<<<<<<< HEAD
         ss.put(new NodeProperty(NbBundle.getMessage(this.getClass(), "BlackboardArtifactNode.createSheet.srcFile.name"),
                                 NbBundle.getMessage(this.getClass(), "BlackboardArtifactNode.createSheet.srcFile.displayName"),
                                 NO_DESCR,
                                 associated.getName()));
-=======
-        ss.put(new NodeProperty<>("Source File",
-                "Source File",
-                NO_DESCR,
-                associated.getName()));
->>>>>>> 4d13c780
 
         for (Map.Entry<String, Object> entry : map.entrySet()) {
             ss.put(new NodeProperty<>(entry.getKey(),
@@ -179,20 +172,15 @@
             try {
                 sourcePath = associated.getUniquePath();
             } catch (TskCoreException ex) {
-                logger.log(Level.WARNING, "Failed to get unique path from: " + associated.getName());
+                logger.log(Level.WARNING, "Failed to get unique path from: {0}", associated.getName());
             }
 
             if (sourcePath.isEmpty() == false) {
-<<<<<<< HEAD
                 ss.put(new NodeProperty(
                         NbBundle.getMessage(this.getClass(), "BlackboardArtifactNode.createSheet.filePath.name"),
                         NbBundle.getMessage(this.getClass(), "BlackboardArtifactNode.createSheet.filePath.displayName"),
                         NO_DESCR,
                         sourcePath));
-=======
-                ss.put(new NodeProperty<>("File Path", "File Path", 
-                        NO_DESCR, sourcePath));
->>>>>>> 4d13c780
             }
         } else {
             String dataSource = "";
@@ -204,20 +192,15 @@
                     dataSource = getRootParentName();
                 }
             } catch (TskCoreException ex) {
-                logger.log(Level.WARNING, "Failed to get image name from " + associated.getName());
+                logger.log(Level.WARNING, "Failed to get image name from {0}", associated.getName());
             }
             
             if (dataSource.isEmpty() == false) {
-<<<<<<< HEAD
                 ss.put(new NodeProperty(
                         NbBundle.getMessage(this.getClass(), "BlackboardArtifactNode.createSheet.dataSrc.name"),
                         NbBundle.getMessage(this.getClass(), "BlackboardArtifactNode.createSheet.dataSrc.displayName"),
                         NO_DESCR,
                         dataSource));
-=======
-                ss.put(new NodeProperty<>("Data Source", "Data Source",
-                        NO_DESCR, dataSource));
->>>>>>> 4d13c780
             }
         }
 
@@ -232,7 +215,7 @@
                 parentName = parent.getName();
             }
         } catch (TskCoreException ex) {
-            logger.log(Level.WARNING, "Failed to get parent name from " + associated.getName());
+            logger.log(Level.WARNING, "Failed to get parent name from {0}", associated.getName());
             return "";
         }
         return parentName;
@@ -314,7 +297,7 @@
     private static Lookup getLookups(BlackboardArtifact artifact) {
         Content content = getAssociatedContent(artifact);
         HighlightLookup highlight = getHighlightLookup(artifact, content);
-        List<Object> forLookup = new ArrayList<Object>();
+        List<Object> forLookup = new ArrayList<>();
         forLookup.add(artifact);
         if (content != null) {
             forLookup.add(content);
