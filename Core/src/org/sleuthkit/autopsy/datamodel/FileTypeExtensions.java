/*
 * Autopsy Forensic Browser
 * 
 * Copyright 2011-2013 Basis Technology Corp.
 * Contact: carrier <at> sleuthkit <dot> org
 * 
 * Licensed under the Apache License, Version 2.0 (the "License");
 * you may not use this file except in compliance with the License.
 * You may obtain a copy of the License at
 * 
 *     http://www.apache.org/licenses/LICENSE-2.0
 * 
 * Unless required by applicable law or agreed to in writing, software
 * distributed under the License is distributed on an "AS IS" BASIS,
 * WITHOUT WARRANTIES OR CONDITIONS OF ANY KIND, either express or implied.
 * See the License for the specific language governing permissions and
 * limitations under the License.
 */
package org.sleuthkit.autopsy.datamodel;

import java.util.Arrays;
import java.util.List;

/**
 * Contains Lists of commonly known and used file type extensions and 'getters'
 * to obtain them.
 */
public class FileTypeExtensions {

    private final static List<String> IMAGE_EXTENSIONS = Arrays.asList(".jpg", ".jpeg", ".png", ".psd", ".nef", ".tiff", ".bmp"); //NON-NLS
    private final static List<String> VIDEO_EXTENSIONS = Arrays.asList(".aaf", ".3gp", ".asf", ".avi", ".m1v", ".m2v", //NON-NLS
            ".m4v", ".mp4", ".mov", ".mpeg", ".mpg", ".mpe", ".mp4", ".rm", ".wmv", ".mpv", ".flv", ".swf"); //NON-NLS
    private final static List<String> AUDIO_EXTENSIONS = Arrays.asList(".aiff", ".aif", ".flac", ".wav", ".m4a", ".ape", //NON-NLS
            ".wma", ".mp2", ".mp1", ".mp3", ".aac", ".mp4", ".m4p", ".m1a", ".m2a", ".m4r", ".mpa", ".m3u", ".mid", ".midi", ".ogg"); //NON-NLS
    private final static List<String> DOCUMENT_EXTENSIONS = Arrays.asList(".doc", ".docx", ".odt", ".xls", ".xlsx", ".ppt", ".pptx"); //NON-NLS
    private final static List<String> EXECUTABLE_EXTENSIONS = Arrays.asList(".exe", ".msi", ".cmd", ".com", ".bat", ".reg", ".scr", ".dll", ".ini"); //NON-NLS
    private final static List<String> TEXT_EXTENSIONS = Arrays.asList(".txt", ".rtf", ".log", ".text", ".xml"); //NON-NLS
    private final static List<String> WEB_EXTENSIONS = Arrays.asList(".html", ".htm", ".css", ".js", ".php", ".aspx"); //NON-NLS
    private final static List<String> PDF_EXTENSIONS = Arrays.asList(".pdf"); //NON-NLS
<<<<<<< HEAD
    private final static List<String> ARCHIVE_EXTENSIONS = Arrays.asList(".zip", ".rar", ".7zip", ".7z", ".arj", ".tar", ".gzip", ".bzip", ".bzip2", ".cab", ".jar", ".cpio", ".ar", ".gz", ".tgz"); //NON-NLS
=======
    private final static List<String> ARCHIVE_EXTENSIONS = Arrays.asList(".zip", ".rar", ".7zip", ".7z", ".arj", ".tar", ".gzip", ".bzip", ".bzip2", ".cab", ".jar", ".cpio", ".ar", ".gz", ".tgz", ".bz2"); //NON-NLS
>>>>>>> c517eb4e

    public static List<String> getImageExtensions() {
        return IMAGE_EXTENSIONS;
    }

    public static List<String> getVideoExtensions() {
        return VIDEO_EXTENSIONS;
    }

    public static List<String> getAudioExtensions() {
        return AUDIO_EXTENSIONS;
    }

    public static List<String> getDocumentExtensions() {
        return DOCUMENT_EXTENSIONS;
    }

    public static List<String> getExecutableExtensions() {
        return EXECUTABLE_EXTENSIONS;
    }

    public static List<String> getTextExtensions() {
        return TEXT_EXTENSIONS;
    }

    public static List<String> getWebExtensions() {
        return WEB_EXTENSIONS;
    }

    public static List<String> getPDFExtensions() {
        return PDF_EXTENSIONS;
    }

    public static List<String> getArchiveExtensions() {
        return ARCHIVE_EXTENSIONS;
    }
}<|MERGE_RESOLUTION|>--- conflicted
+++ resolved
@@ -37,11 +37,7 @@
     private final static List<String> TEXT_EXTENSIONS = Arrays.asList(".txt", ".rtf", ".log", ".text", ".xml"); //NON-NLS
     private final static List<String> WEB_EXTENSIONS = Arrays.asList(".html", ".htm", ".css", ".js", ".php", ".aspx"); //NON-NLS
     private final static List<String> PDF_EXTENSIONS = Arrays.asList(".pdf"); //NON-NLS
-<<<<<<< HEAD
-    private final static List<String> ARCHIVE_EXTENSIONS = Arrays.asList(".zip", ".rar", ".7zip", ".7z", ".arj", ".tar", ".gzip", ".bzip", ".bzip2", ".cab", ".jar", ".cpio", ".ar", ".gz", ".tgz"); //NON-NLS
-=======
     private final static List<String> ARCHIVE_EXTENSIONS = Arrays.asList(".zip", ".rar", ".7zip", ".7z", ".arj", ".tar", ".gzip", ".bzip", ".bzip2", ".cab", ".jar", ".cpio", ".ar", ".gz", ".tgz", ".bz2"); //NON-NLS
->>>>>>> c517eb4e
 
     public static List<String> getImageExtensions() {
         return IMAGE_EXTENSIONS;
