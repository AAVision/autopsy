--- conflicted
+++ resolved
@@ -31,15 +31,12 @@
 import org.sleuthkit.datamodel.Tag;
 import org.sleuthkit.autopsy.centralrepository.datamodel.CentralRepository;
 import org.sleuthkit.autopsy.centralrepository.datamodel.CorrelationAttributeUtil;
-<<<<<<< HEAD
 import org.sleuthkit.autopsy.corecomponents.DataResultViewerTable;
 import org.sleuthkit.datamodel.Score;
-=======
 import org.sleuthkit.datamodel.AbstractFile;
 import org.sleuthkit.datamodel.AnalysisResult;
 import org.sleuthkit.datamodel.Content;
 import org.sleuthkit.datamodel.DataArtifact;
->>>>>>> b3d5d391
 
 /**
  * Background task to get Score, Comment and Occurrences values for an Abstract
@@ -68,19 +65,14 @@
         }
         // get the SCO  column values
         List<Tag> tags = contentNode.getAllTagsFromDatabase();
-        Pair<Score, String> scoreAndDescription = null;  
-        DataResultViewerTable.HasCommentStatus comment = null;
+        Pair<Score, String> scoreAndDescription;  
+        DataResultViewerTable.HasCommentStatus comment;
         Pair<Long, String> countAndDescription = null;
 
         scoreAndDescription = contentNode.getScorePropertyAndDescription(tags);
         //getting the correlation attribute and setting the comment column is done before the eamdb isEnabled check
         //because the Comment column will reflect the presence of comments in the CR when the CR is enabled, but reflect tag comments regardless
         String description = Bundle.GetSCOTask_occurrences_defaultDescription();
-<<<<<<< HEAD
-        List<CorrelationAttributeInstance> listOfPossibleAttributes = CorrelationAttributeUtil.makeCorrAttrsForSearch(contentNode.getContent());
-        comment = contentNode.getCommentProperty(tags, listOfPossibleAttributes);
-=======
-
         List<CorrelationAttributeInstance> listOfPossibleAttributes = new ArrayList<>();
         Content contentFromNode = contentNode.getContent();
         if (contentFromNode instanceof AbstractFile) {
@@ -92,8 +84,7 @@
         } else {
             //JIRA-TODO : add code for Jira-7938 OsAccounts
         }
-        scoData.setComment(contentNode.getCommentProperty(tags, listOfPossibleAttributes));
->>>>>>> b3d5d391
+        comment = contentNode.getCommentProperty(tags, listOfPossibleAttributes);
         CorrelationAttributeInstance corInstance = null;
         if (CentralRepository.isEnabled()) {
             if (listOfPossibleAttributes.size() > 1) {
