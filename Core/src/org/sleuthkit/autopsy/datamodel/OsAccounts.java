/*
 * Autopsy Forensic Browser
 *
 * Copyright 2021 Basis Technology Corp.
 * Contact: carrier <at> sleuthkit <dot> org
 *
 * Licensed under the Apache License, Version 2.0 (the "License");
 * you may not use this file except in compliance with the License.
 * You may obtain a copy of the License at
 *
 *     http://www.apache.org/licenses/LICENSE-2.0
 *
 * Unless required by applicable law or agreed to in writing, software
 * distributed under the License is distributed on an "AS IS" BASIS,
 * WITHOUT WARRANTIES OR CONDITIONS OF ANY KIND, either express or implied.
 * See the License for the specific language governing permissions and
 * limitations under the License.
 */
package org.sleuthkit.autopsy.datamodel;

import com.google.common.util.concurrent.ThreadFactoryBuilder;
import java.beans.PropertyChangeEvent;
import java.beans.PropertyChangeListener;
import java.lang.ref.WeakReference;
import java.text.SimpleDateFormat;
import java.util.ArrayList;
import java.util.Arrays;
import java.util.Collections;
import java.util.EnumSet;
import java.util.List;
import java.util.Optional;
import java.util.concurrent.ExecutorService;
import java.util.concurrent.Executors;
import java.util.logging.Level;
import javax.swing.Action;
import org.apache.commons.lang3.tuple.Pair;
import org.openide.nodes.ChildFactory;
import org.openide.nodes.Children;
import org.openide.nodes.Node;
import org.openide.nodes.Sheet;
import org.openide.util.Exceptions;
import org.openide.util.NbBundle.Messages;
import org.openide.util.WeakListeners;
import org.sleuthkit.autopsy.casemodule.Case;
import org.sleuthkit.autopsy.casemodule.events.OsAccountChangedEvent;
import org.sleuthkit.autopsy.centralrepository.datamodel.CorrelationAttributeInstance;
import org.sleuthkit.autopsy.corecomponents.DataResultViewerTable;
import org.sleuthkit.autopsy.coreutils.Logger;
import static org.sleuthkit.autopsy.datamodel.AbstractContentNode.backgroundTasksPool;
import org.sleuthkit.autopsy.events.AutopsyEvent;
import org.sleuthkit.datamodel.Host;
import org.sleuthkit.datamodel.OsAccount;
import org.sleuthkit.datamodel.OsAccountRealm;
import org.sleuthkit.datamodel.SleuthkitCase;
import org.sleuthkit.datamodel.Tag;
import org.sleuthkit.datamodel.TskCoreException;
import org.sleuthkit.datamodel.TskDataException;

/**
 * Implements the OS Accounts subnode of Results in the Autopsy tree.
 */
public final class OsAccounts implements AutopsyVisitableItem {

    private static final Logger logger = Logger.getLogger(OsAccounts.class.getName());
    private static final String ICON_PATH = "org/sleuthkit/autopsy/images/os-account.png";
    private static final SimpleDateFormat DATE_FORMATTER = new SimpleDateFormat("yyyy-MM-dd HH:mm:ss z");
    private static final String REALM_DATA_AVAILABLE_EVENT = "REALM_DATA_AVAILABLE_EVENT";

    private SleuthkitCase skCase;
    private final long filteringDSObjId;

    public OsAccounts(SleuthkitCase skCase) {
        this(skCase, 0);
    }

    public OsAccounts(SleuthkitCase skCase, long objId) {
        this.skCase = skCase;
        this.filteringDSObjId = objId;
    }

    @Override
    public <T> T accept(AutopsyItemVisitor<T> visitor) {
        return visitor.visit(this);
    }

    @Messages({
        "OsAccount_listNode_name=OS Accounts"
    })
    /**
     * The root node of the OS Accounts subtree.
     */
    public final class OsAccountListNode extends DisplayableItemNode {

        /**
         * Construct a new OsAccountListNode.
         */
        public OsAccountListNode() {
            super(Children.create(new OsAccountNodeFactory(), true));
            setName(Bundle.OsAccount_listNode_name());
            setDisplayName(Bundle.OsAccount_listNode_name());
            setIconBaseWithExtension("org/sleuthkit/autopsy/images/os-account.png");
        }

        @Override
        public <T> T accept(DisplayableItemNodeVisitor<T> visitor) {
            return visitor.visit(this);
        }

        @Override
        public boolean isLeafTypeNode() {
            return true;
        }

        @Override
        public String getItemType() {
            return getClass().getName();
        }
    }

    /**
     * The child node factory that creates the OsAccountNode children for a
     * OsAccountListNode.
     */
    private final class OsAccountNodeFactory extends ChildFactory.Detachable<OsAccount> {

        private final PropertyChangeListener listener = new PropertyChangeListener() {
            @Override
            public void propertyChange(PropertyChangeEvent evt) {
                String eventType = evt.getPropertyName();
                if (eventType.equals(Case.Events.OS_ACCOUNT_ADDED.toString())
                        || eventType.equals(Case.Events.OS_ACCOUNT_REMOVED.toString())) {
                    refresh(true);
                } else if (eventType.equals(Case.Events.CURRENT_CASE.toString())) {
                    // case was closed. Remove listeners so that we don't get called with a stale case handle
                    if (evt.getNewValue() == null) {
                        removeNotify();
                        skCase = null;
                    }
                }
            }
        };

        @Override
        protected void addNotify() {
            Case.addEventTypeSubscriber(EnumSet.of(Case.Events.OS_ACCOUNT_ADDED, Case.Events.OS_ACCOUNT_REMOVED), listener);
            Case.addEventTypeSubscriber(EnumSet.of(Case.Events.CURRENT_CASE), listener);
        }

        @Override
        protected void removeNotify() {
            Case.removeEventTypeSubscriber(Collections.singleton(Case.Events.OS_ACCOUNT_ADDED), listener);
            Case.removeEventTypeSubscriber(EnumSet.of(Case.Events.CURRENT_CASE), listener);
        }

        @Override
        protected boolean createKeys(List<OsAccount> list) {
            if (skCase != null) {
                try {
                    if (filteringDSObjId == 0) {
                        list.addAll(skCase.getOsAccountManager().getOsAccounts());
                    } else {
                        Host host = skCase.getHostManager().getHostByDataSource(skCase.getDataSource(filteringDSObjId));
                        list.addAll(skCase.getOsAccountManager().getOsAccounts(host));
                    }
                } catch (TskCoreException | TskDataException ex) {
                    logger.log(Level.SEVERE, "Unable to retrieve list of OsAccounts for case", ex);
                    return false;
                }
            }
            return true;
        }

        @Override
        protected Node createNodeForKey(OsAccount key) {
            return new OsAccountNode(key);
        }
    }

    /**
     * An OsAccount leaf Node.
     */
    public static final class OsAccountNode extends AbstractContentNode<OsAccount> {

        private OsAccount account;

        private final PropertyChangeListener listener = new PropertyChangeListener() {
            @Override
            public void propertyChange(PropertyChangeEvent evt) {
                if (evt.getPropertyName().equals(Case.Events.OS_ACCOUNT_CHANGED.name())) {
                    if (((OsAccountChangedEvent) evt).getOsAccount().getId() == account.getId()) {
                        // Update the account node to the new one
                        account = ((OsAccountChangedEvent) evt).getOsAccount();
                        updateSheet();
                    }
                } else if (evt.getPropertyName().equals(REALM_DATA_AVAILABLE_EVENT)) {
                    OsAccountRealm realm = (OsAccountRealm) evt.getNewValue();

                    // Currently only 0 or 1 names are supported, this will need
                    // to be modified if that changes.
                    List<String> realmNames = realm.getRealmNames();
                    if (!realmNames.isEmpty()) {
                        updateSheet(new NodeProperty<>(
                                Bundle.OsAccounts_accountRealmNameProperty_name(),
                                Bundle.OsAccounts_accountRealmNameProperty_displayName(),
                                Bundle.OsAccounts_accountRealmNameProperty_desc(),
                                ""));
                    }
                }
            }
        };

        private final PropertyChangeListener weakListener = WeakListeners.propertyChange(listener, null);

        /**
         * Constructs a new OsAccountNode.
         *
         * @param account Node object.
         */
        OsAccountNode(OsAccount account) {
            super(account);
            this.account = account;

            setName(account.getName());
            setDisplayName(account.getName());
            setIconBaseWithExtension(ICON_PATH);

            Case.addEventTypeSubscriber(Collections.singleton(Case.Events.OS_ACCOUNT_CHANGED), weakListener);
        }

        @Override
        public <T> T accept(DisplayableItemNodeVisitor<T> visitor) {
            return visitor.visit(this);
        }

        @Override
        public boolean isLeafTypeNode() {
            return true;
        }

        @Override
        public String getItemType() {
            return getClass().getName();
        }

        /**
         * Returns the OsAccount associated with this node.
         *
         * @return
         */
        OsAccount getOsAccount() {
            return account;
        }

        @Messages({
            "OsAccounts_accountNameProperty_name=Name",
            "OsAccounts_accountNameProperty_displayName=Name",
            "OsAccounts_accountNameProperty_desc=Os Account name",
            "OsAccounts_accountRealmNameProperty_name=RealmName",
            "OsAccounts_accountRealmNameProperty_displayName=Realm Name",
            "OsAccounts_accountRealmNameProperty_desc=OS Account Realm Name",
            "OsAccounts_createdTimeProperty_name=creationTime",
            "OsAccounts_createdTimeProperty_displayName=Creation Time",
            "OsAccounts_createdTimeProperty_desc=OS Account Creation Time",
            "OsAccounts_loginNameProperty_name=loginName",
            "OsAccounts_loginNameProperty_displayName=Login Name",
            "OsAccounts_loginNameProperty_desc=Os Account login name"
        })

        /**
         * Refreshes this node's property sheet.
         */
        void updateSheet() {
            this.setSheet(createSheet());
        }

        @Override
        protected Sheet createSheet() {
            Sheet sheet = super.createSheet();
            Sheet.Set propertiesSet = sheet.get(Sheet.PROPERTIES);
            if (propertiesSet == null) {
                propertiesSet = Sheet.createPropertiesSet();
                sheet.put(propertiesSet);
            }

            propertiesSet.put(new NodeProperty<>(
                    Bundle.OsAccounts_accountNameProperty_name(),
                    Bundle.OsAccounts_accountNameProperty_displayName(),
                    Bundle.OsAccounts_accountNameProperty_desc(),
                    account.getName() != null ? account.getName() : ""));

            Optional<String> optional = account.getLoginName();
            propertiesSet.put(new NodeProperty<>(
                    Bundle.OsAccounts_loginNameProperty_name(),
                    Bundle.OsAccounts_loginNameProperty_displayName(),
                    Bundle.OsAccounts_loginNameProperty_desc(),
                    optional.isPresent() ? optional.get() : ""));
<<<<<<< HEAD

            // Fill with empty string, fetch on background task.
=======
           // TODO - load realm on background thread
>>>>>>> cfde8a81
            String realmName = "";
            propertiesSet.put(new NodeProperty<>(
                    Bundle.OsAccounts_accountRealmNameProperty_name(),
                    Bundle.OsAccounts_accountRealmNameProperty_displayName(),
                    Bundle.OsAccounts_accountRealmNameProperty_desc(),
                    realmName));

            Optional<Long> creationTimeValue = account.getCreationTime();
            String timeDisplayStr
                    = creationTimeValue.isPresent() ? DATE_FORMATTER.format(new java.util.Date(creationTimeValue.get() * 1000)) : "";

            propertiesSet.put(new NodeProperty<>(
                    Bundle.OsAccounts_createdTimeProperty_name(),
                    Bundle.OsAccounts_createdTimeProperty_displayName(),
                    Bundle.OsAccounts_createdTimeProperty_desc(),
                    timeDisplayStr));

            backgroundTasksPool.submit(new GetOsAccountRealmTask(new WeakReference<>(this), weakListener));

            return sheet;
        }

        @Override
        public Action[] getActions(boolean popup) {
            List<Action> actionsList = new ArrayList<>();
            actionsList.addAll(Arrays.asList(super.getActions(popup)));
            actionsList.addAll(DataModelActionsFactory.getActions(account));

            return actionsList.toArray(new Action[actionsList.size()]);
        }

        @Override
        protected List<Tag> getAllTagsFromDatabase() {
            throw new UnsupportedOperationException("Not supported yet."); //To change body of generated methods, choose Tools | Templates.
        }

        @Override
        protected CorrelationAttributeInstance getCorrelationAttributeInstance() {
            return null;
        }

        @Override
        protected Pair<DataResultViewerTable.Score, String> getScorePropertyAndDescription(List<Tag> tags) {
            return null;
        }

        @Override
        protected DataResultViewerTable.HasCommentStatus getCommentProperty(List<Tag> tags, CorrelationAttributeInstance attribute) {
            return DataResultViewerTable.HasCommentStatus.NO_COMMENT;
        }

        @Override
        protected Pair<Long, String> getCountPropertyAndDescription(CorrelationAttributeInstance.Type attributeType, String attributeValue, String defaultDescription) {
            return null;
        }

        @Override
        public <T> T accept(ContentNodeVisitor<T> visitor) {
            return visitor.visit(this);
        }

        /**
         * Task for grabbing the osAccount realm.
         */
        static class GetOsAccountRealmTask implements Runnable {

            private final WeakReference<OsAccountNode> weakNodeRef;
            private final PropertyChangeListener listener;

            /**
             * Construct a new task.
             *
             * @param weakContentRef
             * @param listener
             */
            GetOsAccountRealmTask(WeakReference<OsAccountNode> weakContentRef, PropertyChangeListener listener) {
                this.weakNodeRef = weakContentRef;
                this.listener = listener;
            }

            @Override
            public void run() {
                OsAccountNode node = weakNodeRef.get();
                if (node == null) {
                    return;
                }

                try {
                    long realmId = node.getOsAccount().getRealmId();
                    OsAccountRealm realm = Case.getCurrentCase().getSleuthkitCase().getOsAccountRealmManager().getRealmByRealmId(realmId);

                    if (listener != null && realm != null) {
                        listener.propertyChange(new PropertyChangeEvent(
                                AutopsyEvent.SourceType.LOCAL.toString(),
                                REALM_DATA_AVAILABLE_EVENT,
                                null, realm));
                    }

                } catch (TskCoreException ex) {
                    Exceptions.printStackTrace(ex);
                }
            }
        }
    }
}<|MERGE_RESOLUTION|>--- conflicted
+++ resolved
@@ -18,7 +18,6 @@
  */
 package org.sleuthkit.autopsy.datamodel;
 
-import com.google.common.util.concurrent.ThreadFactoryBuilder;
 import java.beans.PropertyChangeEvent;
 import java.beans.PropertyChangeListener;
 import java.lang.ref.WeakReference;
@@ -29,8 +28,6 @@
 import java.util.EnumSet;
 import java.util.List;
 import java.util.Optional;
-import java.util.concurrent.ExecutorService;
-import java.util.concurrent.Executors;
 import java.util.logging.Level;
 import javax.swing.Action;
 import org.apache.commons.lang3.tuple.Pair;
@@ -294,12 +291,7 @@
                     Bundle.OsAccounts_loginNameProperty_displayName(),
                     Bundle.OsAccounts_loginNameProperty_desc(),
                     optional.isPresent() ? optional.get() : ""));
-<<<<<<< HEAD
-
             // Fill with empty string, fetch on background task.
-=======
-           // TODO - load realm on background thread
->>>>>>> cfde8a81
             String realmName = "";
             propertiesSet.put(new NodeProperty<>(
                     Bundle.OsAccounts_accountRealmNameProperty_name(),
