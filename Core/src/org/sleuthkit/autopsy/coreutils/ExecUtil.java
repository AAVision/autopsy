/*
 * Autopsy Forensic Browser
 *
<<<<<<< HEAD
 * Copyright 2011-2019 Basis Technology Corp.
=======
 * Copyright 2013-2019 Basis Technology Corp.
>>>>>>> 6550d7f6
 * Contact: carrier <at> sleuthkit <dot> org
 *
 * Licensed under the Apache License, Version 2.0 (the "License");
 * you may not use this file except in compliance with the License.
 * You may obtain a copy of the License at
 *
 *     http://www.apache.org/licenses/LICENSE-2.0
 *
 * Unless required by applicable law or agreed to in writing, software
 * distributed under the License is distributed on an "AS IS" BASIS,
 * WITHOUT WARRANTIES OR CONDITIONS OF ANY KIND, either express or implied.
 * See the License for the specific language governing permissions and
 * limitations under the License.
 */
package org.sleuthkit.autopsy.coreutils;

import com.sun.javafx.PlatformUtil;
import java.io.BufferedReader;
import java.io.IOException;
import java.io.InputStream;
import java.io.InputStreamReader;
import java.io.Writer;
import java.util.Date;
import java.util.List;
import java.util.concurrent.TimeUnit;
import java.util.logging.Level;
import org.sleuthkit.autopsy.core.UserPreferences;

/**
 * Executes a command line using an operating system process with a configurable
 * timeout and pluggable logic to kill or continue the process on timeout.
 */
public final class ExecUtil {

    private static final long DEFAULT_TIMEOUT = 5;
    private static final TimeUnit DEFAULT_TIMEOUT_UNITS = TimeUnit.SECONDS;

    /**
     * The execute() methods do a wait() with a timeout on the executing process
     * and query a process terminator each time the timeout expires to determine
     * whether or not to kill the process. See
     * DataSourceIngestModuleProcessTerminator and
     * FileIngestModuleProcessTerminator as examples of ProcessTerminator
     * implementations.
     */
    public interface ProcessTerminator {

        /**
         * Decides whether or not to terminate a process being run by a
         * ExcUtil.execute() methods.
         *
         * @return True or false.
         */
        boolean shouldTerminateProcess();
    }

    /**
     * A process terminator that can be used to kill a process spawned by a
     * thread that has been interrupted.
     */
    public static class InterruptedThreadProcessTerminator implements ProcessTerminator {

        @Override
        public boolean shouldTerminateProcess() {
            return Thread.currentThread().isInterrupted();
        }
    }

    /**
     * A process terminator that can be used to kill a process after it exceeds
     * a maximum allowable run time.
     */
    public static class TimedProcessTerminator implements ProcessTerminator {

        private final long startTimeInSeconds;
        private final long maxRunTimeInSeconds;

        /**
         * Creates a process terminator that can be used to kill a process after
         * it has run for a given period of time.
         *
         * @param maxRunTimeInSeconds The maximum allowable run time in seconds.
         */
        public TimedProcessTerminator(long maxRunTimeInSeconds) {
            this.maxRunTimeInSeconds = maxRunTimeInSeconds;
            this.startTimeInSeconds = (new Date().getTime()) / 1000;
        }

        /**
         * Creates a process terminator that can be used to kill a process after
         * it has run for a given period of time. Maximum allowable run time is
         * set via Autopsy Options panel. If the process termination
         * functionality is disabled then the maximum allowable time is set to
         * MAX_INT seconds.
         */
        public TimedProcessTerminator() {
            if (UserPreferences.getIsTimeOutEnabled() && UserPreferences.getProcessTimeOutHrs() > 0) {
                // user specified time out
                this.maxRunTimeInSeconds = UserPreferences.getProcessTimeOutHrs() * 3600;
            } else {
                // never time out
                this.maxRunTimeInSeconds = Long.MAX_VALUE;
            }
            this.startTimeInSeconds = (new Date().getTime()) / 1000;
        }

        @Override
        public boolean shouldTerminateProcess() {
            long currentTimeInSeconds = (new Date().getTime()) / 1000;
            return (currentTimeInSeconds - this.startTimeInSeconds) > this.maxRunTimeInSeconds;
        }
    }

    /**
     * Runs a process without a timeout and terminator.
     *
     * @param processBuilder A process builder used to configure and construct
     *                       the process to be run.
     *
     * @return the exit value of the process
     *
     * @throws SecurityException if a security manager exists and vetoes any
     *                           aspect of running the process.
     * @throws IOException       if an I/O error occurs.
     */
    public static int execute(ProcessBuilder processBuilder) throws SecurityException, IOException {
        return ExecUtil.execute(processBuilder, 30, TimeUnit.DAYS, () -> false);
    }

    /**
     * Runs a process using the default timeout and a custom terminator.
     *
     * @param processBuilder A process builder used to configure and construct
     *                       the process to be run.
     * @param terminator     The terminator.
     *
     * @return the exit value of the process
     *
     * @throws SecurityException if a security manager exists and vetoes any
     *                           aspect of running the process.
     * @throws IOException       if an I/O error occurs.
     */
    public static int execute(ProcessBuilder processBuilder, ProcessTerminator terminator) throws SecurityException, IOException {
        return ExecUtil.execute(processBuilder, ExecUtil.DEFAULT_TIMEOUT, ExecUtil.DEFAULT_TIMEOUT_UNITS, terminator);
    }

    /**
     * Runs a process using a custom terminator.
     *
     * @param processBuilder A process builder used to configure and construct
     *                       the process to be run.
     * @param timeOut        The duration of the timeout.
     * @param units          The units for the timeout.
     * @param terminator     The terminator.
     *
     * @return the exit value of the process
     *
     * @throws SecurityException if a security manager exists and vetoes any
     *                           aspect of running the process.
     * @throws IOException       if an I/o error occurs.
     */
    public static int execute(ProcessBuilder processBuilder, long timeOut, TimeUnit units, ProcessTerminator terminator) throws SecurityException, IOException {
        Process process = processBuilder.start();
        return waitForTermination(processBuilder.command().get(0), process, timeOut, units, terminator);
    }

    /**
     * Wait for the given process to finish, using the given ProcessTerminator.
     *
     * @param command    The command that was used to start the process. Used
     *                   only for logging purposes.
     * @param process    The process to wait for.
     * @param terminator The ProcessTerminator used to determine if the process
     *                   should be killed.
     *
     * @returnthe exit value of the process
     *
     * @throws SecurityException if a security manager exists and vetoes any
     *                           aspect of running the process.
     * @throws IOException       if an I/o error occurs.
     */
    public static int waitForTermination(String command, Process process, ProcessTerminator terminator) throws SecurityException, IOException {
        return ExecUtil.waitForTermination(command, process, ExecUtil.DEFAULT_TIMEOUT, ExecUtil.DEFAULT_TIMEOUT_UNITS, terminator);
    }

    private static int waitForTermination(String command, Process process, long timeOut, TimeUnit units, ProcessTerminator terminator) throws SecurityException, IOException {
        try {
            do {
                process.waitFor(timeOut, units);
                if (process.isAlive() && terminator.shouldTerminateProcess()) {
                    killProcess(process);
                    try {
                        process.waitFor(); //waiting to help ensure process is shutdown before calling interrupt() or returning 
                    } catch (InterruptedException exx) {
                        Logger.getLogger(ExecUtil.class.getName()).log(Level.INFO, String.format("Wait for process termination following killProcess was interrupted for command %s", command));
                    }
                }
            } while (process.isAlive());
        } catch (InterruptedException ex) {
            if (process.isAlive()) {
                killProcess(process);
            }
            try {
                process.waitFor(); //waiting to help ensure process is shutdown before calling interrupt() or returning 
            } catch (InterruptedException exx) {
                Logger.getLogger(ExecUtil.class.getName()).log(Level.INFO, String.format("Wait for process termination following killProcess was interrupted for command %s", command));
            }
            Logger.getLogger(ExecUtil.class.getName()).log(Level.INFO, "Thread interrupted while running {0}", command); // NON-NLS
            Thread.currentThread().interrupt();
        }
        return process.exitValue();
    }

    /**
     * Kills a process and its children
     *
     * @param process The parent process to kill
     */
    public static void killProcess(Process process) {
        if (process == null) {
            return;
        }

        try {
            if (PlatformUtil.isWindows()) {
                Win32Process parentProcess = new Win32Process(process);
                List<Win32Process> children = parentProcess.getChildren();

                children.stream().forEach((child) -> {
                    child.terminate();
                });
                parentProcess.terminate();
            } else {
                process.destroyForcibly();
            }
        } catch (Exception ex) {
            Logger.getLogger(ExecUtil.class.getName()).log(Level.WARNING, "Error occurred when attempting to kill process: {0}", ex.getMessage()); // NON-NLS
        }
    }

<<<<<<< HEAD
    /**
     * EVERYTHING FOLLOWING THIS LINE IS DEPRECATED AND SLATED FOR REMOVAL
     */
    @Deprecated
=======
>>>>>>> 6550d7f6
    private static final Logger logger = Logger.getLogger(ExecUtil.class.getName());

    @Deprecated
    private Process proc = null;

    @Deprecated
    private ExecUtil.StreamToStringRedirect errorStringRedirect = null;

    @Deprecated
    private ExecUtil.StreamToStringRedirect outputStringRedirect = null;

    @Deprecated
    private ExecUtil.StreamToWriterRedirect outputWriterRedirect = null;

    @Deprecated
    private int exitValue = -100;

    /**
     * Execute a process. Redirect asynchronously stdout to a string and stderr
     * to nowhere. Use only for small outputs, otherwise use the execute()
     * variant with Writer.
     *
     * @param aCommand command to be executed
     * @param params   parameters of the command
     *
     * @return string buffer with captured stdout
     */
    @Deprecated
    public synchronized String execute(final String aCommand, final String... params) throws IOException, InterruptedException {
        // build command array
        String[] arrayCommand = new String[params.length + 1];
        arrayCommand[0] = aCommand;

        StringBuilder arrayCommandToLog = new StringBuilder();
        arrayCommandToLog.append(aCommand).append(" ");

        for (int i = 1; i < arrayCommand.length; i++) {
            arrayCommand[i] = params[i - 1];
            arrayCommandToLog.append(arrayCommand[i]).append(" ");
        }

        final Runtime rt = Runtime.getRuntime();
        logger.log(Level.INFO, "Executing {0}", arrayCommandToLog.toString()); //NON-NLS

        proc = rt.exec(arrayCommand);

        //stderr redirect
        errorStringRedirect = new ExecUtil.StreamToStringRedirect(proc.getErrorStream(), "ERROR"); //NON-NLS
        errorStringRedirect.start();

        //stdout redirect
        outputStringRedirect = new ExecUtil.StreamToStringRedirect(proc.getInputStream(), "OUTPUT"); //NON-NLS
        outputStringRedirect.start();

        //wait for process to complete and capture error core
        this.exitValue = proc.waitFor();

        // wait for output redirectors to finish writing / reading
        outputStringRedirect.join();
        errorStringRedirect.join();

        return outputStringRedirect.getOutput();
    }

    /**
     * Execute a process. Redirect asynchronously stdout to a passed in writer
     * and stderr to nowhere.
     *
     * @param stdoutWriter file writer to write stdout to
     * @param aCommand     command to be executed
     * @param params       parameters of the command
     *
     * @return string buffer with captured stdout
     */
    @Deprecated
    public synchronized void execute(final Writer stdoutWriter, final String aCommand, final String... params) throws IOException, InterruptedException {

        // build command array
        String[] arrayCommand = new String[params.length + 1];
        arrayCommand[0] = aCommand;

        StringBuilder arrayCommandToLog = new StringBuilder();
        arrayCommandToLog.append(aCommand).append(" ");

        for (int i = 1; i < arrayCommand.length; i++) {
            arrayCommand[i] = params[i - 1];
            arrayCommandToLog.append(arrayCommand[i]).append(" ");
        }

        final Runtime rt = Runtime.getRuntime();
        logger.log(Level.INFO, "Executing {0}", arrayCommandToLog.toString()); //NON-NLS

        proc = rt.exec(arrayCommand);

        //stderr redirect
        errorStringRedirect = new ExecUtil.StreamToStringRedirect(proc.getErrorStream(), "ERROR"); //NON-NLS
        errorStringRedirect.start();

        //stdout redirect
        outputWriterRedirect = new ExecUtil.StreamToWriterRedirect(proc.getInputStream(), stdoutWriter);
        outputWriterRedirect.start();

        //wait for process to complete and capture error core
        this.exitValue = proc.waitFor();
        logger.log(Level.INFO, "{0} exit value: {1}", new Object[]{aCommand, exitValue}); //NON-NLS

        // wait for them to finish writing / reading
        outputWriterRedirect.join();
        errorStringRedirect.join();

        //gc process with its streams
        //proc = null;
    }

    /**
     * Interrupt the running process and stop its stream redirect threads
     */
    @Deprecated
    public synchronized void stop() {

        if (errorStringRedirect != null) {
            errorStringRedirect.stopRun();
            errorStringRedirect = null;
        }

        if (outputStringRedirect != null) {
            outputStringRedirect.stopRun();
            outputStringRedirect = null;
        }

        if (outputWriterRedirect != null) {
            outputWriterRedirect.stopRun();
            outputWriterRedirect = null;
        }

        if (proc != null) {
            proc.destroy();
            proc = null;
        }
    }

    /**
     * Gets the exit value returned by the subprocess used to execute a command.
     *
     * @return The exit value or the distinguished value -100 if this method is
     *         called before the exit value is set.
     */
    @Deprecated
    synchronized public int getExitValue() {
        return this.exitValue;
    }

    /**
     * Asynchronously read the output of a given input stream and write to a
     * string to be returned. Any exception during execution of the command is
     * managed in this thread.
     *
     */
    private static class StreamToStringRedirect extends Thread {

        private static final Logger logger = Logger.getLogger(StreamToStringRedirect.class.getName());
        private final InputStream is;
        private final StringBuffer output = new StringBuffer();
        private volatile boolean doRun = false;

        StreamToStringRedirect(final InputStream anIs, final String aType) {
            this.is = anIs;
            this.doRun = true;
        }

        /**
         * Asynchronous read of the input stream. <br /> Will report output as
         * its its displayed.
         *
         * @see java.lang.Thread#run()
         */
        @Override
        public final void run() {
            final String SEP = System.getProperty("line.separator");
            InputStreamReader isr;
            BufferedReader br = null;
            try {
                isr = new InputStreamReader(this.is);
                br = new BufferedReader(isr);
                String line = null;
                while (doRun && (line = br.readLine()) != null) {
                    this.output.append(line).append(SEP);
                }
            } catch (final IOException ex) {
                logger.log(Level.WARNING, "Error redirecting stream to string buffer", ex); //NON-NLS
            } finally {
                if (br != null) {
                    try {
                        br.close();
                    } catch (IOException ex) {
                        logger.log(Level.SEVERE, "Error closing stream reader", ex); //NON-NLS
                    }
                }
            }
        }

        /**
         * Stop running the stream redirect. The thread will exit out gracefully
         * after the current readLine() on stream unblocks
         */
        public void stopRun() {
            doRun = false;
        }

        /**
         * Get output filled asynchronously. <br /> Should be called after
         * execution
         *
         * @return final output
         */
        public final String getOutput() {
            return this.output.toString();
        }
    }

    /**
     * Asynchronously read the output of a given input stream and write to a
     * file writer passed in by the client. Client is responsible for closing
     * the writer.
     *
     * Any exception during execution of the command is managed in this thread.
     *
     */
    private static class StreamToWriterRedirect extends Thread {

        private static final Logger logger = Logger.getLogger(StreamToStringRedirect.class.getName());
        private final InputStream is;
        private volatile boolean doRun = false;
        private Writer writer = null;

        StreamToWriterRedirect(final InputStream anIs, final Writer writer) {
            this.is = anIs;
            this.writer = writer;
            this.doRun = true;
        }

        /**
         * Asynchronous read of the input stream. <br /> Will report output as
         * its its displayed.
         *
         * @see java.lang.Thread#run()
         */
        @Override
        public final void run() {
            final String SEP = System.getProperty("line.separator");
            InputStreamReader isr;
            BufferedReader br = null;
            try {
                isr = new InputStreamReader(this.is);
                br = new BufferedReader(isr);
                String line = null;
                while (doRun && (line = br.readLine()) != null) {
                    writer.append(line).append(SEP);
                }
            } catch (final IOException ex) {
                logger.log(Level.SEVERE, "Error reading output and writing to file writer", ex); //NON-NLS
            } finally {
                try {
                    if (doRun) {
                        writer.flush();
                    }
                    if (br != null) {
                        br.close();
                    }

                } catch (IOException ex) {
                    logger.log(Level.SEVERE, "Error flushing file writer", ex); //NON-NLS
                }
            }
        }

        /**
         * Stop running the stream redirect. The thread will exit out gracefully
         * after the current readLine() on stream unblocks
         */
        public void stopRun() {
            doRun = false;
        }
    }
}<|MERGE_RESOLUTION|>--- conflicted
+++ resolved
@@ -1,11 +1,7 @@
 /*
  * Autopsy Forensic Browser
  *
-<<<<<<< HEAD
- * Copyright 2011-2019 Basis Technology Corp.
-=======
  * Copyright 2013-2019 Basis Technology Corp.
->>>>>>> 6550d7f6
  * Contact: carrier <at> sleuthkit <dot> org
  *
  * Licensed under the Apache License, Version 2.0 (the "License");
@@ -246,13 +242,7 @@
         }
     }
 
-<<<<<<< HEAD
-    /**
-     * EVERYTHING FOLLOWING THIS LINE IS DEPRECATED AND SLATED FOR REMOVAL
-     */
-    @Deprecated
-=======
->>>>>>> 6550d7f6
+    @Deprecated
     private static final Logger logger = Logger.getLogger(ExecUtil.class.getName());
 
     @Deprecated
