/*
 * Autopsy
 *
 * Copyright 2019 Basis Technology Corp.
 * Contact: carrier <at> sleuthkit <dot> org
 *
 * Licensed under the Apache License, Version 2.0 (the "License");
 * you may not use this file except in compliance with the License.
 * You may obtain a copy of the License at
 *
 *     http://www.apache.org/licenses/LICENSE-2.0
 *
 * Unless required by applicable law or agreed to in writing, software
 * distributed under the License is distributed on an "AS IS" BASIS,
 * WITHOUT WARRANTIES OR CONDITIONS OF ANY KIND, either express or implied.
 * See the License for the specific language governing permissions and
 * limitations under the License.
 */
package org.sleuthkit.autopsy.filequery;

import com.google.common.eventbus.Subscribe;
import java.awt.Cursor;
import java.awt.event.ActionEvent;
import java.awt.event.ActionListener;
import java.util.ArrayList;
import java.util.Collections;
import java.util.List;
import java.util.logging.Level;
import java.util.stream.Collectors;
import javax.swing.DefaultListCellRenderer;
import javax.swing.DefaultListModel;
import javax.swing.JCheckBox;
import javax.swing.JList;
import javax.swing.SwingUtilities;
import javax.swing.event.ListSelectionEvent;
import javax.swing.event.ListSelectionListener;
import org.openide.util.NbBundle;
import org.sleuthkit.autopsy.casemodule.Case;
import org.sleuthkit.autopsy.centralrepository.datamodel.EamDb;
import org.sleuthkit.autopsy.centralrepository.datamodel.EamDbException;
import org.sleuthkit.autopsy.coreutils.Logger;
import org.sleuthkit.autopsy.filequery.FileSearch.GroupingAttributeType;
import org.sleuthkit.autopsy.filequery.FileSearchData.FileType;
import org.sleuthkit.autopsy.filequery.FileSearchData.FileSize;
import org.sleuthkit.autopsy.filequery.FileSearchData.Frequency;
import org.sleuthkit.autopsy.filequery.FileSearchData.Score;
import org.sleuthkit.autopsy.filequery.FileSearchFiltering.ParentSearchTerm;
import org.sleuthkit.autopsy.filequery.FileSorter.SortingMethod;
import org.sleuthkit.datamodel.BlackboardArtifact;
import org.sleuthkit.datamodel.BlackboardAttribute;
import org.sleuthkit.datamodel.TskCoreException;
import org.sleuthkit.datamodel.DataSource;
import org.sleuthkit.datamodel.TagName;

/**
 * Dialog to allow the user to choose filtering and grouping options.
 */
final class FileSearchPanel extends javax.swing.JPanel implements ActionListener {

    private static final long serialVersionUID = 1L;
    private final static Logger logger = Logger.getLogger(FileSearchPanel.class.getName());
    private FileType fileType = FileType.IMAGE;
    private DefaultListModel<FileSearchFiltering.ParentSearchTerm> parentListModel;
    private SearchWorker searchWorker = null;

    /**
     * Creates new form FileSearchDialog
     */
    @NbBundle.Messages({"FileSearchPanel.dialogTitle.text=Test file search"})
    FileSearchPanel() {
        initComponents();
    }

    /**
     * Set the UI elements available to be the set of UI elements available when
     * an Image search is being performed.
     */
    private void imagesSelected() {
        dataSourceCheckbox.setVisible(true);
        dataSourceScrollPane.setVisible(true);
        dataSourceList.setVisible(true);
        sizeCheckbox.setVisible(true);
        sizeCheckbox.setSelected(true);
        sizeScrollPane.setVisible(true);
        sizeList.setVisible(true);
        int[] selectedSizeIndices = {1, 2, 3, 4, 5, 6};
        sizeList.setEnabled(true);
        sizeList.setSelectedIndices(selectedSizeIndices);
        sizeScrollPane.setEnabled(true);
        sizeScrollPane.setVisible(true);
        crFrequencyCheckbox.setVisible(true);
        crFrequencyCheckbox.setSelected(true);
        int[] selectedFrequencyIndices;
        if (!EamDb.isEnabled()) {
            selectedFrequencyIndices = new int[]{0};
        } else {
            selectedFrequencyIndices = new int[]{1, 2, 3, 4, 5, 6, 7};
        }
        crFrequencyList.setEnabled(true);
        crFrequencyList.setVisible(true);
        crFrequencyList.setSelectedIndices(selectedFrequencyIndices);
        crFrequencyScrollPane.setEnabled(true);
        crFrequencyScrollPane.setVisible(true);
        exifCheckbox.setVisible(true);
        objectsCheckbox.setVisible(true);
        objectsList.setVisible(true);
        objectsScrollPane.setVisible(true);
        hashSetCheckbox.setVisible(true);
        hashSetList.setVisible(true);
        hashSetScrollPane.setVisible(true);
        interestingItemsCheckbox.setVisible(true);
        interestingItemsList.setVisible(true);
        interestingItemsScrollPane.setVisible(true);
        scoreCheckbox.setSelected(false);
        scoreCheckbox.setVisible(false);
        scoreList.setVisible(false);
        scoreScrollPane.setVisible(false);
        tagsCheckbox.setSelected(false);
        tagsCheckbox.setVisible(false);
        tagsList.setVisible(false);
        tagsScrollPane.setVisible(false);
        keywordCheckbox.setSelected(false);
        keywordCheckbox.setVisible(false);
        keywordList.setVisible(false);
        keywordScrollPane.setVisible(false);
        knownFilesCheckbox.setVisible(false);
        notableCheckbox.setVisible(false);
    }

    /**
     * Set the UI elements available to be the set of UI elements available when
     * a Video search is being performed.
     */
    private void videosSelected() {
        dataSourceCheckbox.setVisible(true);
        dataSourceScrollPane.setVisible(true);
        dataSourceList.setVisible(true);
        sizeCheckbox.setVisible(true);
        sizeCheckbox.setSelected(true);
        sizeScrollPane.setVisible(true);
        sizeList.setVisible(true);
        int[] selectedSizeIndices = {1, 2, 3, 4, 5, 6};
        sizeList.setEnabled(true);
        sizeList.setSelectedIndices(selectedSizeIndices);
        sizeScrollPane.setEnabled(true);
        sizeScrollPane.setVisible(true);
        crFrequencyCheckbox.setVisible(true);
        crFrequencyCheckbox.setSelected(true);
        int[] selectedFrequencyIndices;
        if (!EamDb.isEnabled()) {
            selectedFrequencyIndices = new int[]{0};
        } else {
            selectedFrequencyIndices = new int[]{1, 2, 3, 4, 5, 6, 7};
        }
        crFrequencyList.setEnabled(true);
        crFrequencyList.setVisible(true);
        crFrequencyList.setSelectedIndices(selectedFrequencyIndices);
        crFrequencyScrollPane.setEnabled(true);
        crFrequencyScrollPane.setVisible(true);
        exifCheckbox.setVisible(true);
        objectsCheckbox.setSelected(false);
        objectsCheckbox.setVisible(false);
        objectsList.setVisible(false);
        objectsScrollPane.setVisible(false);
        hashSetCheckbox.setVisible(true);
        hashSetList.setVisible(true);
        hashSetScrollPane.setVisible(true);
        interestingItemsCheckbox.setVisible(true);
        interestingItemsList.setVisible(true);
        interestingItemsScrollPane.setVisible(true);
        scoreCheckbox.setSelected(false);
        scoreCheckbox.setVisible(false);
        scoreList.setVisible(false);
        scoreScrollPane.setVisible(false);
        tagsCheckbox.setSelected(false);
        tagsCheckbox.setVisible(false);
        tagsList.setVisible(false);
        tagsScrollPane.setVisible(false);
        keywordCheckbox.setSelected(false);
        keywordCheckbox.setVisible(false);
        keywordList.setVisible(false);
        keywordScrollPane.setVisible(false);
        knownFilesCheckbox.setSelected(false);
        knownFilesCheckbox.setVisible(false);
        notableCheckbox.setSelected(false);
        notableCheckbox.setVisible(false);
    }

    /**
     * Set the type of search to perform.
     *
     * @param type The type of File to be found by the search.
     */
    void setSelectedType(FileType type) {
        fileType = type;
        if (fileType == FileType.IMAGE) {
            imagesSelected();
        } else if (fileType == FileType.VIDEO) {
            videosSelected();
        }
    }

    /**
     * Reset the panel to its initial configuration.
     */
    void resetPanel() {
        customizeComponents();
    }

    /**
     * Set up all the UI components
     */
    private void customizeComponents() {

        searchButton.setEnabled(false);

        // Set up the filters
        setUpDataSourceFilter();
        setUpFrequencyFilter();
        setUpSizeFilter();
        setUpKWFilter();
        setUpParentPathFilter();
        setUpHashFilter();
        setUpInterestingItemsFilter();
        setUpTagsFilter();
        setUpObjectFilter();
        setUpScoreFilter();

        groupByCombobox.removeAllItems();
        // Set up the grouping attributes
        for (FileSearch.GroupingAttributeType type : FileSearch.GroupingAttributeType.getOptionsForGroupingImages()) {
            if (type != GroupingAttributeType.FREQUENCY || EamDb.isEnabled()) {
                groupByCombobox.addItem(type);
            }
        }
        orderByCombobox.removeAllItems();
        // Set up the file order list
        for (FileSorter.SortingMethod method : FileSorter.SortingMethod.getOptionsForOrderingImages()) {
            if (method != SortingMethod.BY_FREQUENCY || EamDb.isEnabled()) {
                orderByCombobox.addItem(method);
            }
        }
        setSelectedType(FileType.IMAGE);
        validateFields();
    }

    /**
     * Add listeners to the checkbox/list set. Either can be null.
     *
     * @param checkBox
     * @param list
     */
    private void addListeners(JCheckBox checkBox, JList<?> list) {
        if (checkBox != null) {
            checkBox.addActionListener(this);
        }
        if (list != null) {
            list.addListSelectionListener(new ListSelectionListener() {
                @Override
                public void valueChanged(ListSelectionEvent evt) {
                    if (!evt.getValueIsAdjusting()) {
                        validateFields();
                    }
                }
            });
        }
    }

    /**
     * Initialize the data source filter
     */
    private void setUpDataSourceFilter() {
        int count = 0;
        try {
            DefaultListModel<DataSourceItem> dsListModel = (DefaultListModel<DataSourceItem>) dataSourceList.getModel();
            dsListModel.removeAllElements();
            for (DataSource ds : Case.getCurrentCase().getSleuthkitCase().getDataSources()) {
                dsListModel.add(count, new DataSourceItem(ds));
            }
        } catch (TskCoreException ex) {
            logger.log(Level.SEVERE, "Error loading data sources", ex);
            dataSourceCheckbox.setEnabled(false);
            dataSourceList.setEnabled(false);
        }
        addListeners(dataSourceCheckbox, dataSourceList);
    }

    /**
     * Initialize the frequency filter
     */
    private void setUpFrequencyFilter() {
        int count = 0;
        DefaultListModel<FileSearchData.Frequency> frequencyListModel = (DefaultListModel<FileSearchData.Frequency>) crFrequencyList.getModel();
        frequencyListModel.removeAllElements();
        if (!EamDb.isEnabled()) {
            for (FileSearchData.Frequency freq : FileSearchData.Frequency.getOptionsForFilteringWithoutCr()) {
                frequencyListModel.add(count, freq);
            }

        } else {
            for (FileSearchData.Frequency freq : FileSearchData.Frequency.getOptionsForFilteringWithCr()) {
                frequencyListModel.add(count, freq);
            }
        }
        addListeners(crFrequencyCheckbox, crFrequencyList);
    }

    /**
     * Initialize the file size filter
     */
    private void setUpSizeFilter() {
        int count = 0;
        DefaultListModel<FileSearchData.FileSize> sizeListModel = (DefaultListModel<FileSearchData.FileSize>) sizeList.getModel();
        sizeListModel.removeAllElements();
        for (FileSearchData.FileSize size : FileSearchData.FileSize.values()) {
            sizeListModel.add(count, size);
        }
        addListeners(sizeCheckbox, sizeList);
    }

    /**
     * Initialize the keyword list names filter
     */
    private void setUpKWFilter() {
        int count = 0;
        try {
            DefaultListModel<String> kwListModel = (DefaultListModel<String>) keywordList.getModel();
            kwListModel.removeAllElements();
            List<String> setNames = getSetNames(BlackboardArtifact.ARTIFACT_TYPE.TSK_KEYWORD_HIT,
                    BlackboardAttribute.ATTRIBUTE_TYPE.TSK_SET_NAME);
            for (String name : setNames) {
                kwListModel.add(count, name);
            }
        } catch (TskCoreException ex) {
            logger.log(Level.SEVERE, "Error loading keyword list names", ex);
            keywordCheckbox.setEnabled(false);
            keywordList.setEnabled(false);
        }
        addListeners(keywordCheckbox, keywordList);
    }

    /**
     * Initialize the hash filter.
     */
    private void setUpHashFilter() {
        int count = 0;
        try {
            DefaultListModel<String> hashListModel = (DefaultListModel<String>) hashSetList.getModel();
            hashListModel.removeAllElements();
            List<String> setNames = getSetNames(BlackboardArtifact.ARTIFACT_TYPE.TSK_HASHSET_HIT,
                    BlackboardAttribute.ATTRIBUTE_TYPE.TSK_SET_NAME);
            for (String name : setNames) {
                hashListModel.add(count, name);
                count++;
            }
        } catch (TskCoreException ex) {
            logger.log(Level.SEVERE, "Error loading hash set names", ex);
            hashSetCheckbox.setEnabled(false);
            hashSetList.setEnabled(false);
        }
        addListeners(hashSetCheckbox, hashSetList);
    }

    /**
     * Initialize the interesting items filter.
     */
    private void setUpInterestingItemsFilter() {
        int count = 0;
        try {
            DefaultListModel<String> intListModel = (DefaultListModel<String>) interestingItemsList.getModel();
            intListModel.removeAllElements();
            List<String> setNames = getSetNames(BlackboardArtifact.ARTIFACT_TYPE.TSK_INTERESTING_FILE_HIT,
                    BlackboardAttribute.ATTRIBUTE_TYPE.TSK_SET_NAME);
            for (String name : setNames) {
                intListModel.add(count, name);
                count++;
            }
        } catch (TskCoreException ex) {
            logger.log(Level.SEVERE, "Error loading interesting file set names", ex);
            interestingItemsCheckbox.setEnabled(false);
            interestingItemsList.setEnabled(false);
        }
        addListeners(interestingItemsCheckbox, interestingItemsList);
    }

    /**
     * Initialize the tags filter.
     */
    private void setUpTagsFilter() {
        int count = 0;
        try {
            DefaultListModel<TagName> tagsListModel = (DefaultListModel<TagName>) tagsList.getModel();
            tagsListModel.removeAllElements();
            List<TagName> tagNames = Case.getCurrentCase().getSleuthkitCase().getTagNamesInUse();
            for (TagName name : tagNames) {
                tagsListModel.add(count, name);
                count++;
            }
            tagsList.setCellRenderer(new TagsListCellRenderer());
        } catch (TskCoreException ex) {
            logger.log(Level.SEVERE, "Error loading tag names", ex);
            tagsCheckbox.setEnabled(false);
            tagsList.setEnabled(false);
        }
        addListeners(tagsCheckbox, tagsList);
    }

    /**
     * TagsListCellRenderer
     */
    private class TagsListCellRenderer extends DefaultListCellRenderer {

        private static final long serialVersionUID = 1L;

        @Override
        public java.awt.Component getListCellRendererComponent(
                JList<?> list,
                Object value,
                int index,
                boolean isSelected,
                boolean cellHasFocus) {
            Object newValue = value;
            if (value instanceof TagName) {
                newValue = ((TagName) value).getDisplayName();
            }
            super.getListCellRendererComponent(list, newValue, index, isSelected, cellHasFocus);
            return this;
        }
    }

    /**
     * Initialize the object filter
     */
    private void setUpObjectFilter() {
        int count = 0;
        try {
            DefaultListModel<String> objListModel = (DefaultListModel<String>) objectsList.getModel();
            objListModel.removeAllElements();
            List<String> setNames = getSetNames(BlackboardArtifact.ARTIFACT_TYPE.TSK_OBJECT_DETECTED, BlackboardAttribute.ATTRIBUTE_TYPE.TSK_DESCRIPTION);
            for (String name : setNames) {
                objListModel.add(count, name);
                count++;
            }
        } catch (TskCoreException ex) {
            logger.log(Level.SEVERE, "Error loading object detected set names", ex);
            objectsCheckbox.setEnabled(false);
            objectsList.setEnabled(false);
        }
        addListeners(objectsCheckbox, objectsList);
    }

    /**
     * Initialize the score filter
     */
    private void setUpScoreFilter() {

        int count = 0;
        DefaultListModel<Score> scoreListModel = (DefaultListModel<Score>) scoreList.getModel();
        scoreListModel.removeAllElements();
        for (Score score : Score.getOptionsForFiltering()) {
            scoreListModel.add(count, score);
        }
        addListeners(scoreCheckbox, scoreList);
    }

    /**
     * Get the names of the sets which exist in the case database for the
     * specified artifact and attribute types.
     *
     * @param artifactType     The artifact type to get the list of sets for.
     * @param setNameAttribute The attribute type which contains the set names.
     *
     * @return A list of set names which exist in the case for the specified
     *         artifact and attribute types.
     *
     * @throws TskCoreException
     */
    private List<String> getSetNames(BlackboardArtifact.ARTIFACT_TYPE artifactType, BlackboardAttribute.ATTRIBUTE_TYPE setNameAttribute) throws TskCoreException {
        List<BlackboardArtifact> arts = Case.getCurrentCase().getSleuthkitCase().getBlackboardArtifacts(artifactType);
        List<String> setNames = new ArrayList<>();
        for (BlackboardArtifact art : arts) {
            for (BlackboardAttribute attr : art.getAttributes()) {
                if (attr.getAttributeType().getTypeID() == setNameAttribute.getTypeID()) {
                    String setName = attr.getValueString();
                    if (!setNames.contains(setName)) {
                        setNames.add(setName);
                    }
                }
            }
        }
        Collections.sort(setNames);
        return setNames;
    }

    /**
     * Initialize the parent path filter
     */
    private void setUpParentPathFilter() {
        fullRadioButton.setSelected(true);
        includeRadioButton.setSelected(true);
        parentListModel = (DefaultListModel<FileSearchFiltering.ParentSearchTerm>) parentList.getModel();
        addListeners(parentCheckbox, parentList);
    }

    /**
     * Get a list of all filters selected by the user.
     *
     * @return the list of filters
     */
    List<FileSearchFiltering.FileFilter> getFilters() {
        List<FileSearchFiltering.FileFilter> filters = new ArrayList<>();
        filters.add(new FileSearchFiltering.FileTypeFilter(fileType));
        if (parentCheckbox.isSelected()) {
            // For the parent paths, everything in the box is used (not just the selected entries)
            filters.add(new FileSearchFiltering.ParentFilter(getParentPaths()));
        }

        if (dataSourceCheckbox.isSelected()) {
            List<DataSource> dataSources = dataSourceList.getSelectedValuesList().stream().map(t -> t.getDataSource()).collect(Collectors.toList());
            filters.add(new FileSearchFiltering.DataSourceFilter(dataSources));
        }

        if (crFrequencyCheckbox.isSelected()) {
            filters.add(new FileSearchFiltering.FrequencyFilter(crFrequencyList.getSelectedValuesList()));
        }

        if (sizeCheckbox.isSelected()) {
            filters.add(new FileSearchFiltering.SizeFilter(sizeList.getSelectedValuesList()));
        }

        if (keywordCheckbox.isSelected()) {
            filters.add(new FileSearchFiltering.KeywordListFilter(keywordList.getSelectedValuesList()));
        }

        if (hashSetCheckbox.isSelected()) {
            filters.add(new FileSearchFiltering.HashSetFilter(hashSetList.getSelectedValuesList()));
        }

        if (interestingItemsCheckbox.isSelected()) {
            filters.add(new FileSearchFiltering.InterestingFileSetFilter(interestingItemsList.getSelectedValuesList()));
        }

        if (objectsCheckbox.isSelected()) {
            filters.add(new FileSearchFiltering.ObjectDetectionFilter(objectsList.getSelectedValuesList()));
        }

        if (tagsCheckbox.isSelected()) {
            filters.add(new FileSearchFiltering.TagsFilter(tagsList.getSelectedValuesList()));
        }

        if (exifCheckbox.isSelected()) {
            filters.add(new FileSearchFiltering.ExifFilter());
        }

        if (notableCheckbox.isSelected()) {
            filters.add(new FileSearchFiltering.NotableFilter());
        }

        if (knownFilesCheckbox.isSelected()) {
            filters.add(new FileSearchFiltering.KnownFilter());
        }

        if (scoreCheckbox.isSelected()) {
            filters.add(new FileSearchFiltering.ScoreFilter(scoreList.getSelectedValuesList()));
        }

        return filters;
    }

    /**
     * Utility method to get the parent path objects out of the JList.
     *
     * @return The list of entered ParentSearchTerm objects
     */
    private List<FileSearchFiltering.ParentSearchTerm> getParentPaths() {
        List<FileSearchFiltering.ParentSearchTerm> results = new ArrayList<>();
        for (int i = 0; i < parentListModel.getSize(); i++) {
            results.add(parentListModel.get(i));
        }
        return results;
    }

    /**
     * Get the attribute to group by
     *
     * @return the grouping attribute
     */
    FileSearch.AttributeType getGroupingAttribute() {
        FileSearch.GroupingAttributeType groupingAttrType = (FileSearch.GroupingAttributeType) groupByCombobox.getSelectedItem();
        return groupingAttrType.getAttributeType();
    }

    /**
     * Get the sorting method for groups.
     *
     * @return the selected sorting method
     */
    FileGroup.GroupSortingAlgorithm getGroupSortingMethod() {
        if (attributeRadioButton.isSelected()) {
            return FileGroup.GroupSortingAlgorithm.BY_GROUP_KEY;
        }
        return FileGroup.GroupSortingAlgorithm.BY_GROUP_SIZE;
    }

    /**
     * Get the sorting method for files.
     *
     * @return the selected sorting method
     */
    FileSorter.SortingMethod getFileSortingMethod() {
        return (FileSorter.SortingMethod) orderByCombobox.getSelectedItem();
    }

    @Override
    public void actionPerformed(ActionEvent e) {
        validateFields();
    }

    /**
     * Utility class to allow us to display the data source ID along with the
     * name
     */
    private class DataSourceItem {

        private final DataSource ds;

        DataSourceItem(DataSource ds) {
            this.ds = ds;
        }

        DataSource getDataSource() {
            return ds;
        }

        @Override
        public String toString() {
            return ds.getName() + " (ID: " + ds.getId() + ")";
        }
    }

    /**
     * Validate the form. If we use any of this in the final dialog we should
     * use bundle messages.
     */
    private void validateFields() {
        // There will be a file type selected.
        if (fileType == null) {
            setInvalid("At least one file type must be selected");
            return;
        }
        // For most enabled filters, there should be something selected
        if (dataSourceCheckbox.isSelected() && dataSourceList.getSelectedValuesList().isEmpty()) {
            setInvalid("At least one data source must be selected");
            return;
        }
        if (crFrequencyCheckbox.isSelected() && crFrequencyList.getSelectedValuesList().isEmpty()) {
            setInvalid("At least one CR frequency must be selected");
            return;
        }
        if (sizeCheckbox.isSelected() && sizeList.getSelectedValuesList().isEmpty()) {
            setInvalid("At least one size must be selected");
            return;
        }
        if (keywordCheckbox.isSelected() && keywordList.getSelectedValuesList().isEmpty()) {
            setInvalid("At least one keyword list name must be selected");
            return;
        }

        // Parent uses everything in the box
        if (parentCheckbox.isSelected() && getParentPaths().isEmpty()) {
            setInvalid("At least one parent path must be entered");
            return;
        }

        if (hashSetCheckbox.isSelected() && hashSetList.getSelectedValuesList().isEmpty()) {
            setInvalid("At least one hash set name must be selected");
            return;
        }

        if (interestingItemsCheckbox.isSelected() && interestingItemsList.getSelectedValuesList().isEmpty()) {
            setInvalid("At least one interesting file set name must be selected");
            return;
        }

        if (objectsCheckbox.isSelected() && objectsList.getSelectedValuesList().isEmpty()) {
            setInvalid("At least one object type name must be selected");
            return;
        }

        if (tagsCheckbox.isSelected() && tagsList.getSelectedValuesList().isEmpty()) {
            setInvalid("At least one tag name must be selected");
            return;
        }

        if (scoreCheckbox.isSelected() && scoreList.getSelectedValuesList().isEmpty()) {
            setInvalid("At least one score must be selected");
            return;
        }
        setValid();
    }

    /**
     * The settings are valid so enable the Search button
     */
    private void setValid() {
        errorLabel.setText("");
        searchButton.setEnabled(true);
    }

    /**
     * The settings are not valid so disable the search button and display the
     * given error message.
     *
     * @param error
     */
    private void setInvalid(String error) {
        errorLabel.setText(error);
        searchButton.setEnabled(false);
    }

    /**
     * This method is called from within the constructor to initialize the form.
     * WARNING: Do NOT modify this code. The content of this method is always
     * regenerated by the Form Editor.
     */
    @SuppressWarnings("unchecked")
    // <editor-fold defaultstate="collapsed" desc="Generated Code">//GEN-BEGIN:initComponents
    private void initComponents() {
        java.awt.GridBagConstraints gridBagConstraints;

        parentPathButtonGroup = new javax.swing.ButtonGroup();
        orderGroupsByButtonGroup = new javax.swing.ButtonGroup();
<<<<<<< HEAD
        parentIncludeButtonGroup = new javax.swing.ButtonGroup();
        typeButtonGroup = new javax.swing.ButtonGroup();
=======
        javax.swing.ButtonGroup parentIncludeButtonGroup = new javax.swing.ButtonGroup();
>>>>>>> 7cce588b
        filtersScrollPane = new javax.swing.JScrollPane();
        filtersPanel = new javax.swing.JPanel();
        sizeCheckbox = new javax.swing.JCheckBox();
        dataSourceCheckbox = new javax.swing.JCheckBox();
        crFrequencyCheckbox = new javax.swing.JCheckBox();
        keywordCheckbox = new javax.swing.JCheckBox();
        parentCheckbox = new javax.swing.JCheckBox();
        dataSourceScrollPane = new javax.swing.JScrollPane();
        dataSourceList = new javax.swing.JList<>();
        fullRadioButton = new javax.swing.JRadioButton();
        substringRadioButton = new javax.swing.JRadioButton();
        parentTextField = new javax.swing.JTextField();
        addButton = new javax.swing.JButton();
        deleteButton = new javax.swing.JButton();
        sizeScrollPane = new javax.swing.JScrollPane();
        sizeList = new javax.swing.JList<>();
        crFrequencyScrollPane = new javax.swing.JScrollPane();
        crFrequencyList = new javax.swing.JList<>();
        keywordScrollPane = new javax.swing.JScrollPane();
        keywordList = new javax.swing.JList<>();
        parentLabel = new javax.swing.JLabel();
        parentScrollPane = new javax.swing.JScrollPane();
        parentList = new javax.swing.JList<>();
        hashSetCheckbox = new javax.swing.JCheckBox();
        hashSetScrollPane = new javax.swing.JScrollPane();
        hashSetList = new javax.swing.JList<>();
        objectsCheckbox = new javax.swing.JCheckBox();
        tagsCheckbox = new javax.swing.JCheckBox();
        interestingItemsCheckbox = new javax.swing.JCheckBox();
        scoreCheckbox = new javax.swing.JCheckBox();
        exifCheckbox = new javax.swing.JCheckBox();
        notableCheckbox = new javax.swing.JCheckBox();
        objectsScrollPane = new javax.swing.JScrollPane();
        objectsList = new javax.swing.JList<>();
        tagsScrollPane = new javax.swing.JScrollPane();
        tagsList = new javax.swing.JList<>();
        interestingItemsScrollPane = new javax.swing.JScrollPane();
        interestingItemsList = new javax.swing.JList<>();
        scoreScrollPane = new javax.swing.JScrollPane();
        scoreList = new javax.swing.JList<>();
        includeRadioButton = new javax.swing.JRadioButton();
        excludeRadioButton = new javax.swing.JRadioButton();
        knownFilesCheckbox = new javax.swing.JCheckBox();
        searchButton = new javax.swing.JButton();
        sortingPanel = new javax.swing.JPanel();
        groupByCombobox = new javax.swing.JComboBox<>();
        orderByCombobox = new javax.swing.JComboBox<>();
        orderGroupsByLabel = new javax.swing.JLabel();
        attributeRadioButton = new javax.swing.JRadioButton();
        groupSizeRadioButton = new javax.swing.JRadioButton();
        orderByLabel = new javax.swing.JLabel();
        groupByLabel = new javax.swing.JLabel();
        errorLabel = new javax.swing.JLabel();
        cancelButton = new javax.swing.JButton();

        setMinimumSize(new java.awt.Dimension(424, 0));
        setPreferredSize(new java.awt.Dimension(424, 533));

        filtersScrollPane.setBorder(javax.swing.BorderFactory.createTitledBorder(org.openide.util.NbBundle.getMessage(FileSearchPanel.class, "FileSearchPanel.filtersScrollPane.border.title"))); // NOI18N
        filtersScrollPane.setPreferredSize(new java.awt.Dimension(416, 338));

        filtersPanel.setLayout(new java.awt.GridBagLayout());

        org.openide.awt.Mnemonics.setLocalizedText(sizeCheckbox, org.openide.util.NbBundle.getMessage(FileSearchPanel.class, "FileSearchPanel.sizeCheckbox.text")); // NOI18N
        sizeCheckbox.addActionListener(new java.awt.event.ActionListener() {
            public void actionPerformed(java.awt.event.ActionEvent evt) {
                sizeCheckboxActionPerformed(evt);
            }
        });
        gridBagConstraints = new java.awt.GridBagConstraints();
        gridBagConstraints.gridx = 0;
        gridBagConstraints.gridy = 0;
        gridBagConstraints.anchor = java.awt.GridBagConstraints.FIRST_LINE_START;
        gridBagConstraints.insets = new java.awt.Insets(6, 6, 4, 0);
        filtersPanel.add(sizeCheckbox, gridBagConstraints);

        org.openide.awt.Mnemonics.setLocalizedText(dataSourceCheckbox, org.openide.util.NbBundle.getMessage(FileSearchPanel.class, "FileSearchPanel.dataSourceCheckbox.text")); // NOI18N
        dataSourceCheckbox.addActionListener(new java.awt.event.ActionListener() {
            public void actionPerformed(java.awt.event.ActionEvent evt) {
                dataSourceCheckboxActionPerformed(evt);
            }
        });
        gridBagConstraints = new java.awt.GridBagConstraints();
        gridBagConstraints.gridx = 0;
        gridBagConstraints.gridy = 1;
        gridBagConstraints.anchor = java.awt.GridBagConstraints.FIRST_LINE_START;
        gridBagConstraints.insets = new java.awt.Insets(0, 6, 4, 0);
        filtersPanel.add(dataSourceCheckbox, gridBagConstraints);

        org.openide.awt.Mnemonics.setLocalizedText(crFrequencyCheckbox, org.openide.util.NbBundle.getMessage(FileSearchPanel.class, "FileSearchPanel.crFrequencyCheckbox.text")); // NOI18N
        crFrequencyCheckbox.addActionListener(new java.awt.event.ActionListener() {
            public void actionPerformed(java.awt.event.ActionEvent evt) {
                crFrequencyCheckboxActionPerformed(evt);
            }
        });
        gridBagConstraints = new java.awt.GridBagConstraints();
        gridBagConstraints.gridx = 0;
        gridBagConstraints.gridy = 2;
        gridBagConstraints.anchor = java.awt.GridBagConstraints.FIRST_LINE_START;
        gridBagConstraints.insets = new java.awt.Insets(0, 6, 4, 0);
        filtersPanel.add(crFrequencyCheckbox, gridBagConstraints);

        org.openide.awt.Mnemonics.setLocalizedText(keywordCheckbox, org.openide.util.NbBundle.getMessage(FileSearchPanel.class, "FileSearchPanel.keywordCheckbox.text")); // NOI18N
        keywordCheckbox.addActionListener(new java.awt.event.ActionListener() {
            public void actionPerformed(java.awt.event.ActionEvent evt) {
                keywordCheckboxActionPerformed(evt);
            }
        });
        gridBagConstraints = new java.awt.GridBagConstraints();
        gridBagConstraints.gridx = 0;
        gridBagConstraints.gridy = 12;
        gridBagConstraints.anchor = java.awt.GridBagConstraints.FIRST_LINE_START;
        gridBagConstraints.insets = new java.awt.Insets(0, 6, 4, 0);
        filtersPanel.add(keywordCheckbox, gridBagConstraints);

        org.openide.awt.Mnemonics.setLocalizedText(parentCheckbox, org.openide.util.NbBundle.getMessage(FileSearchPanel.class, "FileSearchPanel.parentCheckbox.text")); // NOI18N
        parentCheckbox.addActionListener(new java.awt.event.ActionListener() {
            public void actionPerformed(java.awt.event.ActionEvent evt) {
                parentCheckboxActionPerformed(evt);
            }
        });
        gridBagConstraints = new java.awt.GridBagConstraints();
        gridBagConstraints.gridx = 0;
        gridBagConstraints.gridy = 7;
        gridBagConstraints.anchor = java.awt.GridBagConstraints.FIRST_LINE_START;
        gridBagConstraints.insets = new java.awt.Insets(0, 6, 4, 0);
        filtersPanel.add(parentCheckbox, gridBagConstraints);

        dataSourceList.setModel(new DefaultListModel<DataSourceItem>());
        dataSourceList.setEnabled(false);
        dataSourceList.setVisibleRowCount(5);
        dataSourceScrollPane.setViewportView(dataSourceList);

        gridBagConstraints = new java.awt.GridBagConstraints();
        gridBagConstraints.gridx = 1;
        gridBagConstraints.gridy = 1;
        gridBagConstraints.gridwidth = 3;
        gridBagConstraints.fill = java.awt.GridBagConstraints.BOTH;
        gridBagConstraints.anchor = java.awt.GridBagConstraints.FIRST_LINE_START;
        gridBagConstraints.weightx = 0.5;
        gridBagConstraints.weighty = 0.1;
        gridBagConstraints.insets = new java.awt.Insets(0, 4, 4, 6);
        filtersPanel.add(dataSourceScrollPane, gridBagConstraints);

        parentPathButtonGroup.add(fullRadioButton);
        fullRadioButton.setSelected(true);
        org.openide.awt.Mnemonics.setLocalizedText(fullRadioButton, org.openide.util.NbBundle.getMessage(FileSearchPanel.class, "FileSearchPanel.fullRadioButton.text")); // NOI18N
        fullRadioButton.setEnabled(false);
        gridBagConstraints = new java.awt.GridBagConstraints();
        gridBagConstraints.gridx = 1;
        gridBagConstraints.gridy = 9;
        gridBagConstraints.anchor = java.awt.GridBagConstraints.FIRST_LINE_START;
        gridBagConstraints.insets = new java.awt.Insets(0, 4, 4, 0);
        filtersPanel.add(fullRadioButton, gridBagConstraints);

        parentPathButtonGroup.add(substringRadioButton);
        org.openide.awt.Mnemonics.setLocalizedText(substringRadioButton, org.openide.util.NbBundle.getMessage(FileSearchPanel.class, "FileSearchPanel.substringRadioButton.text")); // NOI18N
        substringRadioButton.setEnabled(false);
        gridBagConstraints = new java.awt.GridBagConstraints();
        gridBagConstraints.gridx = 2;
        gridBagConstraints.gridy = 9;
        gridBagConstraints.anchor = java.awt.GridBagConstraints.FIRST_LINE_START;
        gridBagConstraints.weightx = 0.5;
        gridBagConstraints.insets = new java.awt.Insets(0, 4, 4, 0);
        filtersPanel.add(substringRadioButton, gridBagConstraints);

        parentTextField.setEnabled(false);
        gridBagConstraints = new java.awt.GridBagConstraints();
        gridBagConstraints.gridx = 1;
        gridBagConstraints.gridy = 11;
        gridBagConstraints.gridwidth = 2;
        gridBagConstraints.fill = java.awt.GridBagConstraints.HORIZONTAL;
        gridBagConstraints.anchor = java.awt.GridBagConstraints.FIRST_LINE_START;
        gridBagConstraints.weightx = 0.5;
        gridBagConstraints.insets = new java.awt.Insets(0, 4, 6, 0);
        filtersPanel.add(parentTextField, gridBagConstraints);

        org.openide.awt.Mnemonics.setLocalizedText(addButton, org.openide.util.NbBundle.getMessage(FileSearchPanel.class, "FileSearchPanel.addButton.text")); // NOI18N
        addButton.setEnabled(false);
        addButton.setMaximumSize(new java.awt.Dimension(70, 23));
        addButton.setMinimumSize(new java.awt.Dimension(70, 23));
        addButton.setPreferredSize(new java.awt.Dimension(70, 23));
        addButton.addActionListener(new java.awt.event.ActionListener() {
            public void actionPerformed(java.awt.event.ActionEvent evt) {
                addButtonActionPerformed(evt);
            }
        });
        gridBagConstraints = new java.awt.GridBagConstraints();
        gridBagConstraints.gridx = 3;
        gridBagConstraints.gridy = 11;
        gridBagConstraints.anchor = java.awt.GridBagConstraints.FIRST_LINE_END;
        gridBagConstraints.insets = new java.awt.Insets(0, 10, 6, 6);
        filtersPanel.add(addButton, gridBagConstraints);

        org.openide.awt.Mnemonics.setLocalizedText(deleteButton, org.openide.util.NbBundle.getMessage(FileSearchPanel.class, "FileSearchPanel.deleteButton.text")); // NOI18N
        deleteButton.setEnabled(false);
        deleteButton.setMaximumSize(new java.awt.Dimension(70, 23));
        deleteButton.setMinimumSize(new java.awt.Dimension(70, 23));
        deleteButton.setPreferredSize(new java.awt.Dimension(70, 23));
        deleteButton.addActionListener(new java.awt.event.ActionListener() {
            public void actionPerformed(java.awt.event.ActionEvent evt) {
                deleteButtonActionPerformed(evt);
            }
        });
        gridBagConstraints = new java.awt.GridBagConstraints();
        gridBagConstraints.gridx = 3;
        gridBagConstraints.gridy = 10;
        gridBagConstraints.anchor = java.awt.GridBagConstraints.FIRST_LINE_END;
        gridBagConstraints.insets = new java.awt.Insets(0, 10, 4, 6);
        filtersPanel.add(deleteButton, gridBagConstraints);

        sizeList.setModel(new DefaultListModel<FileSize>());
        sizeList.setEnabled(false);
        sizeList.setVisibleRowCount(5);
        sizeScrollPane.setViewportView(sizeList);

        gridBagConstraints = new java.awt.GridBagConstraints();
        gridBagConstraints.gridx = 1;
        gridBagConstraints.gridy = 0;
        gridBagConstraints.gridwidth = 3;
        gridBagConstraints.fill = java.awt.GridBagConstraints.BOTH;
        gridBagConstraints.anchor = java.awt.GridBagConstraints.FIRST_LINE_START;
        gridBagConstraints.weightx = 0.5;
        gridBagConstraints.insets = new java.awt.Insets(6, 4, 4, 6);
        filtersPanel.add(sizeScrollPane, gridBagConstraints);

        crFrequencyList.setModel(new DefaultListModel<Frequency>());
        crFrequencyList.setEnabled(false);
        crFrequencyList.setVisibleRowCount(3);
        crFrequencyScrollPane.setViewportView(crFrequencyList);

        gridBagConstraints = new java.awt.GridBagConstraints();
        gridBagConstraints.gridx = 1;
        gridBagConstraints.gridy = 2;
        gridBagConstraints.gridwidth = 3;
        gridBagConstraints.fill = java.awt.GridBagConstraints.BOTH;
        gridBagConstraints.anchor = java.awt.GridBagConstraints.FIRST_LINE_START;
        gridBagConstraints.weightx = 0.5;
        gridBagConstraints.insets = new java.awt.Insets(0, 4, 4, 6);
        filtersPanel.add(crFrequencyScrollPane, gridBagConstraints);

        keywordList.setModel(new DefaultListModel<String>());
        keywordList.setEnabled(false);
        keywordList.setVisibleRowCount(3);
        keywordScrollPane.setViewportView(keywordList);

        gridBagConstraints = new java.awt.GridBagConstraints();
        gridBagConstraints.gridx = 1;
        gridBagConstraints.gridy = 12;
        gridBagConstraints.gridwidth = 3;
        gridBagConstraints.fill = java.awt.GridBagConstraints.BOTH;
        gridBagConstraints.anchor = java.awt.GridBagConstraints.FIRST_LINE_START;
        gridBagConstraints.weightx = 0.5;
        gridBagConstraints.weighty = 0.1;
        gridBagConstraints.insets = new java.awt.Insets(0, 4, 4, 6);
        filtersPanel.add(keywordScrollPane, gridBagConstraints);

        org.openide.awt.Mnemonics.setLocalizedText(parentLabel, org.openide.util.NbBundle.getMessage(FileSearchPanel.class, "FileSearchPanel.parentLabel.text")); // NOI18N
        gridBagConstraints = new java.awt.GridBagConstraints();
        gridBagConstraints.gridx = 0;
        gridBagConstraints.gridy = 8;
        gridBagConstraints.anchor = java.awt.GridBagConstraints.FIRST_LINE_START;
        gridBagConstraints.weighty = 0.1;
        gridBagConstraints.insets = new java.awt.Insets(0, 6, 4, 0);
        filtersPanel.add(parentLabel, gridBagConstraints);

        parentList.setModel(new DefaultListModel<ParentSearchTerm>());
        parentList.setEnabled(false);
        parentList.setVisibleRowCount(3);
        parentList.addListSelectionListener(new javax.swing.event.ListSelectionListener() {
            public void valueChanged(javax.swing.event.ListSelectionEvent evt) {
                parentListValueChanged(evt);
            }
        });
        parentScrollPane.setViewportView(parentList);

        gridBagConstraints = new java.awt.GridBagConstraints();
        gridBagConstraints.gridx = 1;
        gridBagConstraints.gridy = 7;
        gridBagConstraints.gridwidth = 3;
        gridBagConstraints.gridheight = 2;
        gridBagConstraints.fill = java.awt.GridBagConstraints.BOTH;
        gridBagConstraints.anchor = java.awt.GridBagConstraints.FIRST_LINE_START;
        gridBagConstraints.weightx = 0.5;
        gridBagConstraints.weighty = 0.1;
        gridBagConstraints.insets = new java.awt.Insets(0, 4, 4, 6);
        filtersPanel.add(parentScrollPane, gridBagConstraints);

        org.openide.awt.Mnemonics.setLocalizedText(hashSetCheckbox, org.openide.util.NbBundle.getMessage(FileSearchPanel.class, "FileSearchPanel.hashSetCheckbox.text")); // NOI18N
        hashSetCheckbox.addActionListener(new java.awt.event.ActionListener() {
            public void actionPerformed(java.awt.event.ActionEvent evt) {
                hashSetCheckboxActionPerformed(evt);
            }
        });
        gridBagConstraints = new java.awt.GridBagConstraints();
        gridBagConstraints.gridx = 0;
        gridBagConstraints.gridy = 5;
        gridBagConstraints.anchor = java.awt.GridBagConstraints.FIRST_LINE_START;
        gridBagConstraints.insets = new java.awt.Insets(0, 6, 4, 0);
        filtersPanel.add(hashSetCheckbox, gridBagConstraints);

        hashSetList.setModel(new DefaultListModel<String>());
        hashSetList.setEnabled(false);
        hashSetList.setVisibleRowCount(3);
        hashSetScrollPane.setViewportView(hashSetList);

        gridBagConstraints = new java.awt.GridBagConstraints();
        gridBagConstraints.gridx = 1;
        gridBagConstraints.gridy = 5;
        gridBagConstraints.gridwidth = 3;
        gridBagConstraints.fill = java.awt.GridBagConstraints.BOTH;
        gridBagConstraints.anchor = java.awt.GridBagConstraints.FIRST_LINE_START;
        gridBagConstraints.weightx = 0.5;
        gridBagConstraints.weighty = 0.1;
        gridBagConstraints.insets = new java.awt.Insets(0, 4, 4, 6);
        filtersPanel.add(hashSetScrollPane, gridBagConstraints);

        org.openide.awt.Mnemonics.setLocalizedText(objectsCheckbox, org.openide.util.NbBundle.getMessage(FileSearchPanel.class, "FileSearchPanel.objectsCheckbox.text")); // NOI18N
        objectsCheckbox.addActionListener(new java.awt.event.ActionListener() {
            public void actionPerformed(java.awt.event.ActionEvent evt) {
                objectsCheckboxActionPerformed(evt);
            }
        });
        gridBagConstraints = new java.awt.GridBagConstraints();
        gridBagConstraints.gridx = 0;
        gridBagConstraints.gridy = 4;
        gridBagConstraints.anchor = java.awt.GridBagConstraints.FIRST_LINE_START;
        gridBagConstraints.insets = new java.awt.Insets(0, 6, 4, 0);
        filtersPanel.add(objectsCheckbox, gridBagConstraints);

        org.openide.awt.Mnemonics.setLocalizedText(tagsCheckbox, org.openide.util.NbBundle.getMessage(FileSearchPanel.class, "FileSearchPanel.tagsCheckbox.text")); // NOI18N
        tagsCheckbox.addActionListener(new java.awt.event.ActionListener() {
            public void actionPerformed(java.awt.event.ActionEvent evt) {
                tagsCheckboxActionPerformed(evt);
            }
        });
        gridBagConstraints = new java.awt.GridBagConstraints();
        gridBagConstraints.gridx = 0;
        gridBagConstraints.gridy = 13;
        gridBagConstraints.anchor = java.awt.GridBagConstraints.FIRST_LINE_START;
        gridBagConstraints.insets = new java.awt.Insets(0, 6, 4, 0);
        filtersPanel.add(tagsCheckbox, gridBagConstraints);

        org.openide.awt.Mnemonics.setLocalizedText(interestingItemsCheckbox, org.openide.util.NbBundle.getMessage(FileSearchPanel.class, "FileSearchPanel.interestingItemsCheckbox.text")); // NOI18N
        interestingItemsCheckbox.addActionListener(new java.awt.event.ActionListener() {
            public void actionPerformed(java.awt.event.ActionEvent evt) {
                interestingItemsCheckboxActionPerformed(evt);
            }
        });
        gridBagConstraints = new java.awt.GridBagConstraints();
        gridBagConstraints.gridx = 0;
        gridBagConstraints.gridy = 6;
        gridBagConstraints.anchor = java.awt.GridBagConstraints.FIRST_LINE_START;
        gridBagConstraints.insets = new java.awt.Insets(0, 6, 4, 0);
        filtersPanel.add(interestingItemsCheckbox, gridBagConstraints);

        org.openide.awt.Mnemonics.setLocalizedText(scoreCheckbox, org.openide.util.NbBundle.getMessage(FileSearchPanel.class, "FileSearchPanel.scoreCheckbox.text")); // NOI18N
        scoreCheckbox.addActionListener(new java.awt.event.ActionListener() {
            public void actionPerformed(java.awt.event.ActionEvent evt) {
                scoreCheckboxActionPerformed(evt);
            }
        });
        gridBagConstraints = new java.awt.GridBagConstraints();
        gridBagConstraints.gridx = 0;
        gridBagConstraints.gridy = 14;
        gridBagConstraints.anchor = java.awt.GridBagConstraints.FIRST_LINE_START;
        gridBagConstraints.insets = new java.awt.Insets(0, 6, 4, 0);
        filtersPanel.add(scoreCheckbox, gridBagConstraints);

        org.openide.awt.Mnemonics.setLocalizedText(exifCheckbox, org.openide.util.NbBundle.getMessage(FileSearchPanel.class, "FileSearchPanel.exifCheckbox.text")); // NOI18N
        gridBagConstraints = new java.awt.GridBagConstraints();
        gridBagConstraints.gridx = 0;
        gridBagConstraints.gridy = 3;
        gridBagConstraints.gridwidth = 4;
        gridBagConstraints.anchor = java.awt.GridBagConstraints.FIRST_LINE_START;
        gridBagConstraints.insets = new java.awt.Insets(0, 6, 4, 6);
        filtersPanel.add(exifCheckbox, gridBagConstraints);

        org.openide.awt.Mnemonics.setLocalizedText(notableCheckbox, org.openide.util.NbBundle.getMessage(FileSearchPanel.class, "FileSearchPanel.notableCheckbox.text")); // NOI18N
        gridBagConstraints = new java.awt.GridBagConstraints();
        gridBagConstraints.gridx = 0;
        gridBagConstraints.gridy = 15;
        gridBagConstraints.gridwidth = 4;
        gridBagConstraints.anchor = java.awt.GridBagConstraints.FIRST_LINE_START;
        gridBagConstraints.insets = new java.awt.Insets(0, 6, 4, 6);
        filtersPanel.add(notableCheckbox, gridBagConstraints);

        objectsList.setModel(new DefaultListModel<String>());
        objectsList.setEnabled(false);
        objectsList.setVisibleRowCount(3);
        objectsScrollPane.setViewportView(objectsList);

        gridBagConstraints = new java.awt.GridBagConstraints();
        gridBagConstraints.gridx = 1;
        gridBagConstraints.gridy = 4;
        gridBagConstraints.gridwidth = 3;
        gridBagConstraints.fill = java.awt.GridBagConstraints.BOTH;
        gridBagConstraints.anchor = java.awt.GridBagConstraints.FIRST_LINE_START;
        gridBagConstraints.weightx = 0.5;
        gridBagConstraints.weighty = 0.1;
        gridBagConstraints.insets = new java.awt.Insets(0, 4, 4, 6);
        filtersPanel.add(objectsScrollPane, gridBagConstraints);

        tagsList.setModel(new DefaultListModel<TagName>());
        tagsList.setEnabled(false);
        tagsList.setVisibleRowCount(3);
        tagsScrollPane.setViewportView(tagsList);

        gridBagConstraints = new java.awt.GridBagConstraints();
        gridBagConstraints.gridx = 1;
        gridBagConstraints.gridy = 13;
        gridBagConstraints.gridwidth = 3;
        gridBagConstraints.fill = java.awt.GridBagConstraints.BOTH;
        gridBagConstraints.anchor = java.awt.GridBagConstraints.FIRST_LINE_START;
        gridBagConstraints.weightx = 0.5;
        gridBagConstraints.weighty = 0.1;
        gridBagConstraints.insets = new java.awt.Insets(0, 4, 4, 6);
        filtersPanel.add(tagsScrollPane, gridBagConstraints);

        interestingItemsList.setModel(new DefaultListModel<String>());
        interestingItemsList.setEnabled(false);
        interestingItemsList.setVisibleRowCount(3);
        interestingItemsScrollPane.setViewportView(interestingItemsList);

        gridBagConstraints = new java.awt.GridBagConstraints();
        gridBagConstraints.gridx = 1;
        gridBagConstraints.gridy = 6;
        gridBagConstraints.gridwidth = 3;
        gridBagConstraints.fill = java.awt.GridBagConstraints.BOTH;
        gridBagConstraints.anchor = java.awt.GridBagConstraints.FIRST_LINE_START;
        gridBagConstraints.weightx = 0.5;
        gridBagConstraints.weighty = 0.1;
        gridBagConstraints.insets = new java.awt.Insets(0, 4, 4, 6);
        filtersPanel.add(interestingItemsScrollPane, gridBagConstraints);

        scoreList.setModel(new DefaultListModel<Score>());
        scoreList.setEnabled(false);
        scoreList.setVisibleRowCount(3);
        scoreScrollPane.setViewportView(scoreList);

        gridBagConstraints = new java.awt.GridBagConstraints();
        gridBagConstraints.gridx = 1;
        gridBagConstraints.gridy = 14;
        gridBagConstraints.gridwidth = 3;
        gridBagConstraints.fill = java.awt.GridBagConstraints.BOTH;
        gridBagConstraints.anchor = java.awt.GridBagConstraints.FIRST_LINE_START;
        gridBagConstraints.weightx = 0.5;
        gridBagConstraints.insets = new java.awt.Insets(0, 4, 4, 6);
        filtersPanel.add(scoreScrollPane, gridBagConstraints);

        parentIncludeButtonGroup.add(includeRadioButton);
        includeRadioButton.setSelected(true);
        org.openide.awt.Mnemonics.setLocalizedText(includeRadioButton, org.openide.util.NbBundle.getMessage(FileSearchPanel.class, "FileSearchPanel.includeRadioButton.text")); // NOI18N
        includeRadioButton.setEnabled(false);
        gridBagConstraints = new java.awt.GridBagConstraints();
        gridBagConstraints.gridx = 1;
        gridBagConstraints.gridy = 10;
        gridBagConstraints.anchor = java.awt.GridBagConstraints.FIRST_LINE_START;
        gridBagConstraints.insets = new java.awt.Insets(0, 4, 4, 0);
        filtersPanel.add(includeRadioButton, gridBagConstraints);

        parentIncludeButtonGroup.add(excludeRadioButton);
        org.openide.awt.Mnemonics.setLocalizedText(excludeRadioButton, org.openide.util.NbBundle.getMessage(FileSearchPanel.class, "FileSearchPanel.excludeRadioButton.text")); // NOI18N
        excludeRadioButton.setEnabled(false);
        gridBagConstraints = new java.awt.GridBagConstraints();
        gridBagConstraints.gridx = 2;
        gridBagConstraints.gridy = 10;
        gridBagConstraints.anchor = java.awt.GridBagConstraints.FIRST_LINE_START;
        gridBagConstraints.weightx = 0.5;
        gridBagConstraints.insets = new java.awt.Insets(0, 4, 4, 0);
        filtersPanel.add(excludeRadioButton, gridBagConstraints);

        org.openide.awt.Mnemonics.setLocalizedText(knownFilesCheckbox, org.openide.util.NbBundle.getMessage(FileSearchPanel.class, "FileSearchPanel.knownFilesCheckbox.text")); // NOI18N
        knownFilesCheckbox.setToolTipText(org.openide.util.NbBundle.getMessage(FileSearchPanel.class, "FileSearchPanel.knownFilesCheckbox.toolTipText")); // NOI18N
        gridBagConstraints = new java.awt.GridBagConstraints();
        gridBagConstraints.gridx = 0;
        gridBagConstraints.gridy = 16;
        gridBagConstraints.gridwidth = 4;
        gridBagConstraints.anchor = java.awt.GridBagConstraints.FIRST_LINE_START;
        gridBagConstraints.insets = new java.awt.Insets(0, 6, 4, 6);
        filtersPanel.add(knownFilesCheckbox, gridBagConstraints);

        filtersScrollPane.setViewportView(filtersPanel);

        org.openide.awt.Mnemonics.setLocalizedText(searchButton, org.openide.util.NbBundle.getMessage(FileSearchPanel.class, "FileSearchPanel.searchButton.text")); // NOI18N
        searchButton.addActionListener(new java.awt.event.ActionListener() {
            public void actionPerformed(java.awt.event.ActionEvent evt) {
                searchButtonActionPerformed(evt);
            }
        });

        sortingPanel.setBorder(javax.swing.BorderFactory.createTitledBorder(org.openide.util.NbBundle.getMessage(FileSearchPanel.class, "FileSearchPanel.sortingPanel.border.title"))); // NOI18N

        org.openide.awt.Mnemonics.setLocalizedText(orderGroupsByLabel, org.openide.util.NbBundle.getMessage(FileSearchPanel.class, "FileSearchPanel.orderGroupsByLabel.text")); // NOI18N

        orderGroupsByButtonGroup.add(attributeRadioButton);
        attributeRadioButton.setSelected(true);
        org.openide.awt.Mnemonics.setLocalizedText(attributeRadioButton, org.openide.util.NbBundle.getMessage(FileSearchPanel.class, "FileSearchPanel.attributeRadioButton.text")); // NOI18N

        orderGroupsByButtonGroup.add(groupSizeRadioButton);
        org.openide.awt.Mnemonics.setLocalizedText(groupSizeRadioButton, org.openide.util.NbBundle.getMessage(FileSearchPanel.class, "FileSearchPanel.groupSizeRadioButton.text")); // NOI18N

        org.openide.awt.Mnemonics.setLocalizedText(orderByLabel, org.openide.util.NbBundle.getMessage(FileSearchPanel.class, "FileSearchPanel.orderByLabel.text")); // NOI18N

        org.openide.awt.Mnemonics.setLocalizedText(groupByLabel, org.openide.util.NbBundle.getMessage(FileSearchPanel.class, "FileSearchPanel.groupByLabel.text")); // NOI18N

        javax.swing.GroupLayout sortingPanelLayout = new javax.swing.GroupLayout(sortingPanel);
        sortingPanel.setLayout(sortingPanelLayout);
        sortingPanelLayout.setHorizontalGroup(
            sortingPanelLayout.createParallelGroup(javax.swing.GroupLayout.Alignment.LEADING)
            .addGroup(sortingPanelLayout.createSequentialGroup()
                .addGroup(sortingPanelLayout.createParallelGroup(javax.swing.GroupLayout.Alignment.LEADING)
                    .addGroup(sortingPanelLayout.createSequentialGroup()
                        .addGroup(sortingPanelLayout.createParallelGroup(javax.swing.GroupLayout.Alignment.LEADING)
                            .addGroup(sortingPanelLayout.createSequentialGroup()
                                .addGap(47, 47, 47)
                                .addComponent(attributeRadioButton))
                            .addGroup(sortingPanelLayout.createSequentialGroup()
                                .addContainerGap()
                                .addComponent(orderByLabel))
                            .addGroup(sortingPanelLayout.createSequentialGroup()
                                .addContainerGap()
                                .addComponent(groupByLabel)))
                        .addPreferredGap(javax.swing.LayoutStyle.ComponentPlacement.RELATED)
                        .addGroup(sortingPanelLayout.createParallelGroup(javax.swing.GroupLayout.Alignment.LEADING)
                            .addComponent(groupByCombobox, 0, 280, Short.MAX_VALUE)
                            .addComponent(orderByCombobox, 0, 1, Short.MAX_VALUE)))
                    .addGroup(sortingPanelLayout.createSequentialGroup()
                        .addGroup(sortingPanelLayout.createParallelGroup(javax.swing.GroupLayout.Alignment.LEADING)
                            .addGroup(sortingPanelLayout.createSequentialGroup()
                                .addGap(27, 27, 27)
                                .addComponent(orderGroupsByLabel))
                            .addGroup(sortingPanelLayout.createSequentialGroup()
                                .addGap(47, 47, 47)
                                .addComponent(groupSizeRadioButton)))
                        .addGap(0, 0, Short.MAX_VALUE)))
                .addContainerGap())
        );
        sortingPanelLayout.setVerticalGroup(
            sortingPanelLayout.createParallelGroup(javax.swing.GroupLayout.Alignment.LEADING)
            .addGroup(sortingPanelLayout.createSequentialGroup()
                .addGap(8, 8, 8)
                .addGroup(sortingPanelLayout.createParallelGroup(javax.swing.GroupLayout.Alignment.BASELINE)
                    .addComponent(orderByCombobox, javax.swing.GroupLayout.PREFERRED_SIZE, javax.swing.GroupLayout.DEFAULT_SIZE, javax.swing.GroupLayout.PREFERRED_SIZE)
                    .addComponent(orderByLabel))
                .addPreferredGap(javax.swing.LayoutStyle.ComponentPlacement.UNRELATED)
                .addGroup(sortingPanelLayout.createParallelGroup(javax.swing.GroupLayout.Alignment.BASELINE)
                    .addComponent(groupByCombobox, javax.swing.GroupLayout.PREFERRED_SIZE, javax.swing.GroupLayout.DEFAULT_SIZE, javax.swing.GroupLayout.PREFERRED_SIZE)
                    .addComponent(groupByLabel))
                .addPreferredGap(javax.swing.LayoutStyle.ComponentPlacement.RELATED)
                .addComponent(orderGroupsByLabel)
                .addPreferredGap(javax.swing.LayoutStyle.ComponentPlacement.RELATED)
                .addComponent(attributeRadioButton)
                .addPreferredGap(javax.swing.LayoutStyle.ComponentPlacement.UNRELATED)
                .addComponent(groupSizeRadioButton)
                .addContainerGap())
        );

        errorLabel.setForeground(new java.awt.Color(255, 0, 0));

        org.openide.awt.Mnemonics.setLocalizedText(cancelButton, org.openide.util.NbBundle.getMessage(FileSearchPanel.class, "FileSearchPanel.cancelButton.text")); // NOI18N
        cancelButton.setEnabled(false);
        cancelButton.addActionListener(new java.awt.event.ActionListener() {
            public void actionPerformed(java.awt.event.ActionEvent evt) {
                cancelButtonActionPerformed(evt);
            }
        });

        javax.swing.GroupLayout layout = new javax.swing.GroupLayout(this);
        this.setLayout(layout);
        layout.setHorizontalGroup(
            layout.createParallelGroup(javax.swing.GroupLayout.Alignment.LEADING)
            .addGroup(layout.createSequentialGroup()
                .addGroup(layout.createParallelGroup(javax.swing.GroupLayout.Alignment.LEADING)
                    .addGroup(layout.createSequentialGroup()
                        .addContainerGap()
                        .addComponent(errorLabel, javax.swing.GroupLayout.DEFAULT_SIZE, 268, Short.MAX_VALUE)
                        .addPreferredGap(javax.swing.LayoutStyle.ComponentPlacement.RELATED)
                        .addComponent(cancelButton)
                        .addPreferredGap(javax.swing.LayoutStyle.ComponentPlacement.RELATED)
                        .addComponent(searchButton))
                    .addGroup(layout.createSequentialGroup()
                        .addGap(6, 6, 6)
                        .addComponent(filtersScrollPane, javax.swing.GroupLayout.PREFERRED_SIZE, 0, Short.MAX_VALUE))
                    .addGroup(layout.createSequentialGroup()
                        .addGap(6, 6, 6)
                        .addComponent(sortingPanel, javax.swing.GroupLayout.DEFAULT_SIZE, javax.swing.GroupLayout.DEFAULT_SIZE, Short.MAX_VALUE)))
                .addGap(6, 6, 6))
        );

        layout.linkSize(javax.swing.SwingConstants.HORIZONTAL, new java.awt.Component[] {cancelButton, searchButton});

        layout.setVerticalGroup(
            layout.createParallelGroup(javax.swing.GroupLayout.Alignment.LEADING)
            .addGroup(javax.swing.GroupLayout.Alignment.TRAILING, layout.createSequentialGroup()
                .addGap(6, 6, 6)
                .addComponent(filtersScrollPane, javax.swing.GroupLayout.DEFAULT_SIZE, 326, Short.MAX_VALUE)
                .addPreferredGap(javax.swing.LayoutStyle.ComponentPlacement.RELATED)
                .addComponent(sortingPanel, javax.swing.GroupLayout.PREFERRED_SIZE, javax.swing.GroupLayout.DEFAULT_SIZE, javax.swing.GroupLayout.PREFERRED_SIZE)
                .addPreferredGap(javax.swing.LayoutStyle.ComponentPlacement.RELATED)
                .addGroup(layout.createParallelGroup(javax.swing.GroupLayout.Alignment.LEADING)
                    .addComponent(errorLabel, javax.swing.GroupLayout.PREFERRED_SIZE, 23, javax.swing.GroupLayout.PREFERRED_SIZE)
                    .addGroup(layout.createParallelGroup(javax.swing.GroupLayout.Alignment.BASELINE)
                        .addComponent(cancelButton)
                        .addComponent(searchButton)))
                .addGap(6, 6, 6))
        );
    }// </editor-fold>//GEN-END:initComponents

    private void searchButtonActionPerformed(java.awt.event.ActionEvent evt) {//GEN-FIRST:event_searchButtonActionPerformed
        enableSearch(false);

        DiscoveryEvents.getDiscoveryEventBus().post(new DiscoveryEvents.SearchStartedEvent(fileType));
        // For testing, allow the user to run different searches in loop

        // Get the selected filters
        List<FileSearchFiltering.FileFilter> filters = getFilters();

        // Get the grouping attribute and group sorting method
        FileSearch.AttributeType groupingAttr = getGroupingAttribute();
        FileGroup.GroupSortingAlgorithm groupSortAlgorithm = getGroupSortingMethod();

        // Get the file sorting method
        FileSorter.SortingMethod fileSort = getFileSortingMethod();
        EamDb centralRepoDb = null;
        if (EamDb.isEnabled()) {
            try {
                centralRepoDb = EamDb.getInstance();
            } catch (EamDbException ex) {
                centralRepoDb = null;
                logger.log(Level.SEVERE, "Error loading central repository database, no central repository options will be available for File Discovery", ex);
            }
        }
        searchWorker = new SearchWorker(centralRepoDb, filters, groupingAttr, groupSortAlgorithm, fileSort);
        searchWorker.execute();
    }//GEN-LAST:event_searchButtonActionPerformed

    /**
     * Set the enabled status of the search controls.
     *
     * @param enabled Boolean which indicates if the search should be enabled.
     *                True if the search button and controls should be enabled,
     *                false otherwise.
     */
    private void enableSearch(boolean enabled) {
        if (enabled) {
            DiscoveryTopComponent.getTopComponent().setCursor(Cursor.getPredefinedCursor(Cursor.DEFAULT_CURSOR));
        } else {
            DiscoveryTopComponent.getTopComponent().setCursor(Cursor.getPredefinedCursor(Cursor.WAIT_CURSOR));
        }
        searchButton.setEnabled(enabled);
        cancelButton.setEnabled(!enabled);
        orderByCombobox.setEnabled(enabled);
        groupByCombobox.setEnabled(enabled);
        attributeRadioButton.setEnabled(enabled);
        groupSizeRadioButton.setEnabled(enabled);
        sizeCheckbox.setEnabled(enabled);
        sizeScrollPane.setEnabled(enabled && sizeCheckbox.isSelected());
        sizeList.setEnabled(enabled && sizeCheckbox.isSelected());
        dataSourceCheckbox.setEnabled(enabled);
        dataSourceList.setEnabled(enabled && dataSourceCheckbox.isSelected());
        dataSourceScrollPane.setEnabled(enabled && dataSourceCheckbox.isSelected());
        crFrequencyCheckbox.setEnabled(enabled);
        crFrequencyScrollPane.setEnabled(enabled && crFrequencyCheckbox.isSelected());
        crFrequencyList.setEnabled(enabled && crFrequencyCheckbox.isSelected());
        keywordCheckbox.setEnabled(enabled);
        keywordList.setEnabled(enabled && keywordCheckbox.isSelected());
        keywordScrollPane.setEnabled(enabled && keywordCheckbox.isSelected());
        hashSetCheckbox.setEnabled(enabled);
        hashSetScrollPane.setEnabled(enabled && hashSetCheckbox.isSelected());
        hashSetList.setEnabled(enabled && hashSetCheckbox.isSelected());
        objectsCheckbox.setEnabled(enabled);
        objectsScrollPane.setEnabled(enabled && objectsCheckbox.isSelected());
        objectsList.setEnabled(enabled && objectsCheckbox.isSelected());
        tagsCheckbox.setEnabled(enabled);
        tagsScrollPane.setEnabled(enabled && tagsCheckbox.isSelected());
        tagsList.setEnabled(enabled && tagsCheckbox.isSelected());
        interestingItemsCheckbox.setEnabled(enabled);
        interestingItemsScrollPane.setEnabled(enabled && interestingItemsCheckbox.isSelected());
        interestingItemsList.setEnabled(enabled && interestingItemsCheckbox.isSelected());
        scoreCheckbox.setEnabled(enabled);
        scoreScrollPane.setEnabled(enabled && scoreCheckbox.isSelected());
        scoreList.setEnabled(enabled && scoreCheckbox.isSelected());
        exifCheckbox.setEnabled(enabled);
        notableCheckbox.setEnabled(enabled);
        knownFilesCheckbox.setEnabled(enabled);
        parentCheckbox.setEnabled(enabled);
        parentScrollPane.setEnabled(enabled && parentCheckbox.isSelected());
        parentList.setEnabled(enabled && parentCheckbox.isSelected());
        parentTextField.setEnabled(enabled && parentCheckbox.isSelected());
        addButton.setEnabled(enabled && parentCheckbox.isSelected());
        deleteButton.setEnabled(enabled && parentCheckbox.isSelected() && !parentListModel.isEmpty());
        fullRadioButton.setEnabled(enabled && parentCheckbox.isSelected());
        substringRadioButton.setEnabled(enabled && parentCheckbox.isSelected());
        includeRadioButton.setEnabled(enabled && parentCheckbox.isSelected());
        excludeRadioButton.setEnabled(enabled && parentCheckbox.isSelected());
    }

    /**
     * Update the user interface when a search has been cancelled.
     *
     * @param searchCancelledEvent The SearchCancelledEvent which was received.
     */
    @Subscribe
    void handleSearchCancelledEvent(DiscoveryEvents.SearchCancelledEvent searchCancelledEvent) {
        SwingUtilities.invokeLater(() -> {
            enableSearch(true);
        });
    }

    /**
     * Update the user interface when a search has been successfully completed.
     *
     * @param searchCompleteEvent The SearchCompleteEvent which was received.
     */
    @Subscribe
    void handleSearchCompleteEvent(DiscoveryEvents.SearchCompleteEvent searchCompleteEvent) {
        SwingUtilities.invokeLater(() -> {
            enableSearch(true);
        });
    }

    private void parentCheckboxActionPerformed(java.awt.event.ActionEvent evt) {//GEN-FIRST:event_parentCheckboxActionPerformed
        parentList.setEnabled(parentCheckbox.isSelected());
        fullRadioButton.setEnabled(parentCheckbox.isSelected());
        substringRadioButton.setEnabled(parentCheckbox.isSelected());
        includeRadioButton.setEnabled(parentCheckbox.isSelected());
        excludeRadioButton.setEnabled(parentCheckbox.isSelected());
        parentTextField.setEnabled(parentCheckbox.isSelected());
        addButton.setEnabled(parentCheckbox.isSelected());
        deleteButton.setEnabled(parentCheckbox.isSelected() && !parentListModel.isEmpty());
    }//GEN-LAST:event_parentCheckboxActionPerformed

    private void keywordCheckboxActionPerformed(java.awt.event.ActionEvent evt) {//GEN-FIRST:event_keywordCheckboxActionPerformed
        keywordList.setEnabled(keywordCheckbox.isSelected());
    }//GEN-LAST:event_keywordCheckboxActionPerformed

    private void sizeCheckboxActionPerformed(java.awt.event.ActionEvent evt) {//GEN-FIRST:event_sizeCheckboxActionPerformed
        sizeList.setEnabled(sizeCheckbox.isSelected());
    }//GEN-LAST:event_sizeCheckboxActionPerformed

    private void crFrequencyCheckboxActionPerformed(java.awt.event.ActionEvent evt) {//GEN-FIRST:event_crFrequencyCheckboxActionPerformed
        crFrequencyList.setEnabled(crFrequencyCheckbox.isSelected());
    }//GEN-LAST:event_crFrequencyCheckboxActionPerformed

    private void addButtonActionPerformed(java.awt.event.ActionEvent evt) {//GEN-FIRST:event_addButtonActionPerformed
        if (!parentTextField.getText().isEmpty()) {
            ParentSearchTerm searchTerm;
            searchTerm = new ParentSearchTerm(parentTextField.getText(), fullRadioButton.isSelected(), includeRadioButton.isSelected());
            parentListModel.add(parentListModel.size(), searchTerm);
            validateFields();
            parentTextField.setText("");
        }
    }//GEN-LAST:event_addButtonActionPerformed

    /**
     * Cancel the current search.
     */
    void cancelSearch() {
        if (searchWorker != null) {
            searchWorker.cancel(true);
        }
    }

    private void deleteButtonActionPerformed(java.awt.event.ActionEvent evt) {//GEN-FIRST:event_deleteButtonActionPerformed
        int index = parentList.getSelectedIndex();
        if (index >= 0) {
            parentListModel.remove(index);
        }
        validateFields();
    }//GEN-LAST:event_deleteButtonActionPerformed

    private void parentListValueChanged(javax.swing.event.ListSelectionEvent evt) {//GEN-FIRST:event_parentListValueChanged
        if (parentList.getSelectedValuesList().isEmpty()) {
            deleteButton.setEnabled(false);
        } else {
            deleteButton.setEnabled(true);
        }
    }//GEN-LAST:event_parentListValueChanged

    private void dataSourceCheckboxActionPerformed(java.awt.event.ActionEvent evt) {//GEN-FIRST:event_dataSourceCheckboxActionPerformed
        dataSourceList.setEnabled(dataSourceCheckbox.isSelected());
    }//GEN-LAST:event_dataSourceCheckboxActionPerformed

    private void cancelButtonActionPerformed(java.awt.event.ActionEvent evt) {//GEN-FIRST:event_cancelButtonActionPerformed
        cancelSearch();
    }//GEN-LAST:event_cancelButtonActionPerformed

    private void hashSetCheckboxActionPerformed(java.awt.event.ActionEvent evt) {//GEN-FIRST:event_hashSetCheckboxActionPerformed
        hashSetList.setEnabled(hashSetCheckbox.isSelected());
    }//GEN-LAST:event_hashSetCheckboxActionPerformed

    private void objectsCheckboxActionPerformed(java.awt.event.ActionEvent evt) {//GEN-FIRST:event_objectsCheckboxActionPerformed
        objectsList.setEnabled(objectsCheckbox.isSelected());
    }//GEN-LAST:event_objectsCheckboxActionPerformed

    private void tagsCheckboxActionPerformed(java.awt.event.ActionEvent evt) {//GEN-FIRST:event_tagsCheckboxActionPerformed
        tagsList.setEnabled(tagsCheckbox.isSelected());
    }//GEN-LAST:event_tagsCheckboxActionPerformed

    private void interestingItemsCheckboxActionPerformed(java.awt.event.ActionEvent evt) {//GEN-FIRST:event_interestingItemsCheckboxActionPerformed
        interestingItemsList.setEnabled(interestingItemsCheckbox.isSelected());
    }//GEN-LAST:event_interestingItemsCheckboxActionPerformed

    private void scoreCheckboxActionPerformed(java.awt.event.ActionEvent evt) {//GEN-FIRST:event_scoreCheckboxActionPerformed
        scoreList.setEnabled(scoreCheckbox.isSelected());
    }//GEN-LAST:event_scoreCheckboxActionPerformed


    // Variables declaration - do not modify//GEN-BEGIN:variables
    private javax.swing.JButton addButton;
    private javax.swing.JRadioButton attributeRadioButton;
    private javax.swing.JButton cancelButton;
    private javax.swing.JCheckBox crFrequencyCheckbox;
    private javax.swing.JList<Frequency> crFrequencyList;
    private javax.swing.JScrollPane crFrequencyScrollPane;
    private javax.swing.JCheckBox dataSourceCheckbox;
    private javax.swing.JList<DataSourceItem> dataSourceList;
    private javax.swing.JScrollPane dataSourceScrollPane;
    private javax.swing.JButton deleteButton;
    private javax.swing.JLabel errorLabel;
    private javax.swing.JRadioButton excludeRadioButton;
    private javax.swing.JCheckBox exifCheckbox;
    private javax.swing.JPanel filtersPanel;
    private javax.swing.JScrollPane filtersScrollPane;
    private javax.swing.JRadioButton fullRadioButton;
    private javax.swing.JComboBox<GroupingAttributeType> groupByCombobox;
    private javax.swing.JLabel groupByLabel;
    private javax.swing.JRadioButton groupSizeRadioButton;
    private javax.swing.JCheckBox hashSetCheckbox;
    private javax.swing.JList<String> hashSetList;
    private javax.swing.JScrollPane hashSetScrollPane;
    private javax.swing.JRadioButton includeRadioButton;
    private javax.swing.JCheckBox interestingItemsCheckbox;
    private javax.swing.JList<String> interestingItemsList;
    private javax.swing.JScrollPane interestingItemsScrollPane;
    private javax.swing.JCheckBox keywordCheckbox;
    private javax.swing.JList<String> keywordList;
    private javax.swing.JScrollPane keywordScrollPane;
    private javax.swing.JCheckBox knownFilesCheckbox;
    private javax.swing.JCheckBox notableCheckbox;
    private javax.swing.JCheckBox objectsCheckbox;
    private javax.swing.JList<String> objectsList;
    private javax.swing.JScrollPane objectsScrollPane;
    private javax.swing.JComboBox<SortingMethod> orderByCombobox;
    private javax.swing.JLabel orderByLabel;
    private javax.swing.ButtonGroup orderGroupsByButtonGroup;
    private javax.swing.JLabel orderGroupsByLabel;
    private javax.swing.JCheckBox parentCheckbox;
    private javax.swing.JLabel parentLabel;
    private javax.swing.JList<ParentSearchTerm> parentList;
    private javax.swing.ButtonGroup parentPathButtonGroup;
    private javax.swing.JScrollPane parentScrollPane;
    private javax.swing.JTextField parentTextField;
    private javax.swing.JCheckBox scoreCheckbox;
    private javax.swing.JList<Score> scoreList;
    private javax.swing.JScrollPane scoreScrollPane;
    private javax.swing.JButton searchButton;
    private javax.swing.JCheckBox sizeCheckbox;
    private javax.swing.JList<FileSize> sizeList;
    private javax.swing.JScrollPane sizeScrollPane;
    private javax.swing.JPanel sortingPanel;
    private javax.swing.JRadioButton substringRadioButton;
    private javax.swing.JCheckBox tagsCheckbox;
    private javax.swing.JList<TagName> tagsList;
    private javax.swing.JScrollPane tagsScrollPane;
    private javax.swing.ButtonGroup typeButtonGroup;
    // End of variables declaration//GEN-END:variables

}<|MERGE_RESOLUTION|>--- conflicted
+++ resolved
@@ -727,15 +727,10 @@
     // <editor-fold defaultstate="collapsed" desc="Generated Code">//GEN-BEGIN:initComponents
     private void initComponents() {
         java.awt.GridBagConstraints gridBagConstraints;
-
         parentPathButtonGroup = new javax.swing.ButtonGroup();
         orderGroupsByButtonGroup = new javax.swing.ButtonGroup();
-<<<<<<< HEAD
-        parentIncludeButtonGroup = new javax.swing.ButtonGroup();
         typeButtonGroup = new javax.swing.ButtonGroup();
-=======
         javax.swing.ButtonGroup parentIncludeButtonGroup = new javax.swing.ButtonGroup();
->>>>>>> 7cce588b
         filtersScrollPane = new javax.swing.JScrollPane();
         filtersPanel = new javax.swing.JPanel();
         sizeCheckbox = new javax.swing.JCheckBox();
