/*
 * Autopsy
 *
 * Copyright 2019 Basis Technology Corp.
 * Contact: carrier <at> sleuthkit <dot> org
 *
 * Licensed under the Apache License, Version 2.0 (the "License");
 * you may not use this file except in compliance with the License.
 * You may obtain a copy of the License at
 *
 *     http://www.apache.org/licenses/LICENSE-2.0
 *
 * Unless required by applicable law or agreed to in writing, software
 * distributed under the License is distributed on an "AS IS" BASIS,
 * WITHOUT WARRANTIES OR CONDITIONS OF ANY KIND, either express or implied.
 * See the License for the specific language governing permissions and
 * limitations under the License.
 */
package org.sleuthkit.autopsy.filequery;

import com.google.common.eventbus.Subscribe;
<<<<<<< HEAD
import java.awt.Component;
=======
import java.awt.Image;
>>>>>>> 81c1326b
import java.util.ArrayList;
import java.util.List;
import java.util.stream.Collectors;
import javax.swing.DefaultListCellRenderer;
import javax.swing.DefaultListModel;
import javax.swing.JList;
import javax.swing.JOptionPane;
import javax.swing.JSpinner;
import javax.swing.SwingUtilities;
import javax.swing.SwingWorker;
import javax.swing.event.ListSelectionListener;
import org.openide.explorer.ExplorerManager;
import org.openide.nodes.AbstractNode;
import org.openide.nodes.Node;
import org.openide.util.NbBundle.Messages;
import org.sleuthkit.autopsy.centralrepository.datamodel.EamDb;
import org.sleuthkit.autopsy.corecomponents.DataResultViewerTable;
import org.sleuthkit.autopsy.corecomponents.DataResultViewerThumbnail;
import org.sleuthkit.autopsy.corecomponents.TableFilterNode;
import org.sleuthkit.autopsy.directorytree.DataResultFilterNode;
import org.sleuthkit.datamodel.AbstractFile;
import org.sleuthkit.datamodel.TskCoreException;

/**
 * Panel for displaying of file discovery results and handling the paging of
 * those results.
 */
public class ResultsPanel extends javax.swing.JPanel {

    private static final long serialVersionUID = 1L;
    private final DataResultViewerThumbnail thumbnailViewer;
    private final DataResultViewerTable tableViewer;
    private final VideoThumbnailViewer videoThumbnailViewer;
    private List<FileSearchFiltering.FileFilter> searchFilters;
    private FileSearch.AttributeType groupingAttribute;
    private FileGroup.GroupSortingAlgorithm groupSort;
    private FileSorter.SortingMethod fileSortMethod;
    private String selectedGroupName;
    private int currentPage = 0;
    private int previousPageSize = 10;
    private FileSearchData.FileType resultType;
    private final EamDb centralRepo;
    private int groupSize = 0;
    private PageWorker pageWorker;
    private final List<SwingWorker<Void, Void>> thumbnailWorkers = new ArrayList<>();
<<<<<<< HEAD
    private final DefaultListModel<AbstractFile> instancesListModel = new DefaultListModel<>();
=======
>>>>>>> 81c1326b

    /**
     * Creates new form ResultsPanel.
     */
    public ResultsPanel(ExplorerManager explorerManager, EamDb centralRepo) {
        initComponents();
        this.centralRepo = centralRepo;
        thumbnailViewer = new DataResultViewerThumbnail(explorerManager);
        tableViewer = new DataResultViewerTable(explorerManager);
        videoThumbnailViewer = new VideoThumbnailViewer();
        // Disable manual editing of page size spinner
        videoThumbnailViewer.addListSelectionListener((e) -> {
            if (!e.getValueIsAdjusting()) {
                populateInstancesList();
            }
        });
        ((JSpinner.DefaultEditor) pageSizeSpinner.getEditor()).getTextField().setEditable(false);
    }

    void addListSelectionListener(ListSelectionListener listener) {
        instancesList.addListSelectionListener(listener);
    }

    synchronized void populateInstancesList() {
        SwingUtilities.invokeLater(() -> {
            instancesListModel.removeAllElements();
            for (AbstractFile file : getInstancesForSelected()) {
                instancesListModel.addElement(file);
            }
            if (!instancesListModel.isEmpty()) {
                instancesList.setSelectedIndex(0);
            }
        });
    }

    synchronized AbstractFile getSelectedFile() {
        if (instancesList.getSelectedIndex() == -1) {
            return null;
        } else {
            return instancesListModel.getElementAt(instancesList.getSelectedIndex());
        }
    }

    private List<AbstractFile> getInstancesForSelected() {
        if (resultType == FileSearchData.FileType.VIDEO) {
            return videoThumbnailViewer.getInstancesForSelected();
        }
        return new ArrayList<>();
    }

    /**
     * Subscribe and respond to PageRetrievedEvents.
     *
     * @param pageRetrievedEvent The PageRetrievedEvent received.
     */
    @Subscribe
    void handlePageRetrievedEvent(DiscoveryEvents.PageRetrievedEvent pageRetrievedEvent) {
        SwingUtilities.invokeLater(() -> {
            populateInstancesList();
            currentPage = pageRetrievedEvent.getPageNumber();
            updateControls();
            thumbnailViewer.resetComponent();
            tableViewer.resetComponent();
            resultsViewerPanel.remove(thumbnailViewer);
            resultsViewerPanel.remove(tableViewer);
            resultsViewerPanel.remove(videoThumbnailViewer);
            if (pageRetrievedEvent.getType() == FileSearchData.FileType.IMAGE) {
                resultsViewerPanel.add(thumbnailViewer);
                if (pageRetrievedEvent.getSearchResults().size() > 0) {
                    List<AbstractFile> filesList = pageRetrievedEvent.getSearchResults().stream().map(file -> file.getFirstInstance()).collect(Collectors.toList());
                    thumbnailViewer.setNode(new TableFilterNode(new DataResultFilterNode(new AbstractNode(new DiscoveryThumbnailChildren(filesList))), true));
                } else {
                    thumbnailViewer.setNode(new TableFilterNode(new DataResultFilterNode(Node.EMPTY), true));
                }
            } else if (pageRetrievedEvent.getType() == FileSearchData.FileType.VIDEO) {
                populateVideoViewer(pageRetrievedEvent.getSearchResults());
                resultsViewerPanel.add(videoThumbnailViewer);

            } else {
                resultsViewerPanel.add(tableViewer);
                if (pageRetrievedEvent.getSearchResults().size() > 0) {
                    List<AbstractFile> filesList = pageRetrievedEvent.getSearchResults().stream().map(file -> file.getFirstInstance()).collect(Collectors.toList());
                    tableViewer.setNode(new TableFilterNode(new SearchNode(filesList), true));
                } else {
                    tableViewer.setNode(new TableFilterNode(new DataResultFilterNode(Node.EMPTY), true));
                }
            }
        });
    }

    synchronized void populateVideoViewer(List<ResultFile> files) {
        //cancel any unfished thumb workers
        for (SwingWorker<Void, Void> thumbWorker : thumbnailWorkers) {
            if (!thumbWorker.isDone()) {
                thumbWorker.cancel(true);
            }
        }
        //clear old thumbnails
        thumbnailWorkers.clear();
        videoThumbnailViewer.clearViewer();
        for (ResultFile file : files) {
            VideoThumbnailWorker thumbWorker = new VideoThumbnailWorker(file);
            thumbWorker.execute();
            //keep track of thumb worker for possible cancelation 
            thumbnailWorkers.add(thumbWorker);
        }
    }

    /**
     * Subscribe and respond to GroupSelectedEvents.
     *
     * @param groupSelectedEvent The GroupSelectedEvent received.
     */
    @Subscribe
    void handleGroupSelectedEvent(DiscoveryEvents.GroupSelectedEvent groupSelectedEvent) {
        SwingUtilities.invokeLater(() -> {
            searchFilters = groupSelectedEvent.getFilters();
            groupingAttribute = groupSelectedEvent.getGroupingAttr();
            groupSort = groupSelectedEvent.getGroupSort();
            fileSortMethod = groupSelectedEvent.getFileSort();
            selectedGroupName = groupSelectedEvent.getGroupName();
            resultType = groupSelectedEvent.getResultType();
            groupSize = groupSelectedEvent.getGroupSize();
            setPage(0);
        });
    }

    @Subscribe
    void handleNoResultsEvent(DiscoveryEvents.NoResultsEvent noResultsEven) {
        SwingUtilities.invokeLater(() -> {
            groupSize = 0;
            currentPage = 0;
            updateControls();
            videoThumbnailViewer.clearViewer();
            thumbnailViewer.resetComponent();
            thumbnailViewer.setNode(new TableFilterNode(new DataResultFilterNode(Node.EMPTY), true));
            tableViewer.setNode(new TableFilterNode(new DataResultFilterNode(Node.EMPTY), true));
            resultsViewerPanel.revalidate();
            resultsViewerPanel.repaint();
        });
    }

    /**
     * Set the page number and retrieve its contents.
     *
     * @param startingEntry The index of the first file in the group to include
     *                      in this page.
     */
    private synchronized void setPage(int startingEntry) {
        int pageSize = (int) pageSizeSpinner.getValue();
        synchronized (this) {
            if (pageWorker != null && !pageWorker.isDone()) {
                pageWorker.cancel(true);
            }
            pageWorker = new PageWorker(searchFilters, groupingAttribute, groupSort, fileSortMethod, selectedGroupName, startingEntry, pageSize, resultType, centralRepo);
            pageWorker.execute();
        }
    }

    /**
     * Enable the paging controls based on what exists in the page.
     */
    @Messages({"# {0} - currentPage",
        "# {1} - totalPages",
        "ResultsPanel.currentPage.displayValue=Page: {0} of {1}"})
    private void updateControls() {
        previousPageSize = (int) pageSizeSpinner.getValue();
        int pageSize = (int) pageSizeSpinner.getValue();
        //handle edge case where group size is 0 and we want the empty results to be labeled paged 1 of 1 not page 1 of 0
        double maxPageDouble = groupSize == 0 ? 1 : Math.ceil((double) groupSize / pageSize);
        currentPageLabel.setText(Bundle.ResultsPanel_currentPage_displayValue(currentPage + 1, maxPageDouble));
        previousPageButton.setEnabled(currentPage != 0);
        nextPageButton.setEnabled(groupSize > ((currentPage + 1) * pageSize));
        gotoPageField.setEnabled(groupSize > pageSize);
        pageSizeSpinner.setEnabled(true);
    }

    /**
     * This method is called from within the constructor to initialize the form.
     * WARNING: Do NOT modify this code. The content of this method is always
     * regenerated by the Form Editor.
     */
    @SuppressWarnings("unchecked")
    // <editor-fold defaultstate="collapsed" desc="Generated Code">//GEN-BEGIN:initComponents
    private void initComponents() {

        pagingPanel = new javax.swing.JPanel();
        previousPageButton = new javax.swing.JButton();
        currentPageLabel = new javax.swing.JLabel();
        nextPageButton = new javax.swing.JButton();
        pageSizeSpinner = new javax.swing.JSpinner();
        javax.swing.JLabel pageControlsLabel = new javax.swing.JLabel();
        javax.swing.JLabel gotoPageLabel = new javax.swing.JLabel();
        gotoPageField = new javax.swing.JTextField();
        javax.swing.JLabel pageSizeLabel = new javax.swing.JLabel();
        resultsSplitPane = new javax.swing.JSplitPane();
        instancesPanel = new javax.swing.JPanel();
        instancesScrollPane = new javax.swing.JScrollPane();
        instancesList = new javax.swing.JList<>();
        resultsViewerPanel = new javax.swing.JPanel();

        pagingPanel.setBorder(javax.swing.BorderFactory.createEtchedBorder());

        previousPageButton.setIcon(new javax.swing.ImageIcon(getClass().getResource("/org/sleuthkit/autopsy/corecomponents/btn_step_back.png"))); // NOI18N
        previousPageButton.setBorder(null);
        previousPageButton.setDisabledIcon(new javax.swing.ImageIcon(getClass().getResource("/org/sleuthkit/autopsy/corecomponents/btn_step_back_disabled.png"))); // NOI18N
        previousPageButton.setEnabled(false);
        previousPageButton.setFocusable(false);
        previousPageButton.setRolloverIcon(new javax.swing.ImageIcon(getClass().getResource("/org/sleuthkit/autopsy/corecomponents/btn_step_back_hover.png"))); // NOI18N
        previousPageButton.addActionListener(new java.awt.event.ActionListener() {
            public void actionPerformed(java.awt.event.ActionEvent evt) {
                previousPageButtonActionPerformed(evt);
            }
        });

        org.openide.awt.Mnemonics.setLocalizedText(currentPageLabel, org.openide.util.NbBundle.getMessage(ResultsPanel.class, "ResultsPanel.currentPageLabel.text")); // NOI18N
        currentPageLabel.setMaximumSize(new java.awt.Dimension(90, 23));
        currentPageLabel.setMinimumSize(new java.awt.Dimension(90, 23));
        currentPageLabel.setPreferredSize(new java.awt.Dimension(90, 23));

        nextPageButton.setIcon(new javax.swing.ImageIcon(getClass().getResource("/org/sleuthkit/autopsy/corecomponents/btn_step_forward.png"))); // NOI18N
        nextPageButton.setBorder(null);
        nextPageButton.setDisabledIcon(new javax.swing.ImageIcon(getClass().getResource("/org/sleuthkit/autopsy/corecomponents/btn_step_forward_disabled.png"))); // NOI18N
        nextPageButton.setEnabled(false);
        nextPageButton.setFocusable(false);
        nextPageButton.setRolloverIcon(new javax.swing.ImageIcon(getClass().getResource("/org/sleuthkit/autopsy/corecomponents/btn_step_forward_hover.png"))); // NOI18N
        nextPageButton.addActionListener(new java.awt.event.ActionListener() {
            public void actionPerformed(java.awt.event.ActionEvent evt) {
                nextPageButtonActionPerformed(evt);
            }
        });

        pageSizeSpinner.setModel(new javax.swing.SpinnerNumberModel(10, 10, 200, 10));
        pageSizeSpinner.setEditor(new javax.swing.JSpinner.NumberEditor(pageSizeSpinner, ""));
        pageSizeSpinner.setEnabled(false);
        pageSizeSpinner.setFocusable(false);

        org.openide.awt.Mnemonics.setLocalizedText(pageControlsLabel, org.openide.util.NbBundle.getMessage(ResultsPanel.class, "ResultsPanel.pageControlsLabel.text")); // NOI18N
        pageControlsLabel.setMaximumSize(new java.awt.Dimension(33, 23));
        pageControlsLabel.setMinimumSize(new java.awt.Dimension(33, 23));
        pageControlsLabel.setPreferredSize(new java.awt.Dimension(33, 23));

        org.openide.awt.Mnemonics.setLocalizedText(gotoPageLabel, org.openide.util.NbBundle.getMessage(ResultsPanel.class, "ResultsPanel.gotoPageLabel.text")); // NOI18N
        gotoPageLabel.setMaximumSize(new java.awt.Dimension(70, 23));
        gotoPageLabel.setMinimumSize(new java.awt.Dimension(70, 23));
        gotoPageLabel.setPreferredSize(new java.awt.Dimension(70, 23));

        gotoPageField.setEnabled(false);
        gotoPageField.addActionListener(new java.awt.event.ActionListener() {
            public void actionPerformed(java.awt.event.ActionEvent evt) {
                gotoPageFieldActionPerformed(evt);
            }
        });

        org.openide.awt.Mnemonics.setLocalizedText(pageSizeLabel, org.openide.util.NbBundle.getMessage(ResultsPanel.class, "ResultsPanel.pageSizeLabel.text")); // NOI18N
        pageSizeLabel.setMaximumSize(new java.awt.Dimension(60, 23));
        pageSizeLabel.setMinimumSize(new java.awt.Dimension(60, 23));
        pageSizeLabel.setPreferredSize(new java.awt.Dimension(60, 23));

        javax.swing.GroupLayout pagingPanelLayout = new javax.swing.GroupLayout(pagingPanel);
        pagingPanel.setLayout(pagingPanelLayout);
        pagingPanelLayout.setHorizontalGroup(
            pagingPanelLayout.createParallelGroup(javax.swing.GroupLayout.Alignment.LEADING)
            .addGroup(pagingPanelLayout.createSequentialGroup()
                .addContainerGap()
                .addComponent(currentPageLabel, javax.swing.GroupLayout.PREFERRED_SIZE, javax.swing.GroupLayout.DEFAULT_SIZE, javax.swing.GroupLayout.PREFERRED_SIZE)
                .addGap(18, 18, 18)
                .addComponent(pageControlsLabel, javax.swing.GroupLayout.PREFERRED_SIZE, javax.swing.GroupLayout.DEFAULT_SIZE, javax.swing.GroupLayout.PREFERRED_SIZE)
                .addPreferredGap(javax.swing.LayoutStyle.ComponentPlacement.UNRELATED)
                .addComponent(previousPageButton)
                .addGap(0, 0, 0)
                .addComponent(nextPageButton)
                .addGap(18, 18, 18)
                .addComponent(gotoPageLabel, javax.swing.GroupLayout.PREFERRED_SIZE, javax.swing.GroupLayout.DEFAULT_SIZE, javax.swing.GroupLayout.PREFERRED_SIZE)
                .addPreferredGap(javax.swing.LayoutStyle.ComponentPlacement.RELATED)
                .addComponent(gotoPageField, javax.swing.GroupLayout.PREFERRED_SIZE, 64, javax.swing.GroupLayout.PREFERRED_SIZE)
                .addGap(18, 18, 18)
                .addComponent(pageSizeLabel, javax.swing.GroupLayout.PREFERRED_SIZE, 52, javax.swing.GroupLayout.PREFERRED_SIZE)
                .addPreferredGap(javax.swing.LayoutStyle.ComponentPlacement.UNRELATED)
                .addComponent(pageSizeSpinner, javax.swing.GroupLayout.PREFERRED_SIZE, javax.swing.GroupLayout.DEFAULT_SIZE, javax.swing.GroupLayout.PREFERRED_SIZE)
                .addContainerGap(javax.swing.GroupLayout.DEFAULT_SIZE, Short.MAX_VALUE))
        );
        pagingPanelLayout.setVerticalGroup(
            pagingPanelLayout.createParallelGroup(javax.swing.GroupLayout.Alignment.LEADING)
            .addGroup(pagingPanelLayout.createSequentialGroup()
                .addGap(4, 4, 4)
                .addGroup(pagingPanelLayout.createParallelGroup(javax.swing.GroupLayout.Alignment.LEADING)
                    .addComponent(nextPageButton, javax.swing.GroupLayout.Alignment.TRAILING)
                    .addGroup(javax.swing.GroupLayout.Alignment.TRAILING, pagingPanelLayout.createParallelGroup(javax.swing.GroupLayout.Alignment.LEADING)
                        .addComponent(previousPageButton, javax.swing.GroupLayout.Alignment.TRAILING)
                        .addComponent(currentPageLabel, javax.swing.GroupLayout.PREFERRED_SIZE, javax.swing.GroupLayout.DEFAULT_SIZE, javax.swing.GroupLayout.PREFERRED_SIZE)
                        .addComponent(pageControlsLabel, javax.swing.GroupLayout.Alignment.TRAILING, javax.swing.GroupLayout.PREFERRED_SIZE, javax.swing.GroupLayout.DEFAULT_SIZE, javax.swing.GroupLayout.PREFERRED_SIZE))
                    .addGroup(javax.swing.GroupLayout.Alignment.TRAILING, pagingPanelLayout.createParallelGroup(javax.swing.GroupLayout.Alignment.BASELINE)
                        .addComponent(pageSizeSpinner, javax.swing.GroupLayout.PREFERRED_SIZE, javax.swing.GroupLayout.DEFAULT_SIZE, javax.swing.GroupLayout.PREFERRED_SIZE)
                        .addComponent(gotoPageLabel, javax.swing.GroupLayout.PREFERRED_SIZE, javax.swing.GroupLayout.DEFAULT_SIZE, javax.swing.GroupLayout.PREFERRED_SIZE)
                        .addComponent(gotoPageField, javax.swing.GroupLayout.PREFERRED_SIZE, javax.swing.GroupLayout.DEFAULT_SIZE, javax.swing.GroupLayout.PREFERRED_SIZE)
                        .addComponent(pageSizeLabel, javax.swing.GroupLayout.PREFERRED_SIZE, javax.swing.GroupLayout.DEFAULT_SIZE, javax.swing.GroupLayout.PREFERRED_SIZE)))
                .addGap(4, 4, 4))
        );

        resultsSplitPane.setDividerLocation(250);
        resultsSplitPane.setOrientation(javax.swing.JSplitPane.VERTICAL_SPLIT);
        resultsSplitPane.setResizeWeight(0.9);
        resultsSplitPane.setPreferredSize(new java.awt.Dimension(777, 125));

        instancesList.setBorder(javax.swing.BorderFactory.createTitledBorder(org.openide.util.NbBundle.getMessage(ResultsPanel.class, "ResultsPanel.instancesList.border.title"))); // NOI18N
        instancesList.setModel(instancesListModel);
        instancesList.setCellRenderer(new InstancesCellRenderer());
        instancesScrollPane.setViewportView(instancesList);

        javax.swing.GroupLayout instancesPanelLayout = new javax.swing.GroupLayout(instancesPanel);
        instancesPanel.setLayout(instancesPanelLayout);
        instancesPanelLayout.setHorizontalGroup(
            instancesPanelLayout.createParallelGroup(javax.swing.GroupLayout.Alignment.LEADING)
            .addGap(0, 775, Short.MAX_VALUE)
            .addGroup(instancesPanelLayout.createParallelGroup(javax.swing.GroupLayout.Alignment.LEADING)
                .addComponent(instancesScrollPane, javax.swing.GroupLayout.DEFAULT_SIZE, 775, Short.MAX_VALUE))
        );
        instancesPanelLayout.setVerticalGroup(
            instancesPanelLayout.createParallelGroup(javax.swing.GroupLayout.Alignment.LEADING)
            .addGap(0, 52, Short.MAX_VALUE)
            .addGroup(instancesPanelLayout.createParallelGroup(javax.swing.GroupLayout.Alignment.LEADING)
                .addComponent(instancesScrollPane, javax.swing.GroupLayout.DEFAULT_SIZE, 52, Short.MAX_VALUE))
        );

        resultsSplitPane.setRightComponent(instancesPanel);

        resultsViewerPanel.setLayout(new java.awt.BorderLayout());
        resultsSplitPane.setLeftComponent(resultsViewerPanel);

        javax.swing.GroupLayout layout = new javax.swing.GroupLayout(this);
        this.setLayout(layout);
        layout.setHorizontalGroup(
            layout.createParallelGroup(javax.swing.GroupLayout.Alignment.LEADING)
            .addComponent(pagingPanel, javax.swing.GroupLayout.DEFAULT_SIZE, javax.swing.GroupLayout.DEFAULT_SIZE, Short.MAX_VALUE)
            .addComponent(resultsSplitPane, javax.swing.GroupLayout.DEFAULT_SIZE, javax.swing.GroupLayout.DEFAULT_SIZE, Short.MAX_VALUE)
        );
        layout.setVerticalGroup(
            layout.createParallelGroup(javax.swing.GroupLayout.Alignment.LEADING)
            .addGroup(javax.swing.GroupLayout.Alignment.TRAILING, layout.createSequentialGroup()
                .addComponent(pagingPanel, javax.swing.GroupLayout.PREFERRED_SIZE, javax.swing.GroupLayout.DEFAULT_SIZE, javax.swing.GroupLayout.PREFERRED_SIZE)
                .addGap(0, 0, 0)
                .addComponent(resultsSplitPane, javax.swing.GroupLayout.DEFAULT_SIZE, 199, Short.MAX_VALUE)
                .addGap(0, 0, 0))
        );
    }// </editor-fold>//GEN-END:initComponents

    /**
     * Action to perform when previous button is clicked.
     *
     * @param evt Event which occurs when button is clicked.
     */
    private void previousPageButtonActionPerformed(java.awt.event.ActionEvent evt) {//GEN-FIRST:event_previousPageButtonActionPerformed
        if (currentPage > 0) {
            disablePagingControls();
            int previousPage = currentPage - 1;
            int pageSize = (int) pageSizeSpinner.getValue();
            if (previousPageSize != pageSize) {
                previousPage = 0;
            }
            setPage(previousPage * pageSize);
        }
    }//GEN-LAST:event_previousPageButtonActionPerformed

    /**
     * Action to perform when next button is clicked.
     *
     * @param evt Event which occurs when button is clicked.
     */
    private void nextPageButtonActionPerformed(java.awt.event.ActionEvent evt) {//GEN-FIRST:event_nextPageButtonActionPerformed
        disablePagingControls();
        int nextPage = currentPage + 1;
        int pageSize = (int) pageSizeSpinner.getValue();
        if (previousPageSize != pageSize) {
            nextPage = 0;
        }
        setPage(nextPage * pageSize);
    }//GEN-LAST:event_nextPageButtonActionPerformed

    /**
     * Navigate to the page number specified in the field
     *
     * @param evt The event which happens to field is used.
     */
    @Messages({"# {0} - selectedPage",
        "# {1} - maxPage",
        "ResultsPanel.invalidPageNumber.message=The selected page number {0} does not exist. Please select a value from 1 to {1}.",
        "ResultsPanel.invalidPageNumber.title=Invalid Page Number"})
    private void gotoPageFieldActionPerformed(java.awt.event.ActionEvent evt) {//GEN-FIRST:event_gotoPageFieldActionPerformed
        int newPage;
        try {
            newPage = Integer.parseInt(gotoPageField.getText());
        } catch (NumberFormatException e) {
            //ignore input
            return;
        }
        int pageSize = (int) pageSizeSpinner.getValue();
        if ((newPage - 1) < 0 || groupSize <= ((newPage - 1) * pageSize)) {
            JOptionPane.showMessageDialog(this,
                    Bundle.ResultsPanel_invalidPageNumber_message(newPage, Math.ceil((double) groupSize / pageSize)),
                    Bundle.ResultsPanel_invalidPageNumber_title(),
                    JOptionPane.WARNING_MESSAGE);
            return;
        }
        disablePagingControls();
        setPage((newPage - 1) * pageSize);
    }//GEN-LAST:event_gotoPageFieldActionPerformed

    /**
     * Disable all the paging controls.
     */
    private void disablePagingControls() {
        nextPageButton.setEnabled(false);
        previousPageButton.setEnabled(false);
        gotoPageField.setEnabled(false);
        pageSizeSpinner.setEnabled(false);
    }

    // Variables declaration - do not modify//GEN-BEGIN:variables
    private javax.swing.JLabel currentPageLabel;
    private javax.swing.JTextField gotoPageField;
    private javax.swing.JList<AbstractFile> instancesList;
    private javax.swing.JPanel instancesPanel;
    private javax.swing.JScrollPane instancesScrollPane;
    private javax.swing.JButton nextPageButton;
    private javax.swing.JSpinner pageSizeSpinner;
    private javax.swing.JPanel pagingPanel;
    private javax.swing.JButton previousPageButton;
    private javax.swing.JSplitPane resultsSplitPane;
    private javax.swing.JPanel resultsViewerPanel;
    // End of variables declaration//GEN-END:variables

    private class VideoThumbnailWorker extends SwingWorker<Void, Void> {

        private final ResultFile file;
        private final VideoThumbnailsWrapper thumbnailWrapper;

        VideoThumbnailWorker(ResultFile file) {
            this.file = file;
            thumbnailWrapper = new VideoThumbnailsWrapper(new ArrayList<Image>(), new int[4], file.getAbstractFile());
            videoThumbnailViewer.addRow(thumbnailWrapper);
        }

        @Override
        protected Void doInBackground() throws Exception {
<<<<<<< HEAD
            thumbnailWrapper = FileSearch.getVideoThumbnails(file);
=======
            FileSearch.getVideoThumbnails(thumbnailWrapper);
            videoThumbnailViewer.repaint();
>>>>>>> 81c1326b
            return null;
        }

        @Override
        protected void done() {
        }

    }

    private class InstancesCellRenderer extends DefaultListCellRenderer {

        private static final long serialVersionUID = 1L;

        @Override
        public Component getListCellRendererComponent(JList<?> list, Object value, int index, boolean isSelected, boolean cellHasFocus) {
            super.getListCellRendererComponent(list, value, index, isSelected, cellHasFocus);
            String name = "";
            if (value instanceof AbstractFile) {
                AbstractFile file = (AbstractFile) value;
                try {
                    name = file.getUniquePath();
                } catch (TskCoreException ingored) {
                    name = file.getParentPath() + "/" + file.getName();
                }

            }
            setText(name);
            return this;
        }

    }
}<|MERGE_RESOLUTION|>--- conflicted
+++ resolved
@@ -19,11 +19,8 @@
 package org.sleuthkit.autopsy.filequery;
 
 import com.google.common.eventbus.Subscribe;
-<<<<<<< HEAD
 import java.awt.Component;
-=======
 import java.awt.Image;
->>>>>>> 81c1326b
 import java.util.ArrayList;
 import java.util.List;
 import java.util.stream.Collectors;
@@ -69,10 +66,7 @@
     private int groupSize = 0;
     private PageWorker pageWorker;
     private final List<SwingWorker<Void, Void>> thumbnailWorkers = new ArrayList<>();
-<<<<<<< HEAD
     private final DefaultListModel<AbstractFile> instancesListModel = new DefaultListModel<>();
-=======
->>>>>>> 81c1326b
 
     /**
      * Creates new form ResultsPanel.
@@ -507,23 +501,17 @@
 
     private class VideoThumbnailWorker extends SwingWorker<Void, Void> {
 
-        private final ResultFile file;
         private final VideoThumbnailsWrapper thumbnailWrapper;
 
         VideoThumbnailWorker(ResultFile file) {
-            this.file = file;
-            thumbnailWrapper = new VideoThumbnailsWrapper(new ArrayList<Image>(), new int[4], file.getAbstractFile());
+            thumbnailWrapper = new VideoThumbnailsWrapper(new ArrayList<Image>(), new int[4], file);
             videoThumbnailViewer.addRow(thumbnailWrapper);
         }
 
         @Override
         protected Void doInBackground() throws Exception {
-<<<<<<< HEAD
-            thumbnailWrapper = FileSearch.getVideoThumbnails(file);
-=======
             FileSearch.getVideoThumbnails(thumbnailWrapper);
             videoThumbnailViewer.repaint();
->>>>>>> 81c1326b
             return null;
         }
 
