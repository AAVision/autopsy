/*
 * Autopsy Forensic Browser
 *
 * Copyright 2012-2020 Basis Technology Corp.
 * Contact: carrier <at> sleuthkit <dot> org
 *
 * Licensed under the Apache License, Version 2.0 (the "License");
 * you may not use this file except in compliance with the License.
 * You may obtain a copy of the License at
 *
 *     http://www.apache.org/licenses/LICENSE-2.0
 *
 * Unless required by applicable law or agreed to in writing, software
 * distributed under the License is distributed on an "AS IS" BASIS,
 * WITHOUT WARRANTIES OR CONDITIONS OF ANY KIND, either express or implied.
 * See the License for the specific language governing permissions and
 * limitations under the License.
 */
package org.sleuthkit.autopsy.casemodule;

import org.sleuthkit.autopsy.featureaccess.FeatureAccessUtils;
import com.google.common.annotations.Beta;
import com.google.common.eventbus.Subscribe;
import com.google.common.util.concurrent.ThreadFactoryBuilder;
import org.sleuthkit.autopsy.casemodule.multiusercases.CaseNodeData;
import java.awt.Frame;
import java.awt.event.ActionEvent;
import java.awt.event.ActionListener;
import java.beans.PropertyChangeListener;
import java.beans.PropertyChangeSupport;
import java.io.File;
import java.nio.file.InvalidPathException;
import java.nio.file.Path;
import java.nio.file.Paths;
import java.sql.Connection;
import java.sql.DriverManager;
import java.sql.ResultSet;
import java.sql.SQLException;
import java.sql.Statement;
import java.text.SimpleDateFormat;
import java.util.Collection;
import java.util.Date;
import java.util.HashMap;
import java.util.HashSet;
import java.util.List;
import java.util.Map;
import java.util.Set;
import java.util.TimeZone;
import java.util.UUID;
import java.util.concurrent.CancellationException;
import java.util.concurrent.ExecutionException;
import java.util.concurrent.ExecutorService;
import java.util.concurrent.Executors;
import java.util.concurrent.Future;
import java.util.concurrent.ThreadFactory;
import java.util.concurrent.TimeUnit;
import java.util.logging.Level;
import java.util.stream.Collectors;
import java.util.stream.Stream;
import javax.annotation.concurrent.GuardedBy;
import javax.annotation.concurrent.ThreadSafe;
import javax.swing.JOptionPane;
import javax.swing.SwingUtilities;
import org.openide.util.Lookup;
import org.openide.util.NbBundle;
import org.openide.util.NbBundle.Messages;
import org.openide.util.actions.CallableSystemAction;
import org.openide.windows.WindowManager;
import org.sleuthkit.autopsy.actions.OpenOutputFolderAction;
import org.sleuthkit.autopsy.appservices.AutopsyService;
import org.sleuthkit.autopsy.appservices.AutopsyService.CaseContext;
import org.sleuthkit.autopsy.casemodule.CaseMetadata.CaseMetadataException;
import org.sleuthkit.autopsy.datasourcesummary.ui.DataSourceSummaryAction;
import org.sleuthkit.autopsy.casemodule.events.AddingDataSourceEvent;
import org.sleuthkit.autopsy.casemodule.events.AddingDataSourceFailedEvent;
import org.sleuthkit.autopsy.casemodule.events.BlackBoardArtifactTagAddedEvent;
import org.sleuthkit.autopsy.casemodule.events.BlackBoardArtifactTagDeletedEvent;
import org.sleuthkit.autopsy.casemodule.events.CommentChangedEvent;
import org.sleuthkit.autopsy.casemodule.events.ContentTagAddedEvent;
import org.sleuthkit.autopsy.casemodule.events.ContentTagDeletedEvent;
import org.sleuthkit.autopsy.casemodule.events.DataSourceAddedEvent;
import org.sleuthkit.autopsy.casemodule.events.DataSourceDeletedEvent;
import org.sleuthkit.autopsy.casemodule.events.DataSourceNameChangedEvent;
import org.sleuthkit.autopsy.casemodule.events.OsAccountAddedEvent;
import org.sleuthkit.autopsy.casemodule.events.OsAccountChangedEvent;
import org.sleuthkit.autopsy.casemodule.events.ReportAddedEvent;
import org.sleuthkit.autopsy.casemodule.multiusercases.CaseNodeData.CaseNodeDataException;
import org.sleuthkit.autopsy.casemodule.multiusercases.CoordinationServiceUtils;
import org.sleuthkit.autopsy.casemodule.services.Services;
import org.sleuthkit.autopsy.commonpropertiessearch.CommonAttributeSearchAction;
import org.sleuthkit.autopsy.communications.OpenCommVisualizationToolAction;
import org.sleuthkit.autopsy.coordinationservice.CoordinationService;
import org.sleuthkit.autopsy.coordinationservice.CoordinationService.CategoryNode;
import org.sleuthkit.autopsy.coordinationservice.CoordinationService.CoordinationServiceException;
import org.sleuthkit.autopsy.coordinationservice.CoordinationService.Lock;
import org.sleuthkit.autopsy.core.RuntimeProperties;
import org.sleuthkit.autopsy.core.UserPreferences;
import org.sleuthkit.autopsy.core.UserPreferencesException;
import org.sleuthkit.autopsy.corecomponentinterfaces.CoreComponentControl;
import org.sleuthkit.autopsy.coreutils.DriveUtils;
import org.sleuthkit.autopsy.coreutils.FileUtil;
import org.sleuthkit.autopsy.coreutils.Logger;
import org.sleuthkit.autopsy.coreutils.MessageNotifyUtil;
import org.sleuthkit.autopsy.coreutils.NetworkUtils;
import org.sleuthkit.autopsy.coreutils.PlatformUtil;
import org.sleuthkit.autopsy.coreutils.ThreadUtils;
import org.sleuthkit.autopsy.coreutils.TimeZoneUtils;
import org.sleuthkit.autopsy.coreutils.Version;
import org.sleuthkit.autopsy.datamodel.hosts.OpenHostsAction;
import org.sleuthkit.autopsy.events.AutopsyEvent;
import org.sleuthkit.autopsy.events.AutopsyEventException;
import org.sleuthkit.autopsy.events.AutopsyEventPublisher;
import org.sleuthkit.autopsy.discovery.ui.OpenDiscoveryAction;
import org.sleuthkit.autopsy.ingest.IngestJob;
import org.sleuthkit.autopsy.ingest.IngestManager;
import org.sleuthkit.autopsy.ingest.IngestServices;
import org.sleuthkit.autopsy.ingest.ModuleDataEvent;
import org.sleuthkit.autopsy.keywordsearchservice.KeywordSearchService;
import org.sleuthkit.autopsy.keywordsearchservice.KeywordSearchServiceException;
import org.sleuthkit.autopsy.progress.LoggingProgressIndicator;
import org.sleuthkit.autopsy.progress.ModalDialogProgressIndicator;
import org.sleuthkit.autopsy.progress.ProgressIndicator;
import org.sleuthkit.autopsy.timeline.OpenTimelineAction;
import org.sleuthkit.autopsy.timeline.events.TimelineEventAddedEvent;
import org.sleuthkit.datamodel.Blackboard;
import org.sleuthkit.datamodel.BlackboardArtifact;
import org.sleuthkit.datamodel.BlackboardArtifactTag;
import org.sleuthkit.datamodel.CaseDbConnectionInfo;
import org.sleuthkit.datamodel.Content;
import org.sleuthkit.datamodel.ContentTag;
import org.sleuthkit.datamodel.DataSource;
import org.sleuthkit.datamodel.FileSystem;
import org.sleuthkit.datamodel.Image;
import org.sleuthkit.datamodel.OsAccount;
import org.sleuthkit.datamodel.OsAccountManager;
<<<<<<< HEAD
import org.sleuthkit.datamodel.OsAccountManager.OsAccountsAddedEvent;
import org.sleuthkit.datamodel.OsAccountManager.OsAccountsChangedEvent;
=======
import org.sleuthkit.datamodel.OsAccountManager.OsAccountsCreationEvent;
import org.sleuthkit.datamodel.OsAccountManager.OsAccountsUpdateEvent;
>>>>>>> 497f26e4
import org.sleuthkit.datamodel.Report;
import org.sleuthkit.datamodel.SleuthkitCase;
import org.sleuthkit.datamodel.TimelineManager;
import org.sleuthkit.datamodel.SleuthkitCaseAdminUtil;
import org.sleuthkit.datamodel.TskCoreException;
import org.sleuthkit.datamodel.TskDataException;
import org.sleuthkit.datamodel.TskUnsupportedSchemaVersionException;

/**
 * An Autopsy case. Currently, only one case at a time may be open.
 */
public class Case {

    private static final String CASE_TEMP_DIR = Case.class.getSimpleName();
    private static final int CASE_LOCK_TIMEOUT_MINS = 1;
    private static final int CASE_RESOURCES_LOCK_TIMEOUT_HOURS = 1;
    private static final String SINGLE_USER_CASE_DB_NAME = "autopsy.db";
    private static final String EVENT_CHANNEL_NAME = "%s-Case-Events"; //NON-NLS
    private static final String CACHE_FOLDER = "Cache"; //NON-NLS
    private static final String EXPORT_FOLDER = "Export"; //NON-NLS
    private static final String LOG_FOLDER = "Log"; //NON-NLS
    private static final String REPORTS_FOLDER = "Reports"; //NON-NLS
    private static final String CONFIG_FOLDER = "Config"; // NON-NLS
    private static final String MODULE_FOLDER = "ModuleOutput"; //NON-NLS
    private static final String CASE_ACTION_THREAD_NAME = "%s-case-action";
    private static final String CASE_RESOURCES_THREAD_NAME = "%s-manage-case-resources";
    private static final String NO_NODE_ERROR_MSG_FRAGMENT = "KeeperErrorCode = NoNode";
    private static final Logger logger = Logger.getLogger(Case.class.getName());
    private static final AutopsyEventPublisher eventPublisher = new AutopsyEventPublisher();
    private static final Object caseActionSerializationLock = new Object();
    private static Future<?> backgroundOpenFileSystemsFuture = null;
    private static final ExecutorService openFileSystemsExecutor
            = Executors.newSingleThreadExecutor(new ThreadFactoryBuilder().setNameFormat("case-open-file-systems-%d").build());
    private static volatile Frame mainFrame;
    private static volatile Case currentCase;
    private final CaseMetadata metadata;
    private volatile ExecutorService caseActionExecutor;
    private CoordinationService.Lock caseLock;
    private SleuthkitCase caseDb;
    private final SleuthkitEventListener sleuthkitEventListener;
    private CollaborationMonitor collaborationMonitor;
    private Services caseServices;

    /*
     * Get a reference to the main window of the desktop application to use to
     * parent pop up dialogs and initialize the application name for use in
     * changing the main window title.
     */
    static {
        WindowManager.getDefault().invokeWhenUIReady(() -> {
            mainFrame = WindowManager.getDefault().getMainWindow();
        });
    }

    /**
     * An enumeration of case types.
     */
    public enum CaseType {

        SINGLE_USER_CASE("Single-user case"), //NON-NLS
        MULTI_USER_CASE("Multi-user case");   //NON-NLS

        private final String typeName;

        /**
         * Gets a case type from a case type name string.
         *
         * @param typeName The case type name string.
         *
         * @return
         */
        public static CaseType fromString(String typeName) {
            if (typeName != null) {
                for (CaseType c : CaseType.values()) {
                    if (typeName.equalsIgnoreCase(c.toString())) {
                        return c;
                    }
                }
            }
            return null;
        }

        /**
         * Gets the string representation of this case type.
         *
         * @return
         */
        @Override
        public String toString() {
            return typeName;
        }

        /**
         * Gets the localized display name for this case type.
         *
         * @return The display name.
         */
        @Messages({
            "Case_caseType_singleUser=Single-user case",
            "Case_caseType_multiUser=Multi-user case"
        })
        String getLocalizedDisplayName() {
            if (fromString(typeName) == SINGLE_USER_CASE) {
                return Bundle.Case_caseType_singleUser();
            } else {
                return Bundle.Case_caseType_multiUser();
            }
        }

        /**
         * Constructs a case type.
         *
         * @param typeName The type name.
         */
        private CaseType(String typeName) {
            this.typeName = typeName;
        }

        /**
         * Tests the equality of the type name of this case type with another
         * case type name.
         *
         * @param otherTypeName A case type name,
         *
         * @return True or false,
         *
         * @deprecated Do not use.
         */
        @Deprecated
        public boolean equalsName(String otherTypeName) {
            return (otherTypeName == null) ? false : typeName.equals(otherTypeName);
        }

    };

    /**
     * An enumeration of the case events (property change events) a case may
     * publish (fire).
     */
    public enum Events {

        /**
         * The name of the current case has changed. The old value of the
         * PropertyChangeEvent is the old case name (type: String), the new
         * value is the new case name (type: String).
         *
         * @deprecated CASE_DETAILS event should be used instead
         */
        @Deprecated
        NAME,
        /**
         * The number of the current case has changed. The old value of the
         * PropertyChangeEvent is the old case number (type: String), the new
         * value is the new case number (type: String).
         *
         * @deprecated CASE_DETAILS event should be used instead
         */
        @Deprecated
        NUMBER,
        /**
         * The examiner associated with the current case has changed. The old
         * value of the PropertyChangeEvent is the old examiner (type: String),
         * the new value is the new examiner (type: String).
         *
         * @deprecated CASE_DETAILS event should be used instead
         */
        @Deprecated
        EXAMINER,
        /**
         * An attempt to add a new data source to the current case is being
         * made. The old and new values of the PropertyChangeEvent are null.
         * Cast the PropertyChangeEvent to
         * org.sleuthkit.autopsy.casemodule.events.AddingDataSourceEvent to
         * access additional event data.
         */
        ADDING_DATA_SOURCE,
        /**
         * A failure to add a new data source to the current case has occurred.
         * The old and new values of the PropertyChangeEvent are null. Cast the
         * PropertyChangeEvent to
         * org.sleuthkit.autopsy.casemodule.events.AddingDataSourceFailedEvent
         * to access additional event data.
         */
        ADDING_DATA_SOURCE_FAILED,
        /**
         * A new data source or series of data sources have been added to the
         * current case. The old value of the PropertyChangeEvent is null, the
         * new value is the newly-added data source (type: Content). Cast the
         * PropertyChangeEvent to
         * org.sleuthkit.autopsy.casemodule.events.DataSourceAddedEvent to
         * access additional event data.
         */
        DATA_SOURCE_ADDED,
        /**
         * A data source has been deleted from the current case. The old value
         * of the PropertyChangeEvent is the object id of the data source that
         * was deleted (type: Long), the new value is null.
         */
        DATA_SOURCE_DELETED,
        /**
         * A data source's name has changed. The new value of the property
         * change event is the new name.
         */
        DATA_SOURCE_NAME_CHANGED,
        /**
         * The current case has changed.
         *
         * If a new case has been opened as the current case, the old value of
         * the PropertyChangeEvent is null, and the new value is the new case
         * (type: Case).
         *
         * If the current case has been closed, the old value of the
         * PropertyChangeEvent is the closed case (type: Case), and the new
         * value is null. IMPORTANT: Subscribers to this event should not call
         * isCaseOpen or getCurrentCase in the interval between a case closed
         * event and a case opened event. If there is any need for upon closing
         * interaction with a closed case, the case in the old value should be
         * used, and it should be done synchronously in the CURRENT_CASE event
         * handler.
         */
        CURRENT_CASE,
        /**
         * A report has been added to the current case. The old value of the
         * PropertyChangeEvent is null, the new value is the report (type:
         * Report).
         */
        REPORT_ADDED,
        /**
         * A report has been deleted from the current case. The old value of the
         * PropertyChangeEvent is the report (type: Report), the new value is
         * null.
         */
        REPORT_DELETED,
        /**
         * An artifact associated with the current case has been tagged. The old
         * value of the PropertyChangeEvent is null, the new value is the tag
         * (type: BlackBoardArtifactTag).
         */
        BLACKBOARD_ARTIFACT_TAG_ADDED,
        /**
         * A tag has been removed from an artifact associated with the current
         * case. The old value of the PropertyChangeEvent is the tag info (type:
         * BlackBoardArtifactTagDeletedEvent.DeletedBlackboardArtifactTagInfo),
         * the new value is null.
         */
        BLACKBOARD_ARTIFACT_TAG_DELETED,
        /**
         * Content associated with the current case has been tagged. The old
         * value of the PropertyChangeEvent is null, the new value is the tag
         * (type: ContentTag).
         */
        CONTENT_TAG_ADDED,
        /**
         * A tag has been removed from content associated with the current case.
         * The old value of the PropertyChangeEvent is is the tag info (type:
         * ContentTagDeletedEvent.DeletedContentTagInfo), the new value is null.
         */
        CONTENT_TAG_DELETED,
        /**
         * The case display name or an optional detail which can be provided
         * regarding a case has been changed. The optional details include the
         * case number, the examiner name, examiner phone, examiner email, and
         * the case notes.
         */
        CASE_DETAILS,
        /**
         * A tag definition has changed (e.g., description, known status). The
         * old value of the PropertyChangeEvent is the display name of the tag
         * definition that has changed.
         */
        TAG_DEFINITION_CHANGED,
        /**
         * An timeline event, such mac time or web activity was added to the
         * current case. The old value is null and the new value is the
         * TimelineEvent that was added.
         */
        TIMELINE_EVENT_ADDED,
        /*
         * An item in the central repository has had its comment modified. The
         * old value is null, the new value is string for current comment.
         */
        CR_COMMENT_CHANGED,
        /**
         * OSAccount associated with the current case added. Call getOsAccount
         * to get the added account;
         */
        OS_ACCOUNT_ADDED,
        /**
         * OSAccount associated with the current case has changed. 
         * Call getOsAccount to get the changed account;
         */
        OS_ACCOUNT_CHANGED;

    };

    /**
     * An instance of this class is registered as a listener on the event bus
     * associated with the case database so that selected SleuthKit layer
     * application events can be published as Autopsy application events.
     */
    private final class SleuthkitEventListener {

        @Subscribe
        public void publishTimelineEventAddedEvent(TimelineManager.TimelineEventAddedEvent event) {
            eventPublisher.publish(new TimelineEventAddedEvent(event));
        }

        @SuppressWarnings("deprecation")
        @Subscribe
        public void publishArtifactsPostedEvent(Blackboard.ArtifactsPostedEvent event) {
            for (BlackboardArtifact.Type artifactType : event.getArtifactTypes()) {
                /*
                 * IngestServices.fireModuleDataEvent is deprecated to
                 * discourage ingest module writers from using it (they should
                 * use org.sleuthkit.datamodel.Blackboard.postArtifact(s)
                 * instead), but a way to publish
                 * Blackboard.ArtifactsPostedEvents from the SleuthKit layer as
                 * Autopsy ModuleDataEvents is still needed.
                 */
                IngestServices.getInstance().fireModuleDataEvent(new ModuleDataEvent(
                        event.getModuleName(),
                        artifactType,
                        event.getArtifacts(artifactType)));
            }
        }
        
        @Subscribe 
<<<<<<< HEAD
        public void publishOsAccountAddedEvent(OsAccountManager.OsAccountsAddedEvent event) {
=======
        public void publishOsAccountAddedEvent(OsAccountsCreationEvent event) {
>>>>>>> 497f26e4
            for(OsAccount account: event.getOsAcounts()) {
                eventPublisher.publish(new OsAccountAddedEvent(account));
            }
        }
        
        @Subscribe 
<<<<<<< HEAD
        public void publishOsAccountChangedEvent(OsAccountManager.OsAccountsChangedEvent event) {
=======
        public void publishOsAccountChangedEvent(OsAccountsCreationEvent event) {
>>>>>>> 497f26e4
            for(OsAccount account: event.getOsAcounts()) {
                eventPublisher.publish(new OsAccountChangedEvent(account));
            }
        }
    }

    /**
     * Adds a subscriber to all case events. To subscribe to only specific
     * events, use one of the overloads of addEventSubscriber.
     *
     * @param listener The subscriber (PropertyChangeListener) to add.
     */
    public static void addPropertyChangeListener(PropertyChangeListener listener) {
        addEventSubscriber(Stream.of(Events.values())
                .map(Events::toString)
                .collect(Collectors.toSet()), listener);
    }

    /**
     * Removes a subscriber to all case events. To remove a subscription to only
     * specific events, use one of the overloads of removeEventSubscriber.
     *
     * @param listener The subscriber (PropertyChangeListener) to remove.
     */
    public static void removePropertyChangeListener(PropertyChangeListener listener) {
        removeEventSubscriber(Stream.of(Events.values())
                .map(Events::toString)
                .collect(Collectors.toSet()), listener);
    }

    /**
     * Adds a subscriber to specific case events.
     *
     * @param eventNames The events the subscriber is interested in.
     * @param subscriber The subscriber (PropertyChangeListener) to add.
     *
     * @deprecated Use addEventTypeSubscriber instead.
     */
    @Deprecated
    public static void addEventSubscriber(Set<String> eventNames, PropertyChangeListener subscriber) {
        eventPublisher.addSubscriber(eventNames, subscriber);
    }

    /**
     * Adds a subscriber to specific case events.
     *
     * @param eventTypes The events the subscriber is interested in.
     * @param subscriber The subscriber (PropertyChangeListener) to add.
     */
    public static void addEventTypeSubscriber(Set<Events> eventTypes, PropertyChangeListener subscriber) {
        eventTypes.forEach((Events event) -> {
            eventPublisher.addSubscriber(event.toString(), subscriber);
        });
    }

    /**
     * Adds a subscriber to specific case events.
     *
     * @param eventName  The event the subscriber is interested in.
     * @param subscriber The subscriber (PropertyChangeListener) to add.
     *
     * @deprecated Use addEventTypeSubscriber instead.
     */
    @Deprecated
    public static void addEventSubscriber(String eventName, PropertyChangeListener subscriber) {
        eventPublisher.addSubscriber(eventName, subscriber);
    }

    /**
     * Removes a subscriber to specific case events.
     *
     * @param eventName  The event the subscriber is no longer interested in.
     * @param subscriber The subscriber (PropertyChangeListener) to remove.
     */
    public static void removeEventSubscriber(String eventName, PropertyChangeListener subscriber) {
        eventPublisher.removeSubscriber(eventName, subscriber);
    }

    /**
     * Removes a subscriber to specific case events.
     *
     * @param eventNames The event the subscriber is no longer interested in.
     * @param subscriber The subscriber (PropertyChangeListener) to remove.
     */
    public static void removeEventSubscriber(Set<String> eventNames, PropertyChangeListener subscriber) {
        eventPublisher.removeSubscriber(eventNames, subscriber);
    }

    /**
     * Removes a subscriber to specific case events.
     *
     * @param eventTypes The events the subscriber is no longer interested in.
     * @param subscriber The subscriber (PropertyChangeListener) to remove.
     */
    public static void removeEventTypeSubscriber(Set<Events> eventTypes, PropertyChangeListener subscriber) {
        eventTypes.forEach((Events event) -> {
            eventPublisher.removeSubscriber(event.toString(), subscriber);
        });
    }

    /**
     * Checks if a case display name is valid, i.e., does not include any
     * characters that cannot be used in file names.
     *
     * @param caseName The candidate case name.
     *
     * @return True or false.
     */
    public static boolean isValidName(String caseName) {
        return !(caseName.contains("\\") || caseName.contains("/") || caseName.contains(":")
                || caseName.contains("*") || caseName.contains("?") || caseName.contains("\"")
                || caseName.contains("<") || caseName.contains(">") || caseName.contains("|"));
    }

    /**
     * Creates a new case and makes it the current case.
     *
     * IMPORTANT: This method should not be called in the event dispatch thread
     * (EDT).
     *
     * @param caseDir         The full path of the case directory. The directory
     *                        will be created if it doesn't already exist; if it
     *                        exists, it is ASSUMED it was created by calling
     *                        createCaseDirectory.
     * @param caseDisplayName The display name of case, which may be changed
     *                        later by the user.
     * @param caseNumber      The case number, can be the empty string.
     * @param examiner        The examiner to associate with the case, can be
     *                        the empty string.
     * @param caseType        The type of case (single-user or multi-user).
     *
     * @throws CaseActionException          If there is a problem creating the
     *                                      case.
     * @throws CaseActionCancelledException If creating the case is cancelled.
     *
     * @deprecated use createAsCurrentCase(CaseType caseType, String caseDir,
     * CaseDetails caseDetails) instead
     */
    @Deprecated
    public static void createAsCurrentCase(String caseDir, String caseDisplayName, String caseNumber, String examiner, CaseType caseType) throws CaseActionException, CaseActionCancelledException {
        createAsCurrentCase(caseType, caseDir, new CaseDetails(caseDisplayName, caseNumber, examiner, "", "", ""));
    }

    /**
     * Creates a new case and makes it the current case.
     *
     * IMPORTANT: This method should not be called in the event dispatch thread
     * (EDT).
     *
     * @param caseDir     The full path of the case directory. The directory
     *                    will be created if it doesn't already exist; if it
     *                    exists, it is ASSUMED it was created by calling
     *                    createCaseDirectory.
     * @param caseType    The type of case (single-user or multi-user).
     * @param caseDetails Contains the modifiable details of the case such as
     *                    the case display name, the case number, and the
     *                    examiner related data.
     *
     * @throws CaseActionException          If there is a problem creating the
     *                                      case.
     * @throws CaseActionCancelledException If creating the case is cancelled.
     */
    @Messages({
        "Case.exceptionMessage.emptyCaseName=Must specify a case name.",
        "Case.exceptionMessage.emptyCaseDir=Must specify a case directory path."
    })
    public static void createAsCurrentCase(CaseType caseType, String caseDir, CaseDetails caseDetails) throws CaseActionException, CaseActionCancelledException {
        if (caseDetails.getCaseDisplayName().isEmpty()) {
            throw new CaseActionException(Bundle.Case_exceptionMessage_emptyCaseName());
        }
        if (caseDir.isEmpty()) {
            throw new CaseActionException(Bundle.Case_exceptionMessage_emptyCaseDir());
        }
        openAsCurrentCase(new Case(caseType, caseDir, caseDetails), true);
    }

    /**
     * Opens an existing case and makes it the current case.
     *
     * IMPORTANT: This method should not be called in the event dispatch thread
     * (EDT).
     *
     * @param caseMetadataFilePath The path of the case metadata (.aut) file.
     *
     * @throws CaseActionException If there is a problem opening the case. The
     *                             exception will have a user-friendly message
     *                             and may be a wrapper for a lower-level
     *                             exception.
     */
    @Messages({
        "# {0} - exception message", "Case.exceptionMessage.failedToReadMetadata=Failed to read case metadata:\n{0}.",
        "Case.exceptionMessage.cannotOpenMultiUserCaseNoSettings=Multi-user settings are missing (see Tools, Options, Multi-user tab), cannot open a multi-user case."
    })
    public static void openAsCurrentCase(String caseMetadataFilePath) throws CaseActionException {
        CaseMetadata metadata;
        try {
            metadata = new CaseMetadata(Paths.get(caseMetadataFilePath));
        } catch (CaseMetadataException ex) {
            throw new CaseActionException(Bundle.Case_exceptionMessage_failedToReadMetadata(ex.getLocalizedMessage()), ex);
        }
        if (CaseType.MULTI_USER_CASE == metadata.getCaseType() && !UserPreferences.getIsMultiUserModeEnabled()) {
            throw new CaseActionException(Bundle.Case_exceptionMessage_cannotOpenMultiUserCaseNoSettings());
        }
        openAsCurrentCase(new Case(metadata), false);
    }

    /**
     * Checks if a case, the current case, is open at the time it is called.
     *
     * @return True or false.
     */
    public static boolean isCaseOpen() {
        return currentCase != null;
    }

    /**
     * Gets the current case. This method should only be called by clients that
     * can be sure a case is currently open. Some examples of suitable clients
     * are data source processors, ingest modules, and report modules.
     *
     * @return The current case.
     */
    public static Case getCurrentCase() {
        try {
            return getCurrentCaseThrows();
        } catch (NoCurrentCaseException ex) {
            /*
             * Throw a runtime exception, since this is a programming error.
             */
            throw new IllegalStateException(NbBundle.getMessage(Case.class, "Case.getCurCase.exception.noneOpen"), ex);
        }
    }

    /**
     * Gets the current case, if there is one, or throws an exception if there
     * is no current case. This method should only be called by methods known to
     * run in threads where it is possible that another thread has closed the
     * current case. The exception provides some protection from the
     * consequences of the race condition between the calling thread and a case
     * closing thread, but it is not fool-proof. Background threads calling this
     * method should put all operations in an exception firewall with a try and
     * catch-all block to handle the possibility of bad timing.
     *
     * @return The current case.
     *
     * @throws NoCurrentCaseException if there is no current case.
     */
    public static Case getCurrentCaseThrows() throws NoCurrentCaseException {
        /*
         * TODO (JIRA-3825): Introduce a reference counting scheme for this get
         * case method.
         */
        Case openCase = currentCase;
        if (openCase == null) {
            throw new NoCurrentCaseException(NbBundle.getMessage(Case.class, "Case.getCurCase.exception.noneOpen"));
        } else {
            return openCase;
        }
    }

    /**
     * Closes the current case.
     *
     * @throws CaseActionException If there is a problem closing the case. The
     *                             exception will have a user-friendly message
     *                             and may be a wrapper for a lower-level
     *                             exception.
     */
    @Messages({
        "# {0} - exception message", "Case.closeException.couldNotCloseCase=Error closing case: {0}",
        "Case.progressIndicatorTitle.closingCase=Closing Case"
    })
    public static void closeCurrentCase() throws CaseActionException {
        synchronized (caseActionSerializationLock) {
            if (null == currentCase) {
                return;
            }
            Case closedCase = currentCase;
            try {
                eventPublisher.publishLocally(new AutopsyEvent(Events.CURRENT_CASE.toString(), closedCase, null));
                logger.log(Level.INFO, "Closing current case {0} ({1}) in {2}", new Object[]{closedCase.getDisplayName(), closedCase.getName(), closedCase.getCaseDirectory()}); //NON-NLS
                closedCase.doCloseCaseAction();
                currentCase = null;
                logger.log(Level.INFO, "Closed current case {0} ({1}) in {2}", new Object[]{closedCase.getDisplayName(), closedCase.getName(), closedCase.getCaseDirectory()}); //NON-NLS
            } catch (CaseActionException ex) {
                logger.log(Level.SEVERE, String.format("Error closing current case %s (%s) in %s", closedCase.getDisplayName(), closedCase.getName(), closedCase.getCaseDirectory()), ex); //NON-NLS                
                throw ex;
            } finally {
                if (RuntimeProperties.runningWithGUI()) {
                    updateGUIForCaseClosed();
                }
            }
        }
    }

    /**
     * Deletes the current case.
     *
     * @throws CaseActionException If there is a problem deleting the case. The
     *                             exception will have a user-friendly message
     *                             and may be a wrapper for a lower-level
     *                             exception.
     */
    public static void deleteCurrentCase() throws CaseActionException {
        synchronized (caseActionSerializationLock) {
            if (null == currentCase) {
                return;
            }
            CaseMetadata metadata = currentCase.getMetadata();
            closeCurrentCase();
            deleteCase(metadata);
        }
    }

    /**
     * Deletes a data source from the current case.
     *
     * @param dataSourceObjectID The object ID of the data source to delete.
     *
     * @throws CaseActionException If there is a problem deleting the case. The
     *                             exception will have a user-friendly message
     *                             and may be a wrapper for a lower-level
     *                             exception.
     */
    @Messages({
        "Case.progressIndicatorTitle.deletingDataSource=Removing Data Source"
    })
    static void deleteDataSourceFromCurrentCase(Long dataSourceObjectID) throws CaseActionException {
        synchronized (caseActionSerializationLock) {
            if (null == currentCase) {
                return;
            }

            /*
             * Close the current case to release the shared case lock.
             */
            CaseMetadata caseMetadata = currentCase.getMetadata();
            closeCurrentCase();

            /*
             * Re-open the case with an exclusive case lock, delete the data
             * source, and close the case again, releasing the exclusive case
             * lock.
             */
            Case theCase = new Case(caseMetadata);
            theCase.doOpenCaseAction(Bundle.Case_progressIndicatorTitle_deletingDataSource(), theCase::deleteDataSource, CaseLockType.EXCLUSIVE, false, dataSourceObjectID);

            /*
             * Re-open the case with a shared case lock.
             */
            openAsCurrentCase(new Case(caseMetadata), false);
        }
    }

    /**
     * Deletes a case. The case to be deleted must not be the "current case."
     * Deleting the current case must be done by calling Case.deleteCurrentCase.
     *
     * @param metadata The case metadata.
     *
     * @throws CaseActionException If there were one or more errors deleting the
     *                             case. The exception will have a user-friendly
     *                             message and may be a wrapper for a
     *                             lower-level exception.
     */
    @Messages({
        "Case.progressIndicatorTitle.deletingCase=Deleting Case",
        "Case.exceptionMessage.cannotDeleteCurrentCase=Cannot delete current case, it must be closed first.",
        "# {0} - case display name", "Case.exceptionMessage.deletionInterrupted=Deletion of the case {0} was cancelled."
    })
    public static void deleteCase(CaseMetadata metadata) throws CaseActionException {
        synchronized (caseActionSerializationLock) {
            if (null != currentCase) {
                throw new CaseActionException(Bundle.Case_exceptionMessage_cannotDeleteCurrentCase());
            }
        }

        ProgressIndicator progressIndicator;
        if (RuntimeProperties.runningWithGUI()) {
            progressIndicator = new ModalDialogProgressIndicator(mainFrame, Bundle.Case_progressIndicatorTitle_deletingCase());
        } else {
            progressIndicator = new LoggingProgressIndicator();
        }
        progressIndicator.start(Bundle.Case_progressMessage_preparing());
        try {
            if (CaseType.SINGLE_USER_CASE == metadata.getCaseType()) {
                deleteSingleUserCase(metadata, progressIndicator);
            } else {
                try {
                    deleteMultiUserCase(metadata, progressIndicator);
                } catch (InterruptedException ex) {
                    /*
                     * Note that task cancellation is not currently supported
                     * for this code path, so this catch block is not expected
                     * to be executed.
                     */
                    throw new CaseActionException(Bundle.Case_exceptionMessage_deletionInterrupted(metadata.getCaseDisplayName()), ex);
                }
            }
        } finally {
            progressIndicator.finish();
        }
    }

    /**
     * Opens a new or existing case as the current case.
     *
     * @param newCurrentCase The case.
     * @param isNewCase      True for a new case, false otherwise.
     *
     * @throws CaseActionException          If there is a problem creating the
     *                                      case.
     * @throws CaseActionCancelledException If creating the case is cancelled.
     */
    @Messages({
        "Case.progressIndicatorTitle.creatingCase=Creating Case",
        "Case.progressIndicatorTitle.openingCase=Opening Case",
        "Case.exceptionMessage.cannotLocateMainWindow=Cannot locate main application window"
    })
    private static void openAsCurrentCase(Case newCurrentCase, boolean isNewCase) throws CaseActionException, CaseActionCancelledException {
        synchronized (caseActionSerializationLock) {
            if (null != currentCase) {
                try {
                    closeCurrentCase();
                } catch (CaseActionException ex) {
                    /*
                     * Notify the user and continue (the error has already been
                     * logged in closeCurrentCase.
                     */
                    MessageNotifyUtil.Message.error(ex.getLocalizedMessage());
                }
            }
            try {
                logger.log(Level.INFO, "Opening {0} ({1}) in {2} as the current case", new Object[]{newCurrentCase.getDisplayName(), newCurrentCase.getName(), newCurrentCase.getCaseDirectory()}); //NON-NLS
                String progressIndicatorTitle;
                CaseAction<ProgressIndicator, Object, Void> openCaseAction;
                if (isNewCase) {
                    progressIndicatorTitle = Bundle.Case_progressIndicatorTitle_creatingCase();
                    openCaseAction = newCurrentCase::create;
                } else {
                    progressIndicatorTitle = Bundle.Case_progressIndicatorTitle_openingCase();
                    openCaseAction = newCurrentCase::open;
                }
                newCurrentCase.doOpenCaseAction(progressIndicatorTitle, openCaseAction, CaseLockType.SHARED, true, null);
                currentCase = newCurrentCase;
                logger.log(Level.INFO, "Opened {0} ({1}) in {2} as the current case", new Object[]{newCurrentCase.getDisplayName(), newCurrentCase.getName(), newCurrentCase.getCaseDirectory()}); //NON-NLS
                if (RuntimeProperties.runningWithGUI()) {
                    updateGUIForCaseOpened(newCurrentCase);
                }
                eventPublisher.publishLocally(new AutopsyEvent(Events.CURRENT_CASE.toString(), null, currentCase));
            } catch (CaseActionCancelledException ex) {
                logger.log(Level.INFO, String.format("Cancelled opening %s (%s) in %s as the current case", newCurrentCase.getDisplayName(), newCurrentCase.getName(), newCurrentCase.getCaseDirectory())); //NON-NLS                
                throw ex;
            } catch (CaseActionException ex) {
                logger.log(Level.SEVERE, String.format("Error opening %s (%s) in %s as the current case", newCurrentCase.getDisplayName(), newCurrentCase.getName(), newCurrentCase.getCaseDirectory()), ex); //NON-NLS                
                throw ex;
            }
        }
    }

    /**
     * Transforms a case display name into a unique case name that can be used
     * to identify the case even if the display name is changed.
     *
     * @param caseDisplayName A case display name.
     *
     * @return The unique case name.
     */
    private static String displayNameToUniqueName(String caseDisplayName) {
        /*
         * Replace all non-ASCII characters.
         */
        String uniqueCaseName = caseDisplayName.replaceAll("[^\\p{ASCII}]", "_"); //NON-NLS

        /*
         * Replace all control characters.
         */
        uniqueCaseName = uniqueCaseName.replaceAll("[\\p{Cntrl}]", "_"); //NON-NLS

        /*
         * Replace /, \, :, ?, space, ' ".
         */
        uniqueCaseName = uniqueCaseName.replaceAll("[ /?:'\"\\\\]", "_"); //NON-NLS

        /*
         * Make it all lowercase.
         */
        uniqueCaseName = uniqueCaseName.toLowerCase();

        /*
         * Add a time stamp for uniqueness.
         */
        SimpleDateFormat dateFormat = new SimpleDateFormat("yyyyMMdd_HHmmss");
        Date date = new Date();
        uniqueCaseName = uniqueCaseName + "_" + dateFormat.format(date);

        return uniqueCaseName;
    }

    /**
     * Creates a case directory and its subdirectories.
     *
     * @param caseDirPath Path to the case directory (typically base + case
     *                    name).
     * @param caseType    The type of case, single-user or multi-user.
     *
     * @throws CaseActionException throw if could not create the case dir
     */
    public static void createCaseDirectory(String caseDirPath, CaseType caseType) throws CaseActionException {
        /*
         * Check the case directory path and permissions. The case directory may
         * already exist.
         */
        File caseDir = new File(caseDirPath);
        if (caseDir.exists()) {
            if (caseDir.isFile()) {
                throw new CaseActionException(NbBundle.getMessage(Case.class, "Case.createCaseDir.exception.existNotDir", caseDirPath));
            } else if (!caseDir.canRead() || !caseDir.canWrite()) {
                throw new CaseActionException(NbBundle.getMessage(Case.class, "Case.createCaseDir.exception.existCantRW", caseDirPath));
            }
        }

        /*
         * Create the case directory, if it does not already exist.
         */
        if (!caseDir.mkdirs()) {
            throw new CaseActionException(NbBundle.getMessage(Case.class, "Case.createCaseDir.exception.cantCreate", caseDirPath));
        }

        /*
         * Create the subdirectories of the case directory, if they do not
         * already exist. Note that multi-user cases get an extra layer of
         * subdirectories, one subdirectory per application host machine.
         */
        String hostPathComponent = "";
        if (caseType == CaseType.MULTI_USER_CASE) {
            hostPathComponent = File.separator + NetworkUtils.getLocalHostName();
        }

        Path exportDir = Paths.get(caseDirPath, hostPathComponent, EXPORT_FOLDER);
        if (!exportDir.toFile().mkdirs()) {
            throw new CaseActionException(NbBundle.getMessage(Case.class, "Case.createCaseDir.exception.cantCreateCaseDir", exportDir));
        }

        Path logsDir = Paths.get(caseDirPath, hostPathComponent, LOG_FOLDER);
        if (!logsDir.toFile().mkdirs()) {
            throw new CaseActionException(NbBundle.getMessage(Case.class, "Case.createCaseDir.exception.cantCreateCaseDir", logsDir));
        }

        Path cacheDir = Paths.get(caseDirPath, hostPathComponent, CACHE_FOLDER);
        if (!cacheDir.toFile().mkdirs()) {
            throw new CaseActionException(NbBundle.getMessage(Case.class, "Case.createCaseDir.exception.cantCreateCaseDir", cacheDir));
        }

        Path moduleOutputDir = Paths.get(caseDirPath, hostPathComponent, MODULE_FOLDER);
        if (!moduleOutputDir.toFile().mkdirs()) {
            throw new CaseActionException(NbBundle.getMessage(Case.class, "Case.createCaseDir.exception.cantCreateModDir", moduleOutputDir));
        }

        Path reportsDir = Paths.get(caseDirPath, hostPathComponent, REPORTS_FOLDER);
        if (!reportsDir.toFile().mkdirs()) {
            throw new CaseActionException(NbBundle.getMessage(Case.class, "Case.createCaseDir.exception.cantCreateReportsDir", reportsDir));
        }
    }

    /**
     * Gets the paths of data sources that are images.
     *
     * @param db A case database.
     *
     * @return A mapping of object ids to image paths.
     */
    static Map<Long, String> getImagePaths(SleuthkitCase db) {
        Map<Long, String> imgPaths = new HashMap<>();
        try {
            Map<Long, List<String>> imgPathsList = db.getImagePaths();
            for (Map.Entry<Long, List<String>> entry : imgPathsList.entrySet()) {
                if (entry.getValue().size() > 0) {
                    imgPaths.put(entry.getKey(), entry.getValue().get(0));
                }
            }
        } catch (TskCoreException ex) {
            logger.log(Level.SEVERE, "Error getting image paths", ex); //NON-NLS
        }
        return imgPaths;
    }

    /**
     * Acquires an exclusive case resources lock.
     *
     * @param caseDir The full path of the case directory.
     *
     * @return The lock or null if the lock could not be acquired.
     *
     * @throws CaseActionException with a user-friendly message if the lock
     *                             cannot be acquired due to an exception.
     */
    @Messages({
        "Case.creationException.couldNotAcquireResourcesLock=Failed to get lock on case resources"
    })
    private static CoordinationService.Lock acquireCaseResourcesLock(String caseDir) throws CaseActionException {
        try {
            Path caseDirPath = Paths.get(caseDir);
            String resourcesNodeName = CoordinationServiceUtils.getCaseResourcesNodePath(caseDirPath);
            Lock lock = CoordinationService.getInstance().tryGetExclusiveLock(CategoryNode.CASES, resourcesNodeName, CASE_RESOURCES_LOCK_TIMEOUT_HOURS, TimeUnit.HOURS);
            return lock;
        } catch (InterruptedException ex) {
            throw new CaseActionCancelledException(Bundle.Case_exceptionMessage_cancelled());
        } catch (CoordinationServiceException ex) {
            throw new CaseActionException(Bundle.Case_creationException_couldNotAcquireResourcesLock(), ex);
        }
    }

    private static String getNameForTitle() {
        //Method should become unnecessary once technical debt story 3334 is done.
        if (UserPreferences.getAppName().equals(Version.getName())) {
            //Available version number is version number for this application
            return String.format("%s %s", UserPreferences.getAppName(), Version.getVersion());
        } else {
            return UserPreferences.getAppName();
        }
    }

    /**
     * Update the GUI to to reflect the current case.
     */
    private static void updateGUIForCaseOpened(Case newCurrentCase) {
        if (RuntimeProperties.runningWithGUI()) {
            SwingUtilities.invokeLater(() -> {
                /*
                 * If the case database was upgraded for a new schema and a
                 * backup database was created, notify the user.
                 */
                SleuthkitCase caseDb = newCurrentCase.getSleuthkitCase();
                String backupDbPath = caseDb.getBackupDatabasePath();
                if (null != backupDbPath) {
                    JOptionPane.showMessageDialog(
                            mainFrame,
                            NbBundle.getMessage(Case.class, "Case.open.msgDlg.updated.msg", backupDbPath),
                            NbBundle.getMessage(Case.class, "Case.open.msgDlg.updated.title"),
                            JOptionPane.INFORMATION_MESSAGE);
                }

                /*
                 * Look for the files for the data sources listed in the case
                 * database and give the user the opportunity to locate any that
                 * are missing.
                 */
                Map<Long, String> imgPaths = getImagePaths(caseDb);
                for (Map.Entry<Long, String> entry : imgPaths.entrySet()) {
                    long obj_id = entry.getKey();
                    String path = entry.getValue();
                    boolean fileExists = (new File(path).isFile() || DriveUtils.driveExists(path));
                    if (!fileExists) {
                        int response = JOptionPane.showConfirmDialog(
                                mainFrame,
                                NbBundle.getMessage(Case.class, "Case.checkImgExist.confDlg.doesntExist.msg", path),
                                NbBundle.getMessage(Case.class, "Case.checkImgExist.confDlg.doesntExist.title"),
                                JOptionPane.YES_NO_OPTION);
                        if (response == JOptionPane.YES_OPTION) {
                            MissingImageDialog.makeDialog(obj_id, caseDb);
                        } else {
                            logger.log(Level.SEVERE, "User proceeding with missing image files"); //NON-NLS

                        }
                    }
                }

                /*
                 * Enable the case-specific actions.
                 */
                CallableSystemAction.get(AddImageAction.class).setEnabled(FeatureAccessUtils.canAddDataSources());
                CallableSystemAction.get(OpenHostsAction.class).setEnabled(true);
                CallableSystemAction.get(CaseCloseAction.class).setEnabled(true);
                CallableSystemAction.get(CaseDetailsAction.class).setEnabled(true);
                CallableSystemAction.get(DataSourceSummaryAction.class).setEnabled(true);
                CallableSystemAction.get(CaseDeleteAction.class).setEnabled(FeatureAccessUtils.canDeleteCurrentCase());
                CallableSystemAction.get(OpenTimelineAction.class).setEnabled(true);
                CallableSystemAction.get(OpenCommVisualizationToolAction.class).setEnabled(true);
                CallableSystemAction.get(CommonAttributeSearchAction.class).setEnabled(true);
                CallableSystemAction.get(OpenOutputFolderAction.class).setEnabled(false);
                CallableSystemAction.get(OpenDiscoveryAction.class).setEnabled(true);

                /*
                 * Add the case to the recent cases tracker that supplies a list
                 * of recent cases to the recent cases menu item and the
                 * open/create case dialog.
                 */
                RecentCases.getInstance().addRecentCase(newCurrentCase.getDisplayName(), newCurrentCase.getMetadata().getFilePath().toString());

                /*
                 * Open the top components (windows within the main application
                 * window).
                 *
                 * Note: If the core windows are not opened here, they will be
                 * opened via the DirectoryTreeTopComponent 'propertyChange()'
                 * method on a DATA_SOURCE_ADDED event.
                 */
                if (newCurrentCase.hasData()) {
                    CoreComponentControl.openCoreWindows();
                }

                /*
                 * Reset the main window title to:
                 *
                 * [curent case display name] - [application name].
                 */
                mainFrame.setTitle(newCurrentCase.getDisplayName() + " - " + getNameForTitle());
            });
        }
    }

    /*
     * Update the GUI to to reflect the lack of a current case.
     */
    private static void updateGUIForCaseClosed() {
        if (RuntimeProperties.runningWithGUI()) {
            SwingUtilities.invokeLater(() -> {
                /*
                 * Close the top components (windows within the main application
                 * window).
                 */
                CoreComponentControl.closeCoreWindows();

                /*
                 * Disable the case-specific menu items.
                 */
                CallableSystemAction.get(AddImageAction.class).setEnabled(false);
                CallableSystemAction.get(OpenHostsAction.class).setEnabled(false);
                CallableSystemAction.get(CaseCloseAction.class).setEnabled(false);
                CallableSystemAction.get(CaseDetailsAction.class).setEnabled(false);
                CallableSystemAction.get(DataSourceSummaryAction.class).setEnabled(false);
                CallableSystemAction.get(CaseDeleteAction.class).setEnabled(false);
                CallableSystemAction.get(OpenTimelineAction.class).setEnabled(false);
                CallableSystemAction.get(OpenCommVisualizationToolAction.class).setEnabled(false);
                CallableSystemAction.get(OpenOutputFolderAction.class).setEnabled(false);
                CallableSystemAction.get(CommonAttributeSearchAction.class).setEnabled(false);
                CallableSystemAction.get(OpenDiscoveryAction.class).setEnabled(false);

                /*
                 * Clear the notifications in the notfier component in the lower
                 * right hand corner of the main application window.
                 */
                MessageNotifyUtil.Notify.clear();

                /*
                 * Reset the main window title to be just the application name,
                 * instead of [curent case display name] - [application name].
                 */
                mainFrame.setTitle(getNameForTitle());
            });
        }
    }

    /**
     * Gets the case database.
     *
     * @return The case database.
     */
    public SleuthkitCase getSleuthkitCase() {
        return this.caseDb;
    }

    /**
     * Gets the case services manager.
     *
     * @return The case services manager.
     */
    public Services getServices() {
        return caseServices;
    }

    /**
     * Gets the case type.
     *
     * @return The case type.
     */
    public CaseType getCaseType() {
        return metadata.getCaseType();
    }

    /**
     * Gets the case create date.
     *
     * @return case The case create date.
     */
    public String getCreatedDate() {
        return metadata.getCreatedDate();
    }

    /**
     * Gets the unique and immutable case name.
     *
     * @return The case name.
     */
    public String getName() {
        return metadata.getCaseName();
    }

    /**
     * Gets the case name that can be changed by the user.
     *
     * @return The case display name.
     */
    public String getDisplayName() {
        return metadata.getCaseDisplayName();
    }

    /**
     * Gets the case number.
     *
     * @return The case number
     */
    public String getNumber() {
        return metadata.getCaseNumber();
    }

    /**
     * Gets the examiner name.
     *
     * @return The examiner name.
     */
    public String getExaminer() {
        return metadata.getExaminer();
    }

    /**
     * Gets the examiner phone number.
     *
     * @return The examiner phone number.
     */
    public String getExaminerPhone() {
        return metadata.getExaminerPhone();
    }

    /**
     * Gets the examiner email address.
     *
     * @return The examiner email address.
     */
    public String getExaminerEmail() {
        return metadata.getExaminerEmail();
    }

    /**
     * Gets the case notes.
     *
     * @return The case notes.
     */
    public String getCaseNotes() {
        return metadata.getCaseNotes();
    }

    /**
     * Gets the path to the top-level case directory.
     *
     * @return The top-level case directory path.
     */
    public String getCaseDirectory() {
        return metadata.getCaseDirectory();
    }

    /**
     * Gets the root case output directory for this case, creating it if it does
     * not exist. If the case is a single-user case, this is the case directory.
     * If the case is a multi-user case, this is a subdirectory of the case
     * directory specific to the host machine.
     *
     * @return the path to the host output directory.
     */
    public String getOutputDirectory() {
        String caseDirectory = getCaseDirectory();
        Path hostPath;
        if (CaseType.MULTI_USER_CASE == metadata.getCaseType()) {
            hostPath = Paths.get(caseDirectory, NetworkUtils.getLocalHostName());
        } else {
            hostPath = Paths.get(caseDirectory);
        }
        if (!hostPath.toFile().exists()) {
            hostPath.toFile().mkdirs();
        }
        return hostPath.toString();
    }

    /**
     * Gets the full path to the temp directory for this case, creating it if it
     * does not exist.
     *
     * @return The temp subdirectory path.
     */
    public String getTempDirectory() {
        // get temp folder scoped to the combination of case name and timestamp 
        // provided by getName()
        Path path = Paths.get(UserPreferences.getAppTempDirectory(), CASE_TEMP_DIR, getName());
        File f = path.toFile();
        // verify that the folder exists
        if (!f.exists()) {
            f.mkdirs();
        }

        return path.toAbsolutePath().toString();
    }

    /**
     * Gets the full path to the cache directory for this case, creating it if
     * it does not exist.
     *
     * @return The cache directory path.
     */
    public String getCacheDirectory() {
        return getOrCreateSubdirectory(CACHE_FOLDER);
    }

    /**
     * Gets the full path to the export directory for this case, creating it if
     * it does not exist.
     *
     * @return The export directory path.
     */
    public String getExportDirectory() {
        return getOrCreateSubdirectory(EXPORT_FOLDER);
    }

    /**
     * Gets the full path to the log directory for this case, creating it if it
     * does not exist.
     *
     * @return The log directory path.
     */
    public String getLogDirectoryPath() {
        return getOrCreateSubdirectory(LOG_FOLDER);
    }

    /**
     * Gets the full path to the reports directory for this case, creating it if
     * it does not exist.
     *
     * @return The report directory path.
     */
    public String getReportDirectory() {
        return getOrCreateSubdirectory(REPORTS_FOLDER);
    }

    /**
     * Gets the full path to the config directory for this case, creating it if
     * it does not exist.
     *
     * @return The config directory path.
     */
    public String getConfigDirectory() {
        return getOrCreateSubdirectory(CONFIG_FOLDER);
    }

    /**
     * Gets the full path to the module output directory for this case, creating
     * it if it does not exist.
     *
     * @return The module output directory path.
     */
    public String getModuleDirectory() {
        return getOrCreateSubdirectory(MODULE_FOLDER);
    }

    /**
     * Gets the path of the module output directory for this case, relative to
     * the case directory, creating it if it does not exist.
     *
     * @return The path to the module output directory, relative to the case
     *         directory.
     */
    public String getModuleOutputDirectoryRelativePath() {
        Path path = Paths.get(getModuleDirectory());
        if (getCaseType() == CaseType.MULTI_USER_CASE) {
            return path.subpath(path.getNameCount() - 2, path.getNameCount()).toString();
        } else {
            return path.subpath(path.getNameCount() - 1, path.getNameCount()).toString();
        }
    }

    /**
     * Gets the data sources for the case.
     *
     * @return A list of data sources, possibly empty.
     *
     * @throws org.sleuthkit.datamodel.TskCoreException if there is a problem
     *                                                  querying the case
     *                                                  database.
     */
    public List<Content> getDataSources() throws TskCoreException {
        return caseDb.getRootObjects();
    }

    /**
     * Gets the time zone(s) of the image data source(s) in this case.
     *
     * @return The set of time zones in use.
     */
    public Set<TimeZone> getTimeZones() {
        Set<TimeZone> timezones = new HashSet<>();
        String query = "SELECT time_zone FROM data_source_info";
        try (SleuthkitCase.CaseDbQuery dbQuery = caseDb.executeQuery(query)) {
            ResultSet timeZoneSet = dbQuery.getResultSet();
            while (timeZoneSet.next()) {
                String timeZone = timeZoneSet.getString("time_zone");
                if (timeZone != null && !timeZone.isEmpty()) {
                    timezones.add(TimeZone.getTimeZone(timeZone));
                }
            }
        } catch (TskCoreException | SQLException ex) {
            logger.log(Level.SEVERE, "Error getting data source time zones", ex); //NON-NLS
        }
        return timezones;
    }

    /**
     * Gets the name of the legacy keyword search index for the case. Not for
     * general use.
     *
     * @return The index name.
     */
    public String getTextIndexName() {
        return getMetadata().getTextIndexName();
    }

    /**
     * Queries whether or not the case has data, i.e., whether or not at least
     * one data source has been added to the case.
     *
     * @return True or false.
     */
    public boolean hasData() {
        boolean hasDataSources = false;
        String query = "SELECT count(*) AS count FROM data_source_info";
        try (SleuthkitCase.CaseDbQuery dbQuery = caseDb.executeQuery(query)) {
            ResultSet resultSet = dbQuery.getResultSet();
            if (resultSet.next()) {
                long numDataSources = resultSet.getLong("count");
                if (numDataSources > 0) {
                    hasDataSources = true;
                }
            }
        } catch (TskCoreException | SQLException ex) {
            logger.log(Level.SEVERE, "Error accessing case database", ex); //NON-NLS
        }
        return hasDataSources;
    }

    /**
     * Notifies case event subscribers that a data source is being added to the
     * case.
     *
     * This should not be called from the event dispatch thread (EDT)
     *
     * @param eventId A unique identifier for the event. This UUID must be used
     *                to call notifyFailedAddingDataSource or
     *                notifyNewDataSource after the data source is added.
     */
    public void notifyAddingDataSource(UUID eventId) {
        eventPublisher.publish(new AddingDataSourceEvent(eventId));
    }

    /**
     * Notifies case event subscribers that a data source failed to be added to
     * the case.
     *
     * This should not be called from the event dispatch thread (EDT)
     *
     * @param addingDataSourceEventId The unique identifier for the
     *                                corresponding adding data source event
     *                                (see notifyAddingDataSource).
     */
    public void notifyFailedAddingDataSource(UUID addingDataSourceEventId) {
        eventPublisher.publish(new AddingDataSourceFailedEvent(addingDataSourceEventId));
    }

    /**
     * Notifies case event subscribers that a data source has been added to the
     * case database.
     *
     * This should not be called from the event dispatch thread (EDT)
     *
     * @param dataSource              The data source.
     * @param addingDataSourceEventId The unique identifier for the
     *                                corresponding adding data source event
     *                                (see notifyAddingDataSource).
     */
    public void notifyDataSourceAdded(Content dataSource, UUID addingDataSourceEventId) {
        eventPublisher.publish(new DataSourceAddedEvent(dataSource, addingDataSourceEventId));
    }

    /**
     * Notifies case event subscribers that a data source has been added to the
     * case database.
     *
     * This should not be called from the event dispatch thread (EDT)
     *
     * @param dataSource The data source.
     * @param newName    The new name for the data source
     */
    public void notifyDataSourceNameChanged(Content dataSource, String newName) {
        eventPublisher.publish(new DataSourceNameChangedEvent(dataSource, newName));
    }

    /**
     * Notifies case event subscribers that a content tag has been added.
     *
     * This should not be called from the event dispatch thread (EDT)
     *
     * @param newTag new ContentTag added
     */
    public void notifyContentTagAdded(ContentTag newTag) {
        notifyContentTagAdded(newTag, null);
    }

    /**
     * Notifies case event subscribers that a content tag has been added.
     *
     * This should not be called from the event dispatch thread (EDT)
     *
     * @param newTag         The added ContentTag.
     * @param deletedTagList List of ContentTags that were removed as a result
     *                       of the addition of newTag.
     */
    public void notifyContentTagAdded(ContentTag newTag, List<ContentTag> deletedTagList) {
        eventPublisher.publish(new ContentTagAddedEvent(newTag, deletedTagList));
    }

    /**
     * Notifies case event subscribers that a content tag has been deleted.
     *
     * This should not be called from the event dispatch thread (EDT)
     *
     * @param deletedTag ContentTag deleted
     */
    public void notifyContentTagDeleted(ContentTag deletedTag) {
        eventPublisher.publish(new ContentTagDeletedEvent(deletedTag));
    }

    /**
     * Notifies case event subscribers that a tag definition has changed.
     *
     * This should not be called from the event dispatch thread (EDT)
     *
     * @param changedTagName the name of the tag definition which was changed
     */
    public void notifyTagDefinitionChanged(String changedTagName) {
        //leaving new value of changedTagName as null, because we do not currently support changing the display name of a tag. 
        eventPublisher.publish(new AutopsyEvent(Events.TAG_DEFINITION_CHANGED.toString(), changedTagName, null));
    }

    /**
     * Notifies case event subscribers that a central repository comment has
     * been changed.
     *
     * This should not be called from the event dispatch thread (EDT)
     *
     * @param contentId  the objectId for the Content which has had its central
     *                   repo comment changed
     * @param newComment the new value of the comment
     */
    public void notifyCentralRepoCommentChanged(long contentId, String newComment) {
        try {
            eventPublisher.publish(new CommentChangedEvent(contentId, newComment));
        } catch (NoCurrentCaseException ex) {
            logger.log(Level.WARNING, "Unable to send notifcation regarding comment change due to no current case being open", ex);
        }
    }

    /**
     * Notifies case event subscribers that an artifact tag has been added.
     *
     * This should not be called from the event dispatch thread (EDT)
     *
     * @param newTag new BlackboardArtifactTag added
     */
    public void notifyBlackBoardArtifactTagAdded(BlackboardArtifactTag newTag) {
        notifyBlackBoardArtifactTagAdded(newTag, null);
    }

    /**
     * Notifies case event subscribers that an artifact tag has been added.
     *
     * This should not be called from the event dispatch thread (EDT)
     *
     * @param newTag         The added ContentTag.
     * @param removedTagList List of ContentTags that were removed as a result
     *                       of the addition of newTag.
     */
    public void notifyBlackBoardArtifactTagAdded(BlackboardArtifactTag newTag, List<BlackboardArtifactTag> removedTagList) {
        eventPublisher.publish(new BlackBoardArtifactTagAddedEvent(newTag, removedTagList));
    }

    /**
     * Notifies case event subscribers that an artifact tag has been deleted.
     *
     * This should not be called from the event dispatch thread (EDT)
     *
     * @param deletedTag BlackboardArtifactTag deleted
     */
    public void notifyBlackBoardArtifactTagDeleted(BlackboardArtifactTag deletedTag) {
        eventPublisher.publish(new BlackBoardArtifactTagDeletedEvent(deletedTag));
    }
    
    public void notifyOsAccountAdded(OsAccount account) {
        eventPublisher.publish(new OsAccountAddedEvent(account));
    }

    public void notifyOsAccountChanged(OsAccount account) {
        eventPublisher.publish(new OsAccountChangedEvent(account));
    }
 
    /**
     * Adds a report to the case.
     *
     * @param localPath     The path of the report file, must be in the case
     *                      directory or one of its subdirectories.
     * @param srcModuleName The name of the module that created the report.
     * @param reportName    The report name, may be empty.
     *
     * @throws TskCoreException if there is a problem adding the report to the
     *                          case database.
     */
    public void addReport(String localPath, String srcModuleName, String reportName) throws TskCoreException {
        addReport(localPath, srcModuleName, reportName, null);
    }

    /**
     * Adds a report to the case.
     *
     * @param localPath     The path of the report file, must be in the case
     *                      directory or one of its subdirectories.
     * @param srcModuleName The name of the module that created the report.
     * @param reportName    The report name, may be empty.
     * @param parent        The Content used to create the report, if available.
     *
     * @return The new Report instance.
     *
     * @throws TskCoreException if there is a problem adding the report to the
     *                          case database.
     */
    public Report addReport(String localPath, String srcModuleName, String reportName, Content parent) throws TskCoreException {
        String normalizedLocalPath;
        try {
            if (localPath.toLowerCase().contains("http:")) {
                normalizedLocalPath = localPath;
            } else {
                normalizedLocalPath = Paths.get(localPath).normalize().toString();
            }
        } catch (InvalidPathException ex) {
            String errorMsg = "Invalid local path provided: " + localPath; // NON-NLS
            throw new TskCoreException(errorMsg, ex);
        }
        Report report = this.caseDb.addReport(normalizedLocalPath, srcModuleName, reportName, parent);
        eventPublisher.publish(new ReportAddedEvent(report));
        return report;
    }

    /**
     * Gets the reports that have been added to the case.
     *
     * @return A collection of report objects.
     *
     * @throws TskCoreException if there is a problem querying the case
     *                          database.
     */
    public List<Report> getAllReports() throws TskCoreException {
        return this.caseDb.getAllReports();
    }

    /**
     * Deletes one or more reports from the case database. Does not delete the
     * report files.
     *
     * @param reports The report(s) to be deleted from the case.
     *
     * @throws TskCoreException if there is an error deleting the report(s).
     */
    public void deleteReports(Collection<? extends Report> reports) throws TskCoreException {
        for (Report report : reports) {
            this.caseDb.deleteReport(report);
            eventPublisher.publish(new AutopsyEvent(Events.REPORT_DELETED.toString(), report, null));
        }
    }

    /**
     * Gets the case metadata.
     *
     * @return A CaseMetaData object.
     */
    CaseMetadata getMetadata() {
        return metadata;
    }

    /**
     * Updates the case details.
     *
     * @param newDisplayName the new display name for the case
     *
     * @throws org.sleuthkit.autopsy.casemodule.CaseActionException
     */
    @Messages({
        "Case.exceptionMessage.metadataUpdateError=Failed to update case metadata"
    })
    void updateCaseDetails(CaseDetails caseDetails) throws CaseActionException {
        CaseDetails oldCaseDetails = metadata.getCaseDetails();
        try {
            metadata.setCaseDetails(caseDetails);
        } catch (CaseMetadataException ex) {
            throw new CaseActionException(Bundle.Case_exceptionMessage_metadataUpdateError(), ex);
        }
        if (getCaseType() == CaseType.MULTI_USER_CASE && !oldCaseDetails.getCaseDisplayName().equals(caseDetails.getCaseDisplayName())) {
            try {
                CaseNodeData nodeData = CaseNodeData.readCaseNodeData(metadata.getCaseDirectory());
                nodeData.setDisplayName(caseDetails.getCaseDisplayName());
                CaseNodeData.writeCaseNodeData(nodeData);
            } catch (CaseNodeDataException | InterruptedException ex) {
                throw new CaseActionException(Bundle.Case_exceptionMessage_couldNotUpdateCaseNodeData(ex.getLocalizedMessage()), ex);
            }
        }
        if (!oldCaseDetails.getCaseNumber().equals(caseDetails.getCaseNumber())) {
            eventPublisher.publish(new AutopsyEvent(Events.NUMBER.toString(), oldCaseDetails.getCaseNumber(), caseDetails.getCaseNumber()));
        }
        if (!oldCaseDetails.getExaminerName().equals(caseDetails.getExaminerName())) {
            eventPublisher.publish(new AutopsyEvent(Events.NUMBER.toString(), oldCaseDetails.getExaminerName(), caseDetails.getExaminerName()));
        }
        if (!oldCaseDetails.getCaseDisplayName().equals(caseDetails.getCaseDisplayName())) {
            eventPublisher.publish(new AutopsyEvent(Events.NAME.toString(), oldCaseDetails.getCaseDisplayName(), caseDetails.getCaseDisplayName()));
        }
        eventPublisher.publish(new AutopsyEvent(Events.CASE_DETAILS.toString(), oldCaseDetails, caseDetails));
        if (RuntimeProperties.runningWithGUI()) {
            SwingUtilities.invokeLater(() -> {
                mainFrame.setTitle(caseDetails.getCaseDisplayName() + " - " + getNameForTitle());
                try {
                    RecentCases.getInstance().updateRecentCase(oldCaseDetails.getCaseDisplayName(), metadata.getFilePath().toString(), caseDetails.getCaseDisplayName(), metadata.getFilePath().toString());
                } catch (Exception ex) {
                    logger.log(Level.SEVERE, "Error updating case name in UI", ex); //NON-NLS
                }
            });
        }
    }

    /**
     * Constructs a Case object for a new Autopsy case.
     *
     * @param caseType    The type of case (single-user or multi-user).
     * @param caseDir     The full path of the case directory. The directory
     *                    will be created if it doesn't already exist; if it
     *                    exists, it is ASSUMED it was created by calling
     *                    createCaseDirectory.
     * @param caseDetails Contains details of the case, such as examiner,
     *                    display name, etc
     *
     */
    private Case(CaseType caseType, String caseDir, CaseDetails caseDetails) {
        this(new CaseMetadata(caseType, caseDir, displayNameToUniqueName(caseDetails.getCaseDisplayName()), caseDetails));
    }

    /**
     * Constructs a Case object for an existing Autopsy case.
     *
     * @param caseMetaData The metadata for the case.
     */
    private Case(CaseMetadata caseMetaData) {
        metadata = caseMetaData;
        sleuthkitEventListener = new SleuthkitEventListener();
    }

    /**
     * Performs a case action that involves creating or opening a case. If the
     * case is a multi-user case, the action is done after acquiring a
     * coordination service case lock. This case lock must be released in the
     * same thread in which it was acquired, as required by the coordination
     * service. A single-threaded executor is therefore created to do the case
     * opening action, and is saved for an eventual case closing action.
     *
     * IMPORTANT: If an open case action for a multi-user case is terminated
     * because an exception is thrown or the action is cancelled, the action is
     * responsible for releasing the case lock while still running in the case
     * action executor's thread. This method assumes this has been done and
     * performs an orderly shut down of the case action executor.
     *
     * @param progressIndicatorTitle A title for the progress indicator for the
     *                               case action.
     * @param caseAction             The case action method.
     * @param caseLockType           The type of case lock required for the case
     *                               action.
     * @param allowCancellation      Whether or not to allow the action to be
     *                               cancelled.
     * @param additionalParams       An Object that holds any additional
     *                               parameters for a case action.
     *
     * @throws CaseActionException If there is a problem completing the action.
     *                             The exception will have a user-friendly
     *                             message and may be a wrapper for a
     *                             lower-level exception.
     */
    @Messages({
        "Case.progressIndicatorCancelButton.label=Cancel",
        "Case.progressMessage.preparing=Preparing...",
        "Case.progressMessage.cancelling=Cancelling...",
        "Case.exceptionMessage.cancelled=Cancelled.",
        "# {0} - exception message", "Case.exceptionMessage.execExceptionWrapperMessage={0}"
    })
    private void doOpenCaseAction(String progressIndicatorTitle, CaseAction<ProgressIndicator, Object, Void> caseAction, CaseLockType caseLockType, boolean allowCancellation, Object additionalParams) throws CaseActionException {
        /*
         * Create and start either a GUI progress indicator (with or without a
         * cancel button) or a logging progress indicator.
         */
        CancelButtonListener cancelButtonListener = null;
        ProgressIndicator progressIndicator;
        if (RuntimeProperties.runningWithGUI()) {
            if (allowCancellation) {
                cancelButtonListener = new CancelButtonListener(Bundle.Case_progressMessage_cancelling());
                progressIndicator = new ModalDialogProgressIndicator(
                        mainFrame,
                        progressIndicatorTitle,
                        new String[]{Bundle.Case_progressIndicatorCancelButton_label()},
                        Bundle.Case_progressIndicatorCancelButton_label(),
                        cancelButtonListener);
            } else {
                progressIndicator = new ModalDialogProgressIndicator(
                        mainFrame,
                        progressIndicatorTitle);
            }
        } else {
            progressIndicator = new LoggingProgressIndicator();
        }
        progressIndicator.start(Bundle.Case_progressMessage_preparing());

        /*
         * Do the case action in the single thread in the case action executor.
         * If the case is a multi-user case, a case lock is acquired and held
         * until explictly released and an exclusive case resources lock is
         * aquired and held for the duration of the action.
         */
        TaskThreadFactory threadFactory = new TaskThreadFactory(String.format(CASE_ACTION_THREAD_NAME, metadata.getCaseName()));
        caseActionExecutor = Executors.newSingleThreadExecutor(threadFactory);
        Future<Void> future = caseActionExecutor.submit(() -> {
            if (CaseType.SINGLE_USER_CASE == metadata.getCaseType()) {
                caseAction.execute(progressIndicator, additionalParams);
            } else {
                acquireCaseLock(caseLockType);
                try (CoordinationService.Lock resourcesLock = acquireCaseResourcesLock(metadata.getCaseDirectory())) {
                    if (null == resourcesLock) {
                        throw new CaseActionException(Bundle.Case_creationException_couldNotAcquireResourcesLock());
                    }
                    caseAction.execute(progressIndicator, additionalParams);
                } catch (CaseActionException ex) {
                    releaseCaseLock();
                    throw ex;
                }
            }
            return null;
        });
        if (null != cancelButtonListener) {
            cancelButtonListener.setCaseActionFuture(future);
        }

        /*
         * Wait for the case action task to finish.
         */
        try {
            future.get();
        } catch (InterruptedException discarded) {
            /*
             * The thread this method is running in has been interrupted.
             */
            if (null != cancelButtonListener) {
                cancelButtonListener.actionPerformed(null);
            } else {
                future.cancel(true);
            }
            ThreadUtils.shutDownTaskExecutor(caseActionExecutor);
        } catch (CancellationException discarded) {
            /*
             * The case action has been cancelled.
             */
            ThreadUtils.shutDownTaskExecutor(caseActionExecutor);
            throw new CaseActionCancelledException(Bundle.Case_exceptionMessage_cancelled());
        } catch (ExecutionException ex) {
            /*
             * The case action has thrown an exception.
             */
            ThreadUtils.shutDownTaskExecutor(caseActionExecutor);
            throw new CaseActionException(Bundle.Case_exceptionMessage_execExceptionWrapperMessage(ex.getCause().getLocalizedMessage()), ex);
        } finally {
            progressIndicator.finish();
        }
    }

    /**
     * A case action (interface CaseAction<T, V, R>) that creates the case
     * directory and case database and opens the application services for this
     * case.
     *
     * @param progressIndicator A progress indicator.
     * @param additionalParams  An Object that holds any additional parameters
     *                          for a case action. For this action, this is
     *                          null.
     *
     * @throws CaseActionException If there is a problem completing the action.
     *                             The exception will have a user-friendly
     *                             message and may be a wrapper for a
     *                             lower-level exception.
     */
    private Void create(ProgressIndicator progressIndicator, Object additionalParams) throws CaseActionException {
        assert (additionalParams == null);
        try {
            checkForCancellation();
            createCaseDirectoryIfDoesNotExist(progressIndicator);
            checkForCancellation();
            switchLoggingToCaseLogsDirectory(progressIndicator);
            checkForCancellation();
            saveCaseMetadataToFile(progressIndicator);
            checkForCancellation();
            createCaseNodeData(progressIndicator);
            checkForCancellation();
            checkForCancellation();
            createCaseDatabase(progressIndicator);
            checkForCancellation();
            openCaseLevelServices(progressIndicator);
            checkForCancellation();
            openAppServiceCaseResources(progressIndicator, true);
            checkForCancellation();
            openCommunicationChannels(progressIndicator);
            return null;

        } catch (CaseActionException ex) {
            /*
             * Cancellation or failure. The sleep is a little hack to clear the
             * interrupted flag for this thread if this is a cancellation
             * scenario, so that the clean up can run to completion in the
             * current thread.
             */
            try {
                Thread.sleep(1);
            } catch (InterruptedException discarded) {
            }
            close(progressIndicator);
            throw ex;
        }
    }

    /**
     * A case action (interface CaseAction<T, V, R>) that opens the case
     * database and application services for this case.
     *
     * @param progressIndicator A progress indicator.
     * @param additionalParams  An Object that holds any additional parameters
     *                          for a case action. For this action, this is
     *                          null.
     *
     * @throws CaseActionException If there is a problem completing the action.
     *                             The exception will have a user-friendly
     *                             message and may be a wrapper for a
     *                             lower-level exception.
     */
    private Void open(ProgressIndicator progressIndicator, Object additionalParams) throws CaseActionException {
        assert (additionalParams == null);
        try {
            checkForCancellation();
            switchLoggingToCaseLogsDirectory(progressIndicator);
            checkForCancellation();
            updateCaseNodeData(progressIndicator);
            checkForCancellation();
            deleteTempfilesFromCaseDirectory(progressIndicator);
            checkForCancellation();
            openCaseDataBase(progressIndicator);
            checkForCancellation();
            openCaseLevelServices(progressIndicator);
            checkForCancellation();
            openAppServiceCaseResources(progressIndicator, false);
            checkForCancellation();
            openCommunicationChannels(progressIndicator);
            checkForCancellation();
            openFileSystemsInBackground();
            return null;

        } catch (CaseActionException ex) {
            /*
             * Cancellation or failure. The sleep is a little hack to clear the
             * interrupted flag for this thread if this is a cancellation
             * scenario, so that the clean up can run to completion in the
             * current thread.
             */
            try {
                Thread.sleep(1);
            } catch (InterruptedException discarded) {
            }
            close(progressIndicator);
            throw ex;
        }
    }

    /**
     * Starts a background task that reads a sector from each file system of
     * each image of a case to do an eager open of the filesystems in the case.
     * If this method is called before another background file system read has
     * finished the earlier one will be cancelled.
     *
     * @throws CaseActionCancelledException Exception thrown if task is
     *                                      cancelled.
     */
    @Messages({
        "# {0} - case", "Case.openFileSystems.retrievingImages=Retrieving images for case: {0}...",
        "# {0} - image", "Case.openFileSystems.openingImage=Opening all filesystems for image: {0}..."
    })
    private void openFileSystemsInBackground() {
        if (backgroundOpenFileSystemsFuture != null && !backgroundOpenFileSystemsFuture.isDone()) {
            backgroundOpenFileSystemsFuture.cancel(true);
        }

        BackgroundOpenFileSystemsTask backgroundTask = new BackgroundOpenFileSystemsTask(this.caseDb, new LoggingProgressIndicator());
        backgroundOpenFileSystemsFuture = openFileSystemsExecutor.submit(backgroundTask);
    }

    /**
     * This task opens all the filesystems of all images in the case in the
     * background. It also responds to cancellation events.
     */
    private static class BackgroundOpenFileSystemsTask implements Runnable {

        private final SleuthkitCase tskCase;
        private final String caseName;
        private final long MAX_IMAGE_THRESHOLD = 100;
        private final ProgressIndicator progressIndicator;

        /**
         * Main constructor for the BackgroundOpenFileSystemsTask.
         *
         * @param tskCase           The case database to query for filesystems
         *                          to open.
         * @param progressIndicator The progress indicator for file systems
         *                          opened.
         */
        BackgroundOpenFileSystemsTask(SleuthkitCase tskCase, ProgressIndicator progressIndicator) {
            this.tskCase = tskCase;
            this.progressIndicator = progressIndicator;
            caseName = (this.tskCase != null) ? this.tskCase.getDatabaseName() : "";
        }

        /**
         * Checks if thread has been cancelled and throws an
         * InterruptedException if it has.
         *
         * @throws InterruptedException The exception thrown if the operation
         *                              has been cancelled.
         */
        private void checkIfCancelled() throws InterruptedException {
            if (Thread.interrupted()) {
                throw new InterruptedException();
            }
        }

        /**
         * Retrieves all images present in the sleuthkit case.
         *
         * @return All images present in the sleuthkit case.
         */
        private List<Image> getImages() {
            progressIndicator.progress(Bundle.Case_openFileSystems_retrievingImages(caseName));
            try {
                return this.tskCase.getImages();
            } catch (TskCoreException ex) {
                logger.log(
                        Level.SEVERE,
                        String.format("Could not obtain images while opening case: %s.", caseName),
                        ex);

                return null;
            }
        }

        /**
         * Opens all file systems in the list of images provided.
         *
         * @param images The images whose file systems will be opened.
         *
         * @throws CaseActionCancelledException The exception thrown in the
         *                                      event that the operation is
         *                                      cancelled prior to completion.
         */
        private void openFileSystems(List<Image> images) throws TskCoreException, InterruptedException {
            byte[] tempBuff = new byte[512];

            for (Image image : images) {
                String imageStr = image.getName();

                progressIndicator.progress(Bundle.Case_openFileSystems_openingImage(imageStr));

                Collection<FileSystem> fileSystems = this.tskCase.getImageFileSystems(image);
                checkIfCancelled();
                for (FileSystem fileSystem : fileSystems) {
                    fileSystem.read(tempBuff, 0, 512);
                    checkIfCancelled();
                }

            }
        }

        @Override
        public void run() {
            try {
                checkIfCancelled();
                List<Image> images = getImages();
                if (images == null) {
                    return;
                }

                if (images.size() > MAX_IMAGE_THRESHOLD) {
                    // If we have a large number of images, don't try to preload anything
                    logger.log(
                            Level.INFO,
                            String.format("Skipping background load of file systems due to large number of images in case (%d)", images.size()));
                    return;
                }

                checkIfCancelled();
                openFileSystems(images);
            } catch (InterruptedException ex) {
                logger.log(
                        Level.INFO,
                        String.format("Background operation opening all file systems in %s has been cancelled.", caseName));
            } catch (Exception ex) {
                // Exception firewall
                logger.log(Level.WARNING, "Error while opening file systems in background", ex);
            }
        }

    }

    /**
     * A case action (interface CaseAction<T, V, R>) that opens a case, deletes
     * a data source from the case, and closes the case.
     *
     * @param progressIndicator A progress indicator.
     * @param additionalParams  An Object that holds any additional parameters
     *                          for a case action. For this action, this the
     *                          object ID of the data source to be deleted.
     *
     * @throws CaseActionException If there is a problem completing the action.
     *                             The exception will have a user-friendly
     *                             message and may be a wrapper for a
     *                             lower-level exception.
     */
    @Messages({
        "Case.progressMessage.deletingDataSource=Removing the data source from the case...",
        "Case.exceptionMessage.dataSourceNotFound=The data source was not found.",
        "Case.exceptionMessage.errorDeletingDataSourceFromCaseDb=An error occurred while removing the data source from the case database.",
        "Case.exceptionMessage.errorDeletingDataSourceFromTextIndex=An error occurred while removing the data source from the text index.",})
    Void deleteDataSource(ProgressIndicator progressIndicator, Object additionalParams) throws CaseActionException {
        assert (additionalParams instanceof Long);
        open(progressIndicator, null);
        try {
            progressIndicator.progress(Bundle.Case_progressMessage_deletingDataSource());
            Long dataSourceObjectID = (Long) additionalParams;
            try {
                DataSource dataSource = this.caseDb.getDataSource(dataSourceObjectID);
                if (dataSource == null) {
                    throw new CaseActionException(Bundle.Case_exceptionMessage_dataSourceNotFound());
                }
                SleuthkitCaseAdminUtil.deleteDataSource(this.caseDb, dataSourceObjectID);
            } catch (TskDataException | TskCoreException ex) {
                throw new CaseActionException(Bundle.Case_exceptionMessage_errorDeletingDataSourceFromCaseDb(), ex);
            }
            try {
                this.caseServices.getKeywordSearchService().deleteDataSource(dataSourceObjectID);
            } catch (KeywordSearchServiceException ex) {
                throw new CaseActionException(Bundle.Case_exceptionMessage_errorDeletingDataSourceFromTextIndex(), ex);
            }
            eventPublisher.publish(new DataSourceDeletedEvent(dataSourceObjectID));
            return null;
        } finally {
            close(progressIndicator);
            releaseCaseLock();
        }
    }

    /**
     * Create an empty portable case from the current case
     *
     * @param caseName           Case name
     * @param portableCaseFolder Case folder - must not exist
     *
     * @return The portable case database
     *
     * @throws TskCoreException
     */
    public SleuthkitCase createPortableCase(String caseName, File portableCaseFolder) throws TskCoreException {

        if (portableCaseFolder.exists()) {
            throw new TskCoreException("Portable case folder " + portableCaseFolder.toString() + " already exists");
        }
        if (!portableCaseFolder.mkdirs()) {
            throw new TskCoreException("Error creating portable case folder " + portableCaseFolder.toString());
        }

        CaseDetails details = new CaseDetails(caseName, getNumber(), getExaminer(),
                getExaminerPhone(), getExaminerEmail(), getCaseNotes());
        try {
            CaseMetadata portableCaseMetadata = new CaseMetadata(Case.CaseType.SINGLE_USER_CASE, portableCaseFolder.toString(),
                    caseName, details, metadata);
            portableCaseMetadata.setCaseDatabaseName(SINGLE_USER_CASE_DB_NAME);
        } catch (CaseMetadataException ex) {
            throw new TskCoreException("Error creating case metadata", ex);
        }

        // Create the Sleuthkit case
        SleuthkitCase portableSleuthkitCase;
        String dbFilePath = Paths.get(portableCaseFolder.toString(), SINGLE_USER_CASE_DB_NAME).toString();
        portableSleuthkitCase = SleuthkitCase.newCase(dbFilePath);

        return portableSleuthkitCase;
    }

    /**
     * Checks current thread for an interrupt. Usage: checking for user
     * cancellation of a case creation/opening operation, as reflected in the
     * exception message.
     *
     * @throws CaseActionCancelledException If the current thread is
     *                                      interrupted, assumes interrupt was
     *                                      due to a user action.
     */
    private static void checkForCancellation() throws CaseActionCancelledException {
        if (Thread.currentThread().isInterrupted()) {
            throw new CaseActionCancelledException(Bundle.Case_exceptionMessage_cancelled());
        }
    }

    /**
     * Creates the case directory, if it does not already exist.
     *
     * @param progressIndicator A progress indicator.
     *
     * @throws CaseActionException If there is a problem completing the
     *                             operation. The exception will have a
     *                             user-friendly message and may be a wrapper
     *                             for a lower-level exception.
     */
    @Messages({
        "Case.progressMessage.creatingCaseDirectory=Creating case directory..."
    })
    private void createCaseDirectoryIfDoesNotExist(ProgressIndicator progressIndicator) throws CaseActionException {
        /*
         * TODO (JIRA-2180): Always create the case directory as part of the
         * case creation process.
         */
        progressIndicator.progress(Bundle.Case_progressMessage_creatingCaseDirectory());
        if (new File(metadata.getCaseDirectory()).exists() == false) {
            progressIndicator.progress(Bundle.Case_progressMessage_creatingCaseDirectory());
            Case.createCaseDirectory(metadata.getCaseDirectory(), metadata.getCaseType());
        }
    }

    /**
     * Switches from writing log messages to the application logs to the logs
     * subdirectory of the case directory.
     *
     * @param progressIndicator A progress indicator.
     */
    @Messages({
        "Case.progressMessage.switchingLogDirectory=Switching log directory..."
    })
    private void switchLoggingToCaseLogsDirectory(ProgressIndicator progressIndicator) {
        progressIndicator.progress(Bundle.Case_progressMessage_switchingLogDirectory());
        Logger.setLogDirectory(getLogDirectoryPath());
    }

    /**
     * Saves teh case metadata to a file.SHould not be called until the case
     * directory has been created.
     *
     * @param progressIndicator A progress indicator.
     *
     * @throws CaseActionException If there is a problem completing the
     *                             operation. The exception will have a
     *                             user-friendly message and may be a wrapper
     *                             for a lower-level exception.
     */
    @Messages({
        "Case.progressMessage.savingCaseMetadata=Saving case metadata to file...",
        "# {0} - exception message", "Case.exceptionMessage.couldNotSaveCaseMetadata=Failed to save case metadata:\n{0}."
    })
    private void saveCaseMetadataToFile(ProgressIndicator progressIndicator) throws CaseActionException {
        progressIndicator.progress(Bundle.Case_progressMessage_savingCaseMetadata());
        try {
            this.metadata.writeToFile();
        } catch (CaseMetadataException ex) {
            throw new CaseActionException(Bundle.Case_exceptionMessage_couldNotSaveCaseMetadata(ex.getLocalizedMessage()), ex);
        }
    }

    /**
     * Creates the node data for the case directory lock coordination service
     * node.
     *
     * @param progressIndicator A progress indicator.
     *
     * @throws CaseActionException If there is a problem completing the
     *                             operation. The exception will have a
     *                             user-friendly message and may be a wrapper
     *                             for a lower-level exception.
     */
    @Messages({
        "Case.progressMessage.creatingCaseNodeData=Creating coordination service node data...",
        "# {0} - exception message", "Case.exceptionMessage.couldNotCreateCaseNodeData=Failed to create coordination service node data:\n{0}."
    })
    private void createCaseNodeData(ProgressIndicator progressIndicator) throws CaseActionException {
        if (getCaseType() == CaseType.MULTI_USER_CASE) {
            progressIndicator.progress(Bundle.Case_progressMessage_creatingCaseNodeData());
            try {
                CaseNodeData.createCaseNodeData(metadata);
            } catch (CaseNodeDataException | InterruptedException ex) {
                throw new CaseActionException(Bundle.Case_exceptionMessage_couldNotCreateCaseNodeData(ex.getLocalizedMessage()), ex);
            }
        }
    }

    /**
     * Updates the node data for the case directory lock coordination service
     * node.
     *
     * @param progressIndicator A progress indicator.
     *
     * @throws CaseActionException If there is a problem completing the
     *                             operation. The exception will have a
     *                             user-friendly message and may be a wrapper
     *                             for a lower-level exception.
     */
    @Messages({
        "Case.progressMessage.updatingCaseNodeData=Updating coordination service node data...",
        "# {0} - exception message", "Case.exceptionMessage.couldNotUpdateCaseNodeData=Failed to update coordination service node data:\n{0}."
    })
    private void updateCaseNodeData(ProgressIndicator progressIndicator) throws CaseActionException {
        if (getCaseType() == CaseType.MULTI_USER_CASE) {
            progressIndicator.progress(Bundle.Case_progressMessage_updatingCaseNodeData());
            try {
                CaseNodeData nodeData = CaseNodeData.readCaseNodeData(metadata.getCaseDirectory());
                nodeData.setLastAccessDate(new Date());
                CaseNodeData.writeCaseNodeData(nodeData);
            } catch (CaseNodeDataException | InterruptedException ex) {
                throw new CaseActionException(Bundle.Case_exceptionMessage_couldNotUpdateCaseNodeData(ex.getLocalizedMessage()), ex);
            }
        }
    }

    /**
     * Deletes any files in the temp subdirectory of the case directory.
     *
     * @param progressIndicator A progress indicator.
     */
    @Messages({
        "Case.progressMessage.clearingTempDirectory=Clearing case temp directory..."
    })
    private void deleteTempfilesFromCaseDirectory(ProgressIndicator progressIndicator) {
        /*
         * Clear the temp subdirectory of the case directory.
         */
        progressIndicator.progress(Bundle.Case_progressMessage_clearingTempDirectory());
        FileUtil.deleteDir(new File(this.getTempDirectory()));
    }

    /**
     * Creates the node data for the case directory lock coordination service
     * node, the case directory, the case database and the case metadata file.
     *
     * @param progressIndicator A progress indicator.
     *
     * @throws CaseActionException If there is a problem completing the
     *                             operation. The exception will have a
     *                             user-friendly message and may be a wrapper
     *                             for a lower-level exception.
     */
    @Messages({
        "Case.progressMessage.creatingCaseDatabase=Creating case database...",
        "# {0} - exception message", "Case.exceptionMessage.couldNotGetDbServerConnectionInfo=Failed to get case database server conneciton info:\n{0}.",
        "# {0} - exception message", "Case.exceptionMessage.couldNotCreateCaseDatabase=Failed to create case database:\n{0}.",
        "# {0} - exception message", "Case.exceptionMessage.couldNotSaveDbNameToMetadataFile=Failed to save case database name to case metadata file:\n{0}."
    })
    private void createCaseDatabase(ProgressIndicator progressIndicator) throws CaseActionException {
        progressIndicator.progress(Bundle.Case_progressMessage_creatingCaseDatabase());
        try {
            if (CaseType.SINGLE_USER_CASE == metadata.getCaseType()) {
                /*
                 * For single-user cases, the case database is a SQLite database
                 * with a standard name, physically located in the case
                 * directory.
                 */
                caseDb = SleuthkitCase.newCase(Paths.get(metadata.getCaseDirectory(), SINGLE_USER_CASE_DB_NAME).toString());
                metadata.setCaseDatabaseName(SINGLE_USER_CASE_DB_NAME);
            } else {
                /*
                 * For multi-user cases, the case database is a PostgreSQL
                 * database with a name derived from the case display name,
                 * physically located on the PostgreSQL database server.
                 */
                caseDb = SleuthkitCase.newCase(metadata.getCaseDisplayName(), UserPreferences.getDatabaseConnectionInfo(), metadata.getCaseDirectory());
                metadata.setCaseDatabaseName(caseDb.getDatabaseName());
            }
        } catch (TskCoreException ex) {
            throw new CaseActionException(Bundle.Case_exceptionMessage_couldNotCreateCaseDatabase(ex.getLocalizedMessage()), ex);
        } catch (UserPreferencesException ex) {
            throw new CaseActionException(Bundle.Case_exceptionMessage_couldNotGetDbServerConnectionInfo(ex.getLocalizedMessage()), ex);
        } catch (CaseMetadataException ex) {
            throw new CaseActionException(Bundle.Case_exceptionMessage_couldNotSaveDbNameToMetadataFile(ex.getLocalizedMessage()), ex);
        }
    }

    /**
     * Updates the node data for an existing case directory lock coordination
     * service node and opens an existing case database.
     *
     * @param progressIndicator A progress indicator.
     *
     * @throws CaseActionException If there is a problem completing the
     *                             operation. The exception will have a
     *                             user-friendly message and may be a wrapper
     *                             for a lower-level exception.
     */
    @Messages({
        "Case.progressMessage.openingCaseDatabase=Opening case database...",
        "# {0} - exception message", "Case.exceptionMessage.couldNotOpenCaseDatabase=Failed to open case database:\n{0}.",
        "# {0} - exception message", "Case.exceptionMessage.unsupportedSchemaVersionMessage=Unsupported case database schema version:\n{0}.",
        "Case.open.exception.multiUserCaseNotEnabled=Cannot open a multi-user case if multi-user cases are not enabled. See Tools, Options, Multi-User."
    })
    private void openCaseDataBase(ProgressIndicator progressIndicator) throws CaseActionException {
        progressIndicator.progress(Bundle.Case_progressMessage_openingCaseDatabase());
        try {
            String databaseName = metadata.getCaseDatabaseName();
            if (CaseType.SINGLE_USER_CASE == metadata.getCaseType()) {
                caseDb = SleuthkitCase.openCase(Paths.get(metadata.getCaseDirectory(), databaseName).toString());
            } else if (UserPreferences.getIsMultiUserModeEnabled()) {
                caseDb = SleuthkitCase.openCase(databaseName, UserPreferences.getDatabaseConnectionInfo(), metadata.getCaseDirectory());
            } else {
                throw new CaseActionException(Bundle.Case_open_exception_multiUserCaseNotEnabled());
            }
        } catch (TskUnsupportedSchemaVersionException ex) {
            throw new CaseActionException(Bundle.Case_exceptionMessage_unsupportedSchemaVersionMessage(ex.getLocalizedMessage()), ex);
        } catch (UserPreferencesException ex) {
            throw new CaseActionException(Bundle.Case_exceptionMessage_couldNotGetDbServerConnectionInfo(ex.getLocalizedMessage()), ex);
        } catch (TskCoreException ex) {
            throw new CaseActionException(Bundle.Case_exceptionMessage_couldNotOpenCaseDatabase(ex.getLocalizedMessage()), ex);
        }
    }

    /**
     * Opens the case-level services: the files manager, tags manager and
     * blackboard.
     *
     * @param progressIndicator A progress indicator.
     */
    @Messages({
        "Case.progressMessage.openingCaseLevelServices=Opening case-level services...",})
    private void openCaseLevelServices(ProgressIndicator progressIndicator) {
        progressIndicator.progress(Bundle.Case_progressMessage_openingCaseLevelServices());
        this.caseServices = new Services(caseDb);
        /*
         * RC Note: JM put this initialization here. I'm not sure why. However,
         * my attempt to put it in the openCaseDatabase method seems to lead to
         * intermittent unchecked exceptions concerning a missing subscriber.
         */
        caseDb.registerForEvents(sleuthkitEventListener);
    }

    /**
     * Allows any registered application-level services to open resources
     * specific to this case.
     *
     * @param progressIndicator A progress indicator.
     * @param isNewCase         True if case is new
     *
     * @throws CaseActionException If there is a problem completing the
     *                             operation. The exception will have a
     *                             user-friendly message and may be a wrapper
     *                             for a lower-level exception.
     */
    @NbBundle.Messages({
        "Case.progressMessage.openingApplicationServiceResources=Opening application service case resources...",
        "# {0} - service name", "Case.serviceOpenCaseResourcesProgressIndicator.title={0} Opening Case Resources",
        "# {0} - service name", "Case.serviceOpenCaseResourcesProgressIndicator.cancellingMessage=Cancelling opening case resources by {0}...",
        "# {0} - service name", "Case.servicesException.notificationTitle={0} Error"
    })
    private void openAppServiceCaseResources(ProgressIndicator progressIndicator, boolean isNewCase) throws CaseActionException {
        /*
         * Each service gets its own independently cancellable/interruptible
         * task, running in a named thread managed by an executor service, with
         * its own progress indicator. This allows for cancellation of the
         * opening of case resources for individual services. It also makes it
         * possible to ensure that each service task completes before the next
         * one starts by awaiting termination of the executor service.
         */
        progressIndicator.progress(Bundle.Case_progressMessage_openingApplicationServiceResources());

        for (AutopsyService service : Lookup.getDefault().lookupAll(AutopsyService.class
        )) {
            /*
             * Create a progress indicator for the task and start the task. If
             * running with a GUI, the progress indicator will be a dialog box
             * with a Cancel button.
             */
            CancelButtonListener cancelButtonListener = null;
            ProgressIndicator appServiceProgressIndicator;
            if (RuntimeProperties.runningWithGUI()) {
                cancelButtonListener = new CancelButtonListener(Bundle.Case_serviceOpenCaseResourcesProgressIndicator_cancellingMessage(service.getServiceName()));
                appServiceProgressIndicator = new ModalDialogProgressIndicator(
                        mainFrame,
                        Bundle.Case_serviceOpenCaseResourcesProgressIndicator_title(service.getServiceName()),
                        new String[]{Bundle.Case_progressIndicatorCancelButton_label()},
                        Bundle.Case_progressIndicatorCancelButton_label(),
                        cancelButtonListener);
            } else {
                appServiceProgressIndicator = new LoggingProgressIndicator();
            }
            appServiceProgressIndicator.start(Bundle.Case_progressMessage_preparing());
            AutopsyService.CaseContext context = new AutopsyService.CaseContext(this, appServiceProgressIndicator, isNewCase);
            String threadNameSuffix = service.getServiceName().replaceAll("[ ]", "-"); //NON-NLS
            threadNameSuffix = threadNameSuffix.toLowerCase();
            TaskThreadFactory threadFactory = new TaskThreadFactory(String.format(CASE_RESOURCES_THREAD_NAME, threadNameSuffix));
            ExecutorService executor = Executors.newSingleThreadExecutor(threadFactory);
            Future<Void> future = executor.submit(() -> {
                service.openCaseResources(context);
                return null;
            });
            if (null != cancelButtonListener) {
                cancelButtonListener.setCaseContext(context);
                cancelButtonListener.setCaseActionFuture(future);
            }

            /*
             * Wait for the task to either be completed or
             * cancelled/interrupted, or for the opening of the case to be
             * cancelled.
             */
            try {
                future.get();
            } catch (InterruptedException discarded) {
                /*
                 * The parent create/open case task has been cancelled.
                 */
                Case.logger.log(Level.WARNING, String.format("Opening of %s (%s) in %s cancelled during opening of case resources by %s", getDisplayName(), getName(), getCaseDirectory(), service.getServiceName()));
                future.cancel(true);
            } catch (CancellationException discarded) {
                /*
                 * The opening of case resources by the application service has
                 * been cancelled, so the executor service has thrown. Note that
                 * there is no guarantee the task itself has responded to the
                 * cancellation request yet.
                 */
                Case.logger.log(Level.WARNING, String.format("Opening of case resources by %s for %s (%s) in %s cancelled", service.getServiceName(), getDisplayName(), getName(), getCaseDirectory(), service.getServiceName()));
            } catch (ExecutionException ex) {
                /*
                 * An exception was thrown while executing the task. The
                 * case-specific application service resources are not
                 * essential. Log an error and notify the user if running the
                 * desktop GUI, but do not throw.
                 */
                Case.logger.log(Level.SEVERE, String.format("%s failed to open case resources for %s", service.getServiceName(), this.getDisplayName()), ex);
                if (RuntimeProperties.runningWithGUI()) {
                    SwingUtilities.invokeLater(() -> {
                        MessageNotifyUtil.Notify.error(Bundle.Case_servicesException_notificationTitle(service.getServiceName()), ex.getLocalizedMessage());
                    });
                }
            } finally {
                /*
                 * Shut down the executor service and wait for it to finish.
                 * This ensures that the task has finished. Without this, it
                 * would be possible to start the next task before the current
                 * task responded to a cancellation request.
                 */
                ThreadUtils.shutDownTaskExecutor(executor);
                appServiceProgressIndicator.finish();
            }
            checkForCancellation();
        }
    }

    /**
     * If this case is a multi-user case, sets up for communication with other
     * application nodes.
     *
     * @param progressIndicator A progress indicator.
     *
     * @throws CaseActionException If there is a problem completing the
     *                             operation. The exception will have a
     *                             user-friendly message and may be a wrapper
     *                             for a lower-level exception.
     */
    @Messages({
        "Case.progressMessage.settingUpNetworkCommunications=Setting up network communications...",
        "# {0} - exception message", "Case.exceptionMessage.couldNotOpenRemoteEventChannel=Failed to open remote events channel:\n{0}.",
        "# {0} - exception message", "Case.exceptionMessage.couldNotCreatCollaborationMonitor=Failed to create collaboration monitor:\n{0}."
    })
    private void openCommunicationChannels(ProgressIndicator progressIndicator) throws CaseActionException {
        if (CaseType.MULTI_USER_CASE == metadata.getCaseType()) {
            progressIndicator.progress(Bundle.Case_progressMessage_settingUpNetworkCommunications());
            try {
                eventPublisher.openRemoteEventChannel(String.format(EVENT_CHANNEL_NAME, metadata.getCaseName()));
                checkForCancellation();
                collaborationMonitor = new CollaborationMonitor(metadata.getCaseName());
            } catch (AutopsyEventException ex) {
                throw new CaseActionException(Bundle.Case_exceptionMessage_couldNotOpenRemoteEventChannel(ex.getLocalizedMessage()), ex);
            } catch (CollaborationMonitor.CollaborationMonitorException ex) {
                throw new CaseActionException(Bundle.Case_exceptionMessage_couldNotCreatCollaborationMonitor(ex.getLocalizedMessage()), ex);
            }
        }
    }

    /**
     * Performs a case action that involves closing a case opened by calling
     * doOpenCaseAction. If the case is a multi-user case, the coordination
     * service case lock acquired by the call to doOpenCaseAction is released.
     * This case lock must be released in the same thread in which it was
     * acquired, as required by the coordination service. The single-threaded
     * executor saved during the case opening action is therefore used to do the
     * case closing action.
     *
     * @throws CaseActionException If there is a problem completing the action.
     *                             The exception will have a user-friendly
     *                             message and may be a wrapper for a
     *                             lower-level exception.
     */
    private void doCloseCaseAction() throws CaseActionException {
        /*
         * Set up either a GUI progress indicator without a Cancel button or a
         * logging progress indicator.
         */
        ProgressIndicator progressIndicator;
        if (RuntimeProperties.runningWithGUI()) {
            progressIndicator = new ModalDialogProgressIndicator(
                    mainFrame,
                    Bundle.Case_progressIndicatorTitle_closingCase());
        } else {
            progressIndicator = new LoggingProgressIndicator();
        }
        progressIndicator.start(Bundle.Case_progressMessage_preparing());

        /*
         * Closing a case is always done in the same non-UI thread that
         * opened/created the case. If the case is a multi-user case, this
         * ensures that case lock that is held as long as the case is open is
         * released in the same thread in which it was acquired, as is required
         * by the coordination service.
         */
        Future<Void> future = caseActionExecutor.submit(() -> {
            if (CaseType.SINGLE_USER_CASE == metadata.getCaseType()) {
                close(progressIndicator);
            } else {
                /*
                 * Acquire an exclusive case resources lock to ensure only one
                 * node at a time can create/open/upgrade/close the case
                 * resources.
                 */
                progressIndicator.progress(Bundle.Case_progressMessage_preparing());
                try (CoordinationService.Lock resourcesLock = acquireCaseResourcesLock(metadata.getCaseDirectory())) {
                    if (null == resourcesLock) {
                        throw new CaseActionException(Bundle.Case_creationException_couldNotAcquireResourcesLock());
                    }
                    close(progressIndicator);
                } finally {
                    /*
                     * Always release the case directory lock that was acquired
                     * when the case was opened.
                     */
                    releaseCaseLock();
                }
            }
            return null;
        });

        try {
            future.get();
        } catch (InterruptedException | CancellationException unused) {
            /*
             * The wait has been interrupted by interrupting the thread running
             * this method. Not allowing cancellation of case closing, so ignore
             * the interrupt. Likewise, cancellation of the case closing task is
             * not supported.
             */
        } catch (ExecutionException ex) {
            throw new CaseActionException(Bundle.Case_exceptionMessage_execExceptionWrapperMessage(ex.getCause().getMessage()), ex);
        } finally {
            ThreadUtils.shutDownTaskExecutor(caseActionExecutor);
            progressIndicator.finish();
        }
    }

    /**
     * Closes the case.
     *
     * @param progressIndicator A progress indicator.
     */
    @Messages({
        "Case.progressMessage.shuttingDownNetworkCommunications=Shutting down network communications...",
        "Case.progressMessage.closingApplicationServiceResources=Closing case-specific application service resources...",
        "Case.progressMessage.closingCaseDatabase=Closing case database..."
    })
    private void close(ProgressIndicator progressIndicator) {
        IngestManager.getInstance().cancelAllIngestJobs(IngestJob.CancellationReason.CASE_CLOSED);

        /*
         * Stop sending/receiving case events to and from other nodes if this is
         * a multi-user case.
         */
        if (CaseType.MULTI_USER_CASE == metadata.getCaseType()) {
            progressIndicator.progress(Bundle.Case_progressMessage_shuttingDownNetworkCommunications());
            if (null != collaborationMonitor) {
                collaborationMonitor.shutdown();
            }
            eventPublisher.closeRemoteEventChannel();
        }

        /*
         * Allow all registered application services providers to close
         * resources related to the case.
         */
        progressIndicator.progress(Bundle.Case_progressMessage_closingApplicationServiceResources());
        closeAppServiceCaseResources();

        /*
         * Close the case database.
         */
        if (null != caseDb) {
            progressIndicator.progress(Bundle.Case_progressMessage_closingCaseDatabase());
            caseDb.unregisterForEvents(sleuthkitEventListener);
            caseDb.close();
        }

        /**
         * Delete files from temp directory if any exist.
         */
        deleteTempfilesFromCaseDirectory(progressIndicator);

        /*
         * Switch the log directory.
         */
        progressIndicator.progress(Bundle.Case_progressMessage_switchingLogDirectory());
        Logger.setLogDirectory(PlatformUtil.getLogDirectory());
    }

    /**
     * Allows any registered application-level services to close any resources
     * specific to this case.
     */
    @Messages({
        "# {0} - serviceName", "Case.serviceCloseResourcesProgressIndicator.title={0} Closing Case Resources",
        "# {0} - service name", "# {1} - exception message", "Case.servicesException.serviceResourcesCloseError=Could not close case resources for {0} service: {1}"
    })
    private void closeAppServiceCaseResources() {
        /*
         * Each service gets its own independently cancellable task, and thus
         * its own task progress indicator.
         */
        for (AutopsyService service : Lookup.getDefault().lookupAll(AutopsyService.class
        )) {
            ProgressIndicator progressIndicator;
            if (RuntimeProperties.runningWithGUI()) {
                progressIndicator = new ModalDialogProgressIndicator(
                        mainFrame,
                        Bundle.Case_serviceCloseResourcesProgressIndicator_title(service.getServiceName()));
            } else {
                progressIndicator = new LoggingProgressIndicator();
            }
            progressIndicator.start(Bundle.Case_progressMessage_preparing());
            AutopsyService.CaseContext context = new AutopsyService.CaseContext(this, progressIndicator);
            String threadNameSuffix = service.getServiceName().replaceAll("[ ]", "-"); //NON-NLS
            threadNameSuffix = threadNameSuffix.toLowerCase();
            TaskThreadFactory threadFactory = new TaskThreadFactory(String.format(CASE_RESOURCES_THREAD_NAME, threadNameSuffix));
            ExecutorService executor = Executors.newSingleThreadExecutor(threadFactory);
            Future<Void> future = executor.submit(() -> {
                service.closeCaseResources(context);
                return null;
            });
            try {
                future.get();
            } catch (InterruptedException ex) {
                Case.logger.log(Level.SEVERE, String.format("Unexpected interrupt while waiting on %s service to close case resources", service.getServiceName()), ex);
            } catch (CancellationException ex) {
                Case.logger.log(Level.SEVERE, String.format("Unexpected cancellation while waiting on %s service to close case resources", service.getServiceName()), ex);
            } catch (ExecutionException ex) {
                Case.logger.log(Level.SEVERE, String.format("%s service failed to open case resources", service.getServiceName()), ex);
                if (RuntimeProperties.runningWithGUI()) {
                    SwingUtilities.invokeLater(() -> MessageNotifyUtil.Notify.error(
                            Bundle.Case_servicesException_notificationTitle(service.getServiceName()),
                            Bundle.Case_servicesException_serviceResourcesCloseError(service.getServiceName(), ex.getLocalizedMessage())));
                }
            } finally {
                ThreadUtils.shutDownTaskExecutor(executor);
                progressIndicator.finish();
            }
        }
    }

    /**
     * Acquires a case (case directory) lock for the current case.
     *
     * @throws CaseActionException If the lock cannot be acquired.
     */
    @Messages({
        "Case.lockingException.couldNotAcquireSharedLock=Failed to get a shared lock on the case.",
        "Case.lockingException.couldNotAcquireExclusiveLock=Failed to get an exclusive lock on the case."
    })
    private void acquireCaseLock(CaseLockType lockType) throws CaseActionException {
        String caseDir = metadata.getCaseDirectory();
        try {
            CoordinationService coordinationService = CoordinationService.getInstance();
            caseLock = lockType == CaseLockType.SHARED
                    ? coordinationService.tryGetSharedLock(CategoryNode.CASES, caseDir, CASE_LOCK_TIMEOUT_MINS, TimeUnit.MINUTES)
                    : coordinationService.tryGetExclusiveLock(CategoryNode.CASES, caseDir, CASE_LOCK_TIMEOUT_MINS, TimeUnit.MINUTES);
            if (caseLock == null) {
                if (lockType == CaseLockType.SHARED) {
                    throw new CaseActionException(Bundle.Case_lockingException_couldNotAcquireSharedLock());
                } else {
                    throw new CaseActionException(Bundle.Case_lockingException_couldNotAcquireExclusiveLock());
                }
            }
        } catch (InterruptedException | CoordinationServiceException ex) {
            if (lockType == CaseLockType.SHARED) {
                throw new CaseActionException(Bundle.Case_lockingException_couldNotAcquireSharedLock(), ex);
            } else {
                throw new CaseActionException(Bundle.Case_lockingException_couldNotAcquireExclusiveLock(), ex);
            }
        }
    }

    /**
     * Releases a case (case directory) lock for the current case.
     */
    private void releaseCaseLock() {
        if (caseLock != null) {
            try {
                caseLock.release();
                caseLock = null;
            } catch (CoordinationService.CoordinationServiceException ex) {
                logger.log(Level.SEVERE, String.format("Failed to release shared case directory lock for %s", getMetadata().getCaseDirectory()), ex);
            }
        }
    }

    /**
     * Gets the path to the specified subdirectory of the case directory,
     * creating it if it does not already exist.
     *
     * @return The absolute path to the specified subdirectory.
     */
    private String getOrCreateSubdirectory(String subDirectoryName) {
        File subDirectory = Paths.get(getOutputDirectory(), subDirectoryName).toFile();
        if (!subDirectory.exists()) {
            subDirectory.mkdirs();
        }
        return subDirectory.toString();

    }

    /**
     * Deletes a single-user case.
     *
     * @param metadata          The case metadata.
     * @param progressIndicator A progress indicator.
     *
     * @throws CaseActionException If there were one or more errors deleting the
     *                             case. The exception will have a user-friendly
     *                             message and may be a wrapper for a
     *                             lower-level exception.
     */
    @Messages({
        "Case.exceptionMessage.errorsDeletingCase=Errors occured while deleting the case. See the application log for details."
    })
    private static void deleteSingleUserCase(CaseMetadata metadata, ProgressIndicator progressIndicator) throws CaseActionException {
        boolean errorsOccurred = false;
        try {
            deleteTextIndex(metadata, progressIndicator);
        } catch (KeywordSearchServiceException ex) {
            errorsOccurred = true;
            logger.log(Level.WARNING, String.format("Failed to delete text index for %s (%s) in %s", metadata.getCaseDisplayName(), metadata.getCaseName(), metadata.getCaseDirectory()), ex); //NON-NLS
        }

        try {
            deleteCaseDirectory(metadata, progressIndicator);
        } catch (CaseActionException ex) {
            errorsOccurred = true;
            logger.log(Level.WARNING, String.format("Failed to delete case directory for %s (%s) in %s", metadata.getCaseDisplayName(), metadata.getCaseName(), metadata.getCaseDirectory()), ex); //NON-NLS
        }

        deleteFromRecentCases(metadata, progressIndicator);

        if (errorsOccurred) {
            throw new CaseActionException(Bundle.Case_exceptionMessage_errorsDeletingCase());
        }
    }

    /**
     * Deletes a multi-user case. This method does so after acquiring the case
     * directory coordination service lock and is intended to be used for
     * deleting simple multi-user cases without auto ingest input. Note that the
     * case directory coordination service node for the case is only deleted if
     * no errors occurred.
     *
     * @param metadata          The case metadata.
     * @param progressIndicator A progress indicator.
     *
     * @throws CaseActionException  If there were one or more errors deleting
     *                              the case. The exception will have a
     *                              user-friendly message and may be a wrapper
     *                              for a lower-level exception.
     * @throws InterruptedException If the thread this code is running in is
     *                              interrupted while blocked, i.e., if
     *                              cancellation of the operation is detected
     *                              during a wait.
     */
    @Messages({
        "Case.progressMessage.connectingToCoordSvc=Connecting to coordination service...",
        "# {0} - exception message", "Case.exceptionMessage.failedToConnectToCoordSvc=Failed to connect to coordination service:\n{0}.",
        "Case.exceptionMessage.cannotGetLockToDeleteCase=Cannot delete case because it is open for another user or host.",
        "# {0} - exception message", "Case.exceptionMessage.failedToLockCaseForDeletion=Failed to exclusively lock case for deletion:\n{0}.",
        "Case.progressMessage.fetchingCoordSvcNodeData=Fetching coordination service node data for the case...",
        "# {0} - exception message", "Case.exceptionMessage.failedToFetchCoordSvcNodeData=Failed to fetch coordination service node data:\n{0}.",
        "Case.progressMessage.deletingResourcesCoordSvcNode=Deleting case resources coordination service node...",
        "Case.progressMessage.deletingCaseDirCoordSvcNode=Deleting case directory coordination service node..."
    })
    private static void deleteMultiUserCase(CaseMetadata metadata, ProgressIndicator progressIndicator) throws CaseActionException, InterruptedException {
        progressIndicator.progress(Bundle.Case_progressMessage_connectingToCoordSvc());
        CoordinationService coordinationService;
        try {
            coordinationService = CoordinationService.getInstance();
        } catch (CoordinationServiceException ex) {
            logger.log(Level.SEVERE, String.format("Failed to connect to coordination service when attempting to delete %s (%s) in %s", metadata.getCaseDisplayName(), metadata.getCaseName(), metadata.getCaseDirectory()), ex); //NON-NLS
            throw new CaseActionException(Bundle.Case_exceptionMessage_failedToConnectToCoordSvc(ex.getLocalizedMessage()));
        }

        CaseNodeData caseNodeData;
        boolean errorsOccurred = false;
        try (CoordinationService.Lock dirLock = coordinationService.tryGetExclusiveLock(CategoryNode.CASES, metadata.getCaseDirectory())) {
            if (dirLock == null) {
                logger.log(Level.INFO, String.format("Could not delete %s (%s) in %s because a case directory lock was held by another host", metadata.getCaseDisplayName(), metadata.getCaseName(), metadata.getCaseDirectory())); //NON-NLS
                throw new CaseActionException(Bundle.Case_exceptionMessage_cannotGetLockToDeleteCase());
            }

            progressIndicator.progress(Bundle.Case_progressMessage_fetchingCoordSvcNodeData());
            try {
                caseNodeData = CaseNodeData.readCaseNodeData(metadata.getCaseDirectory());
            } catch (CaseNodeDataException | InterruptedException ex) {
                logger.log(Level.SEVERE, String.format("Failed to get coordination service node data %s (%s) in %s", metadata.getCaseDisplayName(), metadata.getCaseName(), metadata.getCaseDirectory()), ex); //NON-NLS
                throw new CaseActionException(Bundle.Case_exceptionMessage_failedToFetchCoordSvcNodeData(ex.getLocalizedMessage()));
            }

            errorsOccurred = deleteMultiUserCase(caseNodeData, metadata, progressIndicator, logger);

            progressIndicator.progress(Bundle.Case_progressMessage_deletingResourcesCoordSvcNode());
            try {
                String resourcesLockNodePath = CoordinationServiceUtils.getCaseResourcesNodePath(caseNodeData.getDirectory());
                coordinationService.deleteNode(CategoryNode.CASES, resourcesLockNodePath);
            } catch (CoordinationServiceException ex) {
                if (!isNoNodeException(ex)) {
                    errorsOccurred = true;
                    logger.log(Level.WARNING, String.format("Error deleting the case resources coordination service node for the case at %s (%s) in %s", metadata.getCaseDisplayName(), metadata.getCaseName(), metadata.getCaseDirectory()), ex); //NON-NLS
                }
            } catch (InterruptedException ex) {
                logger.log(Level.WARNING, String.format("Error deleting the case resources coordination service node for the case at %s (%s) in %s", metadata.getCaseDisplayName(), metadata.getCaseName(), metadata.getCaseDirectory()), ex); //NON-NLS
            }

        } catch (CoordinationServiceException ex) {
            logger.log(Level.SEVERE, String.format("Error exclusively locking the case directory for %s (%s) in %s", metadata.getCaseDisplayName(), metadata.getCaseName(), metadata.getCaseDirectory()), ex); //NON-NLS
            throw new CaseActionException(Bundle.Case_exceptionMessage_failedToLockCaseForDeletion(ex.getLocalizedMessage()));
        }

        if (!errorsOccurred) {
            progressIndicator.progress(Bundle.Case_progressMessage_deletingCaseDirCoordSvcNode());
            try {
                String casDirNodePath = CoordinationServiceUtils.getCaseDirectoryNodePath(caseNodeData.getDirectory());
                coordinationService.deleteNode(CategoryNode.CASES, casDirNodePath);
            } catch (CoordinationServiceException | InterruptedException ex) {
                logger.log(Level.SEVERE, String.format("Error deleting the case directory lock node for %s (%s) in %s", metadata.getCaseDisplayName(), metadata.getCaseName(), metadata.getCaseDirectory()), ex); //NON-NLS
                errorsOccurred = true;
            }
        }

        if (errorsOccurred) {
            throw new CaseActionException(Bundle.Case_exceptionMessage_errorsDeletingCase());
        }
    }

    /**
     * IMPORTANT: This is a "beta" method and is subject to change or removal
     * without notice!
     *
     * Deletes a mulit-user case by attempting to delete the case database, the
     * text index, the case directory, and the case resources coordination
     * service node for a case, and removes the case from the recent cases menu
     * of the main application window. Callers of this method MUST acquire and
     * release the case directory lock for the case and are responsible for
     * deleting the corresponding coordination service nodes, if desired.
     *
     * @param caseNodeData      The coordination service node data for the case.
     * @param metadata          The case metadata.
     * @param progressIndicator A progress indicator.
     * @param logger            A logger.
     *
     * @return True if one or more errors occurred (see log for details), false
     *         otherwise.
     *
     * @throws InterruptedException If the thread this code is running in is
     *                              interrupted while blocked, i.e., if
     *                              cancellation of the operation is detected
     *                              during a wait.
     */
    @Beta
    public static boolean deleteMultiUserCase(CaseNodeData caseNodeData, CaseMetadata metadata, ProgressIndicator progressIndicator, Logger logger) throws InterruptedException {
        boolean errorsOccurred = false;
        try {
            deleteMultiUserCaseDatabase(caseNodeData, metadata, progressIndicator, logger);
            deleteMultiUserCaseTextIndex(caseNodeData, metadata, progressIndicator, logger);
            deleteMultiUserCaseDirectory(caseNodeData, metadata, progressIndicator, logger);
            deleteFromRecentCases(metadata, progressIndicator);
        } catch (UserPreferencesException | ClassNotFoundException | SQLException ex) {
            errorsOccurred = true;
            logger.log(Level.WARNING, String.format("Failed to delete the case database for %s (%s) in %s", metadata.getCaseDisplayName(), metadata.getCaseName(), metadata.getCaseDirectory()), ex); //NON-NLS
        } catch (KeywordSearchServiceException ex) {
            errorsOccurred = true;
            logger.log(Level.WARNING, String.format("Failed to delete the text index for %s (%s) in %s", metadata.getCaseDisplayName(), metadata.getCaseName(), metadata.getCaseDirectory()), ex); //NON-NLS
        } catch (CaseActionException ex) {
            errorsOccurred = true;
            logger.log(Level.WARNING, String.format("Failed to delete the case directory for %s (%s) in %s", metadata.getCaseDisplayName(), metadata.getCaseName(), metadata.getCaseDirectory()), ex); //NON-NLS
        }
        return errorsOccurred;
    }

    /**
     * Attempts to delete the case database for a multi-user case.
     *
     * @param caseNodeData      The coordination service node data for the case.
     * @param metadata          The case metadata.
     * @param progressIndicator A progress indicator.
     * @param logger            A logger.
     *
     * @throws UserPreferencesException if there is an error getting the
     *                                  database server connection info.
     * @throws ClassNotFoundException   if there is an error gettting the
     *                                  required JDBC driver.
     * @throws SQLException             if there is an error executing the SQL
     *                                  to drop the database from the database
     *                                  server.
     * @throws InterruptedException     If interrupted while blocked waiting for
     *                                  coordination service data to be written
     *                                  to the coordination service node
     *                                  database.
     */
    @Messages({
        "Case.progressMessage.deletingCaseDatabase=Deleting case database..."
    })
    private static void deleteMultiUserCaseDatabase(CaseNodeData caseNodeData, CaseMetadata metadata, ProgressIndicator progressIndicator, Logger logger) throws UserPreferencesException, ClassNotFoundException, SQLException, InterruptedException {
        if (!caseNodeData.isDeletedFlagSet(CaseNodeData.DeletedFlags.CASE_DB)) {
            progressIndicator.progress(Bundle.Case_progressMessage_deletingCaseDatabase());
            logger.log(Level.INFO, String.format("Deleting case database for %s (%s) in %s", caseNodeData.getDisplayName(), caseNodeData.getName(), caseNodeData.getDirectory())); //NON-NLS
            CaseDbConnectionInfo info = UserPreferences.getDatabaseConnectionInfo();
            String url = "jdbc:postgresql://" + info.getHost() + ":" + info.getPort() + "/postgres"; //NON-NLS
            Class.forName("org.postgresql.Driver"); //NON-NLS
            try (Connection connection = DriverManager.getConnection(url, info.getUserName(), info.getPassword()); Statement statement = connection.createStatement()) {
                String dbExistsQuery = "SELECT 1 from pg_database WHERE datname = '" + metadata.getCaseDatabaseName() + "'"; //NON-NLS
                try (ResultSet queryResult = statement.executeQuery(dbExistsQuery)) {
                    if (queryResult.next()) {
                        String deleteCommand = "DROP DATABASE \"" + metadata.getCaseDatabaseName() + "\""; //NON-NLS
                        statement.execute(deleteCommand);
                    }
                }
            }
            setDeletedItemFlag(caseNodeData, CaseNodeData.DeletedFlags.CASE_DB);
        }
    }

    /**
     * Attempts to delete the text index for a multi-user case.
     *
     * @param caseNodeData      The coordination service node data for the case.
     * @param metadata          The case metadata.
     * @param progressIndicator A progress indicator.
     * @param logger            A logger.
     *
     * @throws KeywordSearchServiceException If there is an error deleting the
     *                                       text index.
     * @throws InterruptedException          If interrupted while blocked
     *                                       waiting for coordination service
     *                                       data to be written to the
     *                                       coordination service node database.
     */
    private static void deleteMultiUserCaseTextIndex(CaseNodeData caseNodeData, CaseMetadata metadata, ProgressIndicator progressIndicator, Logger logger) throws KeywordSearchServiceException, InterruptedException {
        if (!caseNodeData.isDeletedFlagSet(CaseNodeData.DeletedFlags.TEXT_INDEX)) {
            logger.log(Level.INFO, String.format("Deleting text index for %s", caseNodeData.getDisplayName(), caseNodeData.getName(), caseNodeData.getDirectory())); //NON-NLS
            deleteTextIndex(metadata, progressIndicator);
            setDeletedItemFlag(caseNodeData, CaseNodeData.DeletedFlags.TEXT_INDEX);
        }
    }

    /**
     * Attempts to delete the text index for a case.
     *
     * @param metadata          The case metadata.
     * @param progressIndicator A progress indicator.
     *
     * @throws KeywordSearchServiceException If there is an error deleting the
     *                                       text index.
     */
    @Messages({
        "Case.progressMessage.deletingTextIndex=Deleting text index..."
    })
    private static void deleteTextIndex(CaseMetadata metadata, ProgressIndicator progressIndicator) throws KeywordSearchServiceException {
        progressIndicator.progress(Bundle.Case_progressMessage_deletingTextIndex());

        for (KeywordSearchService searchService : Lookup.getDefault().lookupAll(KeywordSearchService.class
        )) {
            searchService.deleteTextIndex(metadata);
        }
    }

    /**
     * Attempts to delete the case directory for a multi-user case.
     *
     * @param caseNodeData      The coordination service node data for the case.
     * @param metadata          The case metadata.
     * @param progressIndicator A progress indicator.
     * @param logger            A logger.
     *
     * @throws CaseActionException  if there is an error deleting the case
     *                              directory.
     * @throws InterruptedException If interrupted while blocked waiting for
     *                              coordination service data to be written to
     *                              the coordination service node database.
     */
    private static void deleteMultiUserCaseDirectory(CaseNodeData caseNodeData, CaseMetadata metadata, ProgressIndicator progressIndicator, Logger logger) throws CaseActionException, InterruptedException {
        if (!caseNodeData.isDeletedFlagSet(CaseNodeData.DeletedFlags.CASE_DIR)) {
            logger.log(Level.INFO, String.format("Deleting case directory for %s", caseNodeData.getDisplayName(), caseNodeData.getName(), caseNodeData.getDirectory())); //NON-NLS
            deleteCaseDirectory(metadata, progressIndicator);
            setDeletedItemFlag(caseNodeData, CaseNodeData.DeletedFlags.CASE_DIR);
        }
    }

    /**
     * Attempts to delete the case directory for a case.
     *
     * @param metadata          The case metadata.
     * @param progressIndicator A progress indicator.
     *
     * @throws CaseActionException If there is an error deleting the case
     *                             directory.
     */
    @Messages({
        "Case.progressMessage.deletingCaseDirectory=Deleting case directory..."
    })
    private static void deleteCaseDirectory(CaseMetadata metadata, ProgressIndicator progressIndicator) throws CaseActionException {
        progressIndicator.progress(Bundle.Case_progressMessage_deletingCaseDirectory());
        if (!FileUtil.deleteDir(new File(metadata.getCaseDirectory()))) {
            throw new CaseActionException(String.format("Failed to delete %s", metadata.getCaseDirectory())); //NON-NLS
        }
    }

    /**
     * Attempts to remove a case from the recent cases menu if the main
     * application window is present.
     *
     * @param metadata          The case metadata.
     * @param progressIndicator A progress indicator.
     */
    @Messages({
        "Case.progressMessage.removingCaseFromRecentCases=Removing case from Recent Cases menu..."
    })
    private static void deleteFromRecentCases(CaseMetadata metadata, ProgressIndicator progressIndicator) {
        if (RuntimeProperties.runningWithGUI()) {
            progressIndicator.progress(Bundle.Case_progressMessage_removingCaseFromRecentCases());
            SwingUtilities.invokeLater(() -> {
                RecentCases.getInstance().removeRecentCase(metadata.getCaseDisplayName(), metadata.getFilePath().toString());
            });
        }
    }

    /**
     * Examines a coordination service exception to try to determine if it is a
     * "no node" exception, i.e., an operation was attempted on a node that does
     * not exist.
     *
     * @param ex A coordination service exception.
     *
     * @return True or false.
     */
    private static boolean isNoNodeException(CoordinationServiceException ex) {
        boolean isNodeNodeEx = false;
        Throwable cause = ex.getCause();
        if (cause != null) {
            String causeMessage = cause.getMessage();
            isNodeNodeEx = causeMessage.contains(NO_NODE_ERROR_MSG_FRAGMENT);
        }
        return isNodeNodeEx;
    }

    /**
     * Sets a deleted item flag in the coordination service node data for a
     * multi-user case.
     *
     * @param caseNodeData The coordination service node data for the case.
     * @param flag         The flag to set.
     *
     * @throws InterruptedException If interrupted while blocked waiting for
     *                              coordination service data to be written to
     *                              the coordination service node database.
     */
    private static void setDeletedItemFlag(CaseNodeData caseNodeData, CaseNodeData.DeletedFlags flag) throws InterruptedException {
        try {
            caseNodeData.setDeletedFlag(flag);
            CaseNodeData.writeCaseNodeData(caseNodeData);
        } catch (CaseNodeDataException ex) {
            logger.log(Level.SEVERE, String.format("Error updating deleted item flag %s for %s (%s) in %s", flag.name(), caseNodeData.getDisplayName(), caseNodeData.getName(), caseNodeData.getDirectory()), ex);

        }
    }

    /**
     * Defines the signature for case action methods that can be passed as
     * arguments to the doCaseAction method.
     *
     * @param <T> A ProgressIndicator
     * @param <V> The optional parameters stored in an Object.
     * @param <R> The return type of Void.
     */
    private interface CaseAction<T, V, R> {

        /**
         * The signature for a case action method.
         *
         * @param progressIndicator A ProgressIndicator.
         * @param additionalParams  The optional parameters stored in an Object.
         *
         * @return A Void object (null).
         *
         * @throws CaseActionException
         */
        R execute(T progressIndicator, V additionalParams) throws CaseActionException;
    }

    /**
     * The choices for the case (case directory) coordination service lock used
     * for multi-user cases.
     */
    private enum CaseLockType {
        SHARED, EXCLUSIVE;
    }

    /**
     * A case operation Cancel button listener for use with a
     * ModalDialogProgressIndicator when running with a GUI.
     */
    @ThreadSafe
    private final static class CancelButtonListener implements ActionListener {

        private final String cancellationMessage;
        @GuardedBy("this")
        private boolean cancelRequested;
        @GuardedBy("this")
        private CaseContext caseContext;
        @GuardedBy("this")
        private Future<?> caseActionFuture;

        /**
         * Constructs a case operation Cancel button listener for use with a
         * ModalDialogProgressIndicator when running with a GUI.
         *
         * @param cancellationMessage The message to display in the
         *                            ModalDialogProgressIndicator when the
         *                            cancel button is pressed.
         */
        private CancelButtonListener(String cancellationMessage) {
            this.cancellationMessage = cancellationMessage;
        }

        /**
         * Sets a case context for this listener.
         *
         * @param caseContext A case context object.
         */
        private synchronized void setCaseContext(CaseContext caseContext) {
            this.caseContext = caseContext;
            /*
             * If the cancel button has already been pressed, pass the
             * cancellation on to the case context.
             */
            if (cancelRequested) {
                cancel();
            }
        }

        /**
         * Sets a Future object for a task associated with this listener.
         *
         * @param caseActionFuture A task Future object.
         */
        private synchronized void setCaseActionFuture(Future<?> caseActionFuture) {
            this.caseActionFuture = caseActionFuture;
            /*
             * If the cancel button has already been pressed, cancel the Future
             * of the task.
             */
            if (cancelRequested) {
                cancel();
            }
        }

        /**
         * The event handler for Cancel button pushes.
         *
         * @param event The button event, ignored, can be null.
         */
        @Override
        public synchronized void actionPerformed(ActionEvent event) {
            cancel();
        }

        /**
         * Handles a cancellation request.
         */
        private void cancel() {
            /*
             * At a minimum, set the cancellation requested flag of this
             * listener.
             */
            this.cancelRequested = true;
            if (null != this.caseContext) {
                /*
                 * Set the cancellation request flag and display the
                 * cancellation message in the progress indicator for the case
                 * context associated with this listener.
                 */
                if (RuntimeProperties.runningWithGUI()) {
                    ProgressIndicator progressIndicator = this.caseContext.getProgressIndicator();
                    if (progressIndicator instanceof ModalDialogProgressIndicator) {
                        ((ModalDialogProgressIndicator) progressIndicator).setCancelling(cancellationMessage);
                    }
                }
                this.caseContext.requestCancel();
            }
            if (null != this.caseActionFuture) {
                /*
                 * Cancel the Future of the task associated with this listener.
                 * Note that the task thread will be interrupted if the task is
                 * blocked.
                 */
                this.caseActionFuture.cancel(true);
            }
        }
    }

    /**
     * A thread factory that provides named threads.
     */
    private static class TaskThreadFactory implements ThreadFactory {

        private final String threadName;

        private TaskThreadFactory(String threadName) {
            this.threadName = threadName;
        }

        @Override
        public Thread newThread(Runnable task) {
            return new Thread(task, threadName);
        }

    }

    /**
     * Gets the application name.
     *
     * @return The application name.
     *
     * @deprecated
     */
    @Deprecated
    public static String getAppName() {
        return UserPreferences.getAppName();
    }

    /**
     * Creates a new, single-user Autopsy case.
     *
     * @param caseDir         The full path of the case directory. The directory
     *                        will be created if it doesn't already exist; if it
     *                        exists, it is ASSUMED it was created by calling
     *                        createCaseDirectory.
     * @param caseDisplayName The display name of case, which may be changed
     *                        later by the user.
     * @param caseNumber      The case number, can be the empty string.
     * @param examiner        The examiner to associate with the case, can be
     *                        the empty string.
     *
     * @throws CaseActionException if there is a problem creating the case. The
     *                             exception will have a user-friendly message
     *                             and may be a wrapper for a lower-level
     *                             exception.
     * @deprecated Use createAsCurrentCase instead.
     */
    @Deprecated
    public static void create(String caseDir, String caseDisplayName, String caseNumber, String examiner) throws CaseActionException {
        createAsCurrentCase(caseDir, caseDisplayName, caseNumber, examiner, CaseType.SINGLE_USER_CASE);
    }

    /**
     * Creates a new Autopsy case and makes it the current case.
     *
     * @param caseDir         The full path of the case directory. The directory
     *                        will be created if it doesn't already exist; if it
     *                        exists, it is ASSUMED it was created by calling
     *                        createCaseDirectory.
     * @param caseDisplayName The display name of case, which may be changed
     *                        later by the user.
     * @param caseNumber      The case number, can be the empty string.
     * @param examiner        The examiner to associate with the case, can be
     *                        the empty string.
     * @param caseType        The type of case (single-user or multi-user).
     *
     * @throws CaseActionException if there is a problem creating the case. The
     *                             exception will have a user-friendly message
     *                             and may be a wrapper for a lower-level
     *                             exception.
     * @deprecated Use createAsCurrentCase instead.
     */
    @Deprecated
    public static void create(String caseDir, String caseDisplayName, String caseNumber, String examiner, CaseType caseType) throws CaseActionException {
        createAsCurrentCase(caseDir, caseDisplayName, caseNumber, examiner, caseType);
    }

    /**
     * Opens an existing Autopsy case and makes it the current case.
     *
     * @param caseMetadataFilePath The path of the case metadata (.aut) file.
     *
     * @throws CaseActionException if there is a problem opening the case. The
     *                             exception will have a user-friendly message
     *                             and may be a wrapper for a lower-level
     *                             exception.
     * @deprecated Use openAsCurrentCase instead.
     */
    @Deprecated
    public static void open(String caseMetadataFilePath) throws CaseActionException {
        openAsCurrentCase(caseMetadataFilePath);
    }

    /**
     * Closes this Autopsy case.
     *
     * @throws CaseActionException if there is a problem closing the case. The
     *                             exception will have a user-friendly message
     *                             and may be a wrapper for a lower-level
     *                             exception.
     * @deprecated Use closeCurrentCase instead.
     */
    @Deprecated
    public void closeCase() throws CaseActionException {
        closeCurrentCase();
    }

    /**
     * Invokes the startup dialog window.
     *
     * @deprecated Use StartupWindowProvider.getInstance().open() instead.
     */
    @Deprecated
    public static void invokeStartupDialog() {
        StartupWindowProvider.getInstance().open();
    }

    /**
     * Converts a Java timezone id to a coded string with only alphanumeric
     * characters. Example: "America/New_York" is converted to "EST5EDT" by this
     * method.
     *
     * @param timeZoneId The time zone id.
     *
     * @return The converted time zone string.
     *
     * @deprecated Use
     * org.sleuthkit.autopsy.coreutils.TimeZoneUtils.convertToAlphaNumericFormat
     * instead.
     */
    @Deprecated
    public static String convertTimeZone(String timeZoneId) {
        return TimeZoneUtils.convertToAlphaNumericFormat(timeZoneId);
    }

    /**
     * Check if file exists and is a normal file.
     *
     * @param filePath The file path.
     *
     * @return True or false.
     *
     * @deprecated Use java.io.File.exists or java.io.File.isFile instead
     */
    @Deprecated
    public static boolean pathExists(String filePath) {
        return new File(filePath).isFile();
    }

    /**
     * Gets the Autopsy version.
     *
     * @return The Autopsy version.
     *
     * @deprecated Use org.sleuthkit.autopsy.coreutils.Version.getVersion
     * instead
     */
    @Deprecated
    public static String getAutopsyVersion() {
        return Version.getVersion();
    }

    /**
     * Check if case is currently open.
     *
     * @return True if a case is open.
     *
     * @deprecated Use isCaseOpen instead.
     */
    @Deprecated
    public static boolean existsCurrentCase() {
        return isCaseOpen();
    }

    /**
     * Get relative (with respect to case dir) module output directory path
     * where modules should save their permanent data. The directory is a
     * subdirectory of this case dir.
     *
     * @return relative path to the module output dir
     *
     * @deprecated Use getModuleOutputDirectoryRelativePath() instead
     */
    @Deprecated
    public static String getModulesOutputDirRelPath() {
        return "ModuleOutput"; //NON-NLS
    }

    /**
     * Gets a PropertyChangeSupport object. The PropertyChangeSupport object
     * returned is not used by instances of this class and does not have any
     * PropertyChangeListeners.
     *
     * @return A new PropertyChangeSupport object.
     *
     * @deprecated Do not use.
     */
    @Deprecated
    public static PropertyChangeSupport
            getPropertyChangeSupport() {
        return new PropertyChangeSupport(Case.class
        );
    }

    /**
     * Get module output directory path where modules should save their
     * permanent data.
     *
     * @return absolute path to the module output directory
     *
     * @deprecated Use getModuleDirectory() instead.
     */
    @Deprecated
    public String getModulesOutputDirAbsPath() {
        return getModuleDirectory();
    }

    /**
     * Adds an image to the current case after it has been added to the DB.
     * Sends out event and reopens windows if needed.
     *
     * @param imgPath  The path of the image file.
     * @param imgId    The ID of the image.
     * @param timeZone The time zone of the image.
     *
     * @return
     *
     * @throws org.sleuthkit.autopsy.casemodule.CaseActionException
     *
     * @deprecated As of release 4.0
     */
    @Deprecated
    public Image addImage(String imgPath, long imgId, String timeZone) throws CaseActionException {
        try {
            Image newDataSource = caseDb.getImageById(imgId);
            notifyDataSourceAdded(newDataSource, UUID.randomUUID());
            return newDataSource;
        } catch (TskCoreException ex) {
            throw new CaseActionException(NbBundle.getMessage(this.getClass(), "Case.addImg.exception.msg"), ex);
        }
    }

    /**
     * Gets the time zone(s) of the image data source(s) in this case.
     *
     * @return The set of time zones in use.
     *
     * @deprecated Use getTimeZones instead.
     */
    @Deprecated
    public Set<TimeZone> getTimeZone() {
        return getTimeZones();
    }

    /**
     * Deletes reports from the case.
     *
     * @param reports        Collection of Report to be deleted from the case.
     * @param deleteFromDisk No longer supported - ignored.
     *
     * @throws TskCoreException
     * @deprecated Use deleteReports(Collection<? extends Report> reports)
     * instead.
     */
    @Deprecated
    public void deleteReports(Collection<? extends Report> reports, boolean deleteFromDisk) throws TskCoreException {
        deleteReports(reports);
    }

}<|MERGE_RESOLUTION|>--- conflicted
+++ resolved
@@ -133,13 +133,8 @@
 import org.sleuthkit.datamodel.Image;
 import org.sleuthkit.datamodel.OsAccount;
 import org.sleuthkit.datamodel.OsAccountManager;
-<<<<<<< HEAD
-import org.sleuthkit.datamodel.OsAccountManager.OsAccountsAddedEvent;
-import org.sleuthkit.datamodel.OsAccountManager.OsAccountsChangedEvent;
-=======
 import org.sleuthkit.datamodel.OsAccountManager.OsAccountsCreationEvent;
 import org.sleuthkit.datamodel.OsAccountManager.OsAccountsUpdateEvent;
->>>>>>> 497f26e4
 import org.sleuthkit.datamodel.Report;
 import org.sleuthkit.datamodel.SleuthkitCase;
 import org.sleuthkit.datamodel.TimelineManager;
@@ -467,22 +462,14 @@
         }
         
         @Subscribe 
-<<<<<<< HEAD
-        public void publishOsAccountAddedEvent(OsAccountManager.OsAccountsAddedEvent event) {
-=======
         public void publishOsAccountAddedEvent(OsAccountsCreationEvent event) {
->>>>>>> 497f26e4
             for(OsAccount account: event.getOsAcounts()) {
                 eventPublisher.publish(new OsAccountAddedEvent(account));
             }
         }
         
         @Subscribe 
-<<<<<<< HEAD
-        public void publishOsAccountChangedEvent(OsAccountManager.OsAccountsChangedEvent event) {
-=======
         public void publishOsAccountChangedEvent(OsAccountsCreationEvent event) {
->>>>>>> 497f26e4
             for(OsAccount account: event.getOsAcounts()) {
                 eventPublisher.publish(new OsAccountChangedEvent(account));
             }
