<?xml version="1.0" encoding="UTF-8" ?>

<Form version="1.6" maxVersion="1.8" type="org.netbeans.modules.form.forminfo.JPanelFormInfo">
  <Properties>
    <Property name="minimumSize" type="java.awt.Dimension" editor="org.netbeans.beaninfo.editors.DimensionEditor">
      <Dimension value="[0, 420]"/>
    </Property>
    <Property name="preferredSize" type="java.awt.Dimension" editor="org.netbeans.beaninfo.editors.DimensionEditor">
      <Dimension value="[485, 410]"/>
    </Property>
  </Properties>
  <AuxValues>
    <AuxValue name="FormSettings_autoResourcing" type="java.lang.Integer" value="1"/>
    <AuxValue name="FormSettings_autoSetComponentName" type="java.lang.Boolean" value="false"/>
    <AuxValue name="FormSettings_generateFQN" type="java.lang.Boolean" value="true"/>
    <AuxValue name="FormSettings_generateMnemonicsCode" type="java.lang.Boolean" value="true"/>
    <AuxValue name="FormSettings_i18nAutoMode" type="java.lang.Boolean" value="true"/>
    <AuxValue name="FormSettings_layoutCodeTarget" type="java.lang.Integer" value="1"/>
    <AuxValue name="FormSettings_listenerGenerationStyle" type="java.lang.Integer" value="0"/>
    <AuxValue name="FormSettings_variablesLocal" type="java.lang.Boolean" value="false"/>
    <AuxValue name="FormSettings_variablesModifier" type="java.lang.Integer" value="2"/>
  </AuxValues>

  <Layout>
    <DimensionLayout dim="0">
      <Group type="103" groupAlignment="0" attributes="0">
          <Group type="102" attributes="0">
              <Group type="103" groupAlignment="0" attributes="0">
                  <Group type="102" attributes="0">
                      <Component id="diskLabel" min="-2" max="-2" attributes="0"/>
                      <EmptySpace min="0" pref="0" max="32767" attributes="0"/>
                  </Group>
                  <Group type="102" alignment="1" attributes="0">
                      <EmptySpace min="0" pref="0" max="32767" attributes="0"/>
                      <Component id="refreshTableButton" min="-2" pref="129" max="-2" attributes="0"/>
                  </Group>
                  <Component id="jScrollPane1" alignment="1" max="32767" attributes="0"/>
                  <Group type="102" alignment="0" attributes="0">
                      <EmptySpace max="-2" attributes="0"/>
<<<<<<< HEAD
                      <Group type="103" groupAlignment="0" attributes="0">
                          <Group type="102" attributes="0">
                              <Group type="103" groupAlignment="0" attributes="0">
                                  <Group type="103" alignment="0" groupAlignment="1" attributes="0">
                                      <Component id="copyImageCheckbox" min="-2" max="-2" attributes="0"/>
                                      <Component id="descLabel" min="-2" max="-2" attributes="0"/>
                                  </Group>
                                  <Group type="102" alignment="0" attributes="0">
                                      <EmptySpace min="21" pref="21" max="-2" attributes="0"/>
                                      <Group type="103" groupAlignment="0" max="-2" attributes="0">
                                          <Group type="102" attributes="0">
                                              <Component id="pathTextField" min="-2" pref="342" max="-2" attributes="0"/>
                                              <EmptySpace max="-2" attributes="0"/>
                                              <Component id="browseButton" max="32767" attributes="0"/>
                                          </Group>
                                          <Group type="102" attributes="0">
                                              <Group type="103" groupAlignment="0" attributes="0">
                                                  <Component id="imageWriterErrorLabel" min="-2" max="-2" attributes="0"/>
                                                  <Component id="jLabel1" min="-2" max="-2" attributes="0"/>
                                                  <Component id="changeDatabasePathCheckbox" alignment="0" min="-2" max="-2" attributes="0"/>
                                              </Group>
                                              <EmptySpace min="0" pref="0" max="32767" attributes="0"/>
                                          </Group>
                                      </Group>
=======
                      <Group type="103" groupAlignment="1" attributes="0">
                          <Group type="102" alignment="0" attributes="0">
                              <Component id="timeZoneLabel" min="-2" max="-2" attributes="0"/>
                              <EmptySpace type="unrelated" max="-2" attributes="0"/>
                              <Component id="timeZoneComboBox" max="32767" attributes="0"/>
                          </Group>
                          <Group type="102" alignment="0" attributes="0">
                              <EmptySpace min="21" pref="21" max="-2" attributes="0"/>
                              <Group type="103" groupAlignment="1" attributes="0">
                                  <Component id="jLabel1" alignment="0" min="-2" max="-2" attributes="0"/>
                                  <Component id="changeDatabasePathCheckbox" alignment="0" min="-2" max="-2" attributes="0"/>
                                  <Component id="imageWriterErrorLabel" alignment="0" min="-2" max="-2" attributes="0"/>
                                  <Component id="descLabel" alignment="0" min="-2" max="-2" attributes="0"/>
                              </Group>
                          </Group>
                          <Group type="102" alignment="0" attributes="0">
                              <Group type="103" groupAlignment="1" attributes="0">
                                  <Component id="copyImageCheckbox" alignment="0" min="-2" max="-2" attributes="0"/>
                                  <Component id="errorLabel" alignment="0" min="-2" max="-2" attributes="0"/>
                                  <Group type="102" alignment="0" attributes="0">
                                      <Component id="sectorSizeLabel" min="-2" max="-2" attributes="0"/>
                                      <EmptySpace type="unrelated" max="-2" attributes="0"/>
                                      <Component id="sectorSizeComboBox" min="-2" pref="85" max="-2" attributes="0"/>
                                  </Group>
                                  <Group type="102" alignment="0" attributes="0">
                                      <EmptySpace min="21" pref="21" max="-2" attributes="0"/>
                                      <Component id="pathTextField" min="-2" pref="342" max="-2" attributes="0"/>
                                      <EmptySpace max="-2" attributes="0"/>
                                      <Component id="browseButton" min="-2" pref="106" max="-2" attributes="0"/>
>>>>>>> 9b5e083c
                                  </Group>
                                  <Component id="noFatOrphansCheckbox" alignment="0" min="-2" max="-2" attributes="0"/>
                              </Group>
                              <EmptySpace min="0" pref="0" max="32767" attributes="0"/>
                          </Group>
<<<<<<< HEAD
                          <Group type="102" attributes="0">
                              <Component id="timeZoneLabel" min="-2" pref="216" max="-2" attributes="0"/>
                              <EmptySpace max="-2" attributes="0"/>
                              <Component id="timeZoneComboBox" max="32767" attributes="0"/>
                          </Group>
                      </Group>
                  </Group>
                  <Component id="jScrollPane1" alignment="1" max="32767" attributes="0"/>
                  <Group type="102" alignment="1" attributes="0">
                      <EmptySpace min="0" pref="0" max="32767" attributes="0"/>
                      <Component id="refreshTablebutton" min="-2" max="-2" attributes="0"/>
                  </Group>
                  <Group type="102" attributes="0">
                      <Group type="103" groupAlignment="0" attributes="0">
                          <Component id="errorLabel" min="-2" max="-2" attributes="0"/>
                          <Component id="diskLabel" min="-2" pref="146" max="-2" attributes="0"/>
                      </Group>
                      <EmptySpace min="0" pref="0" max="32767" attributes="0"/>
                  </Group>
=======
                      </Group>
                  </Group>
>>>>>>> 9b5e083c
              </Group>
              <EmptySpace max="-2" attributes="0"/>
          </Group>
      </Group>
    </DimensionLayout>
    <DimensionLayout dim="1">
      <Group type="103" groupAlignment="0" attributes="0">
          <Group type="102" alignment="0" attributes="0">
              <Component id="diskLabel" min="-2" max="-2" attributes="0"/>
              <EmptySpace min="-2" pref="1" max="-2" attributes="0"/>
              <Component id="jScrollPane1" min="-2" pref="100" max="-2" attributes="0"/>
              <EmptySpace max="-2" attributes="0"/>
              <Component id="refreshTableButton" min="-2" max="-2" attributes="0"/>
              <EmptySpace max="-2" attributes="0"/>
              <Group type="103" groupAlignment="3" attributes="0">
                  <Component id="timeZoneLabel" alignment="3" min="-2" max="-2" attributes="0"/>
                  <Component id="timeZoneComboBox" alignment="3" min="-2" max="-2" attributes="0"/>
              </Group>
              <EmptySpace max="-2" attributes="0"/>
              <Component id="noFatOrphansCheckbox" min="-2" max="-2" attributes="0"/>
              <EmptySpace max="-2" attributes="0"/>
              <Component id="descLabel" min="-2" max="-2" attributes="0"/>
              <EmptySpace min="-2" pref="10" max="-2" attributes="0"/>
              <Group type="103" groupAlignment="3" attributes="0">
                  <Component id="sectorSizeLabel" alignment="3" min="-2" max="-2" attributes="0"/>
                  <Component id="sectorSizeComboBox" alignment="3" min="-2" max="-2" attributes="0"/>
              </Group>
              <EmptySpace type="unrelated" max="-2" attributes="0"/>
              <Component id="copyImageCheckbox" min="-2" max="-2" attributes="0"/>
              <EmptySpace max="-2" attributes="0"/>
              <Group type="103" groupAlignment="3" attributes="0">
                  <Component id="pathTextField" alignment="3" min="-2" pref="23" max="-2" attributes="0"/>
                  <Component id="browseButton" alignment="3" min="-2" max="-2" attributes="0"/>
              </Group>
              <EmptySpace max="-2" attributes="0"/>
              <Component id="changeDatabasePathCheckbox" min="-2" max="-2" attributes="0"/>
              <EmptySpace max="-2" attributes="0"/>
              <Component id="jLabel1" min="-2" max="-2" attributes="0"/>
              <EmptySpace max="-2" attributes="0"/>
              <Component id="imageWriterErrorLabel" min="-2" max="-2" attributes="0"/>
              <EmptySpace max="-2" attributes="0"/>
              <Component id="errorLabel" min="-2" max="-2" attributes="0"/>
<<<<<<< HEAD
              <EmptySpace pref="48" max="32767" attributes="0"/>
=======
              <EmptySpace pref="43" max="32767" attributes="0"/>
>>>>>>> 9b5e083c
          </Group>
      </Group>
    </DimensionLayout>
  </Layout>
  <SubComponents>
    <Component class="javax.swing.JLabel" name="diskLabel">
      <Properties>
        <Property name="font" type="java.awt.Font" editor="org.netbeans.modules.form.editors2.FontEditor">
          <FontInfo relative="true">
            <Font bold="false" component="diskLabel" property="font" relativeSize="false" size="11"/>
          </FontInfo>
        </Property>
        <Property name="text" type="java.lang.String" editor="org.netbeans.modules.i18n.form.FormI18nStringEditor">
          <ResourceString bundle="org/sleuthkit/autopsy/casemodule/Bundle.properties" key="LocalDiskPanel.diskLabel.text" replaceFormat="org.openide.util.NbBundle.getMessage({sourceFileName}.class, &quot;{key}&quot;)"/>
        </Property>
      </Properties>
    </Component>
    <Component class="javax.swing.JLabel" name="errorLabel">
      <Properties>
        <Property name="font" type="java.awt.Font" editor="org.netbeans.modules.form.editors2.FontEditor">
          <FontInfo relative="true">
            <Font bold="false" component="errorLabel" property="font" relativeSize="false" size="11"/>
          </FontInfo>
        </Property>
        <Property name="foreground" type="java.awt.Color" editor="org.netbeans.beaninfo.editors.ColorEditor">
          <Color blue="0" green="0" red="ff" type="rgb"/>
        </Property>
        <Property name="text" type="java.lang.String" editor="org.netbeans.modules.i18n.form.FormI18nStringEditor">
          <ResourceString bundle="org/sleuthkit/autopsy/casemodule/Bundle.properties" key="LocalDiskPanel.errorLabel.text" replaceFormat="org.openide.util.NbBundle.getMessage({sourceFileName}.class, &quot;{key}&quot;)"/>
        </Property>
      </Properties>
    </Component>
    <Component class="javax.swing.JLabel" name="timeZoneLabel">
      <Properties>
        <Property name="font" type="java.awt.Font" editor="org.netbeans.modules.form.editors2.FontEditor">
          <FontInfo relative="true">
            <Font bold="false" component="timeZoneLabel" property="font" relativeSize="false" size="11"/>
          </FontInfo>
        </Property>
        <Property name="text" type="java.lang.String" editor="org.netbeans.modules.i18n.form.FormI18nStringEditor">
          <ResourceString bundle="org/sleuthkit/autopsy/casemodule/Bundle.properties" key="LocalDiskPanel.timeZoneLabel.text" replaceFormat="org.openide.util.NbBundle.getMessage({sourceFileName}.class, &quot;{key}&quot;)"/>
        </Property>
      </Properties>
    </Component>
    <Component class="javax.swing.JComboBox" name="timeZoneComboBox">
      <Properties>
        <Property name="font" type="java.awt.Font" editor="org.netbeans.modules.form.editors2.FontEditor">
          <FontInfo relative="true">
            <Font bold="false" component="timeZoneComboBox" property="font" relativeSize="false" size="11"/>
          </FontInfo>
        </Property>
        <Property name="maximumRowCount" type="int" value="30"/>
        <Property name="model" type="javax.swing.ComboBoxModel" editor="org.netbeans.modules.form.editors2.ComboBoxModelEditor">
          <StringArray count="0"/>
        </Property>
      </Properties>
      <AuxValues>
        <AuxValue name="JavaCodeGenerator_TypeParameters" type="java.lang.String" value="&lt;String&gt;"/>
      </AuxValues>
    </Component>
    <Component class="javax.swing.JCheckBox" name="noFatOrphansCheckbox">
      <Properties>
        <Property name="font" type="java.awt.Font" editor="org.netbeans.modules.form.editors2.FontEditor">
          <FontInfo relative="true">
            <Font bold="false" component="noFatOrphansCheckbox" property="font" relativeSize="false" size="11"/>
          </FontInfo>
        </Property>
        <Property name="text" type="java.lang.String" editor="org.netbeans.modules.i18n.form.FormI18nStringEditor">
          <ResourceString bundle="org/sleuthkit/autopsy/casemodule/Bundle.properties" key="LocalDiskPanel.noFatOrphansCheckbox.text" replaceFormat="org.openide.util.NbBundle.getMessage({sourceFileName}.class, &quot;{key}&quot;)"/>
        </Property>
        <Property name="toolTipText" type="java.lang.String" editor="org.netbeans.modules.i18n.form.FormI18nStringEditor">
          <ResourceString bundle="org/sleuthkit/autopsy/casemodule/Bundle.properties" key="LocalDiskPanel.noFatOrphansCheckbox.toolTipText" replaceFormat="org.openide.util.NbBundle.getMessage({sourceFileName}.class, &quot;{key}&quot;)"/>
        </Property>
      </Properties>
    </Component>
    <Component class="javax.swing.JLabel" name="descLabel">
      <Properties>
        <Property name="font" type="java.awt.Font" editor="org.netbeans.modules.form.editors2.FontEditor">
          <FontInfo relative="true">
            <Font bold="false" component="descLabel" property="font" relativeSize="false" size="11"/>
          </FontInfo>
        </Property>
        <Property name="text" type="java.lang.String" editor="org.netbeans.modules.i18n.form.FormI18nStringEditor">
          <ResourceString bundle="org/sleuthkit/autopsy/casemodule/Bundle.properties" key="LocalDiskPanel.descLabel.text" replaceFormat="org.openide.util.NbBundle.getMessage({sourceFileName}.class, &quot;{key}&quot;)"/>
        </Property>
      </Properties>
    </Component>
    <Container class="javax.swing.JScrollPane" name="jScrollPane1">

      <Layout class="org.netbeans.modules.form.compat2.layouts.support.JScrollPaneSupportLayout"/>
      <SubComponents>
        <Component class="javax.swing.JTable" name="diskTable">
          <Properties>
            <Property name="model" type="javax.swing.table.TableModel" editor="org.netbeans.modules.form.RADConnectionPropertyEditor">
              <Connection code="model" type="code"/>
            </Property>
            <Property name="selectionModel" type="javax.swing.ListSelectionModel" editor="org.netbeans.modules.form.editors2.JTableSelectionModelEditor">
              <JTableSelectionModel selectionMode="0"/>
            </Property>
          </Properties>
        </Component>
      </SubComponents>
    </Container>
    <Component class="javax.swing.JCheckBox" name="copyImageCheckbox">
      <Properties>
        <Property name="text" type="java.lang.String" editor="org.netbeans.modules.i18n.form.FormI18nStringEditor">
          <ResourceString bundle="org/sleuthkit/autopsy/casemodule/Bundle.properties" key="LocalDiskPanel.copyImageCheckbox.text" replaceFormat="org.openide.util.NbBundle.getMessage({sourceFileName}.class, &quot;{key}&quot;)"/>
        </Property>
      </Properties>
      <Events>
        <EventHandler event="actionPerformed" listener="java.awt.event.ActionListener" parameters="java.awt.event.ActionEvent" handler="copyImageCheckboxActionPerformed"/>
      </Events>
    </Component>
    <Component class="javax.swing.JTextField" name="pathTextField">
      <Properties>
        <Property name="text" type="java.lang.String" editor="org.netbeans.modules.i18n.form.FormI18nStringEditor">
          <ResourceString bundle="org/sleuthkit/autopsy/casemodule/Bundle.properties" key="LocalDiskPanel.pathTextField.text" replaceFormat="org.openide.util.NbBundle.getMessage({sourceFileName}.class, &quot;{key}&quot;)"/>
        </Property>
      </Properties>
      <Events>
        <EventHandler event="keyReleased" listener="java.awt.event.KeyListener" parameters="java.awt.event.KeyEvent" handler="pathTextFieldKeyReleased"/>
      </Events>
    </Component>
    <Component class="javax.swing.JButton" name="browseButton">
      <Properties>
        <Property name="text" type="java.lang.String" editor="org.netbeans.modules.i18n.form.FormI18nStringEditor">
          <ResourceString bundle="org/sleuthkit/autopsy/casemodule/Bundle.properties" key="LocalDiskPanel.browseButton.text" replaceFormat="org.openide.util.NbBundle.getMessage({sourceFileName}.class, &quot;{key}&quot;)"/>
        </Property>
      </Properties>
      <Events>
        <EventHandler event="actionPerformed" listener="java.awt.event.ActionListener" parameters="java.awt.event.ActionEvent" handler="browseButtonActionPerformed"/>
      </Events>
    </Component>
    <Component class="javax.swing.JLabel" name="jLabel1">
      <Properties>
        <Property name="text" type="java.lang.String" editor="org.netbeans.modules.i18n.form.FormI18nStringEditor">
          <ResourceString bundle="org/sleuthkit/autopsy/casemodule/Bundle.properties" key="LocalDiskPanel.jLabel1.text" replaceFormat="org.openide.util.NbBundle.getMessage({sourceFileName}.class, &quot;{key}&quot;)"/>
        </Property>
      </Properties>
    </Component>
    <Component class="javax.swing.JLabel" name="imageWriterErrorLabel">
      <Properties>
        <Property name="font" type="java.awt.Font" editor="org.netbeans.modules.form.editors2.FontEditor">
          <FontInfo relative="true">
            <Font bold="false" component="imageWriterErrorLabel" property="font" relativeSize="false" size="11"/>
          </FontInfo>
        </Property>
        <Property name="foreground" type="java.awt.Color" editor="org.netbeans.beaninfo.editors.ColorEditor">
          <Color blue="0" green="0" red="ff" type="rgb"/>
        </Property>
        <Property name="text" type="java.lang.String" editor="org.netbeans.modules.i18n.form.FormI18nStringEditor">
          <ResourceString bundle="org/sleuthkit/autopsy/casemodule/Bundle.properties" key="LocalDiskPanel.imageWriterErrorLabel.text" replaceFormat="org.openide.util.NbBundle.getMessage({sourceFileName}.class, &quot;{key}&quot;)"/>
        </Property>
      </Properties>
    </Component>
    <Component class="javax.swing.JCheckBox" name="changeDatabasePathCheckbox">
      <Properties>
        <Property name="text" type="java.lang.String" editor="org.netbeans.modules.i18n.form.FormI18nStringEditor">
          <ResourceString bundle="org/sleuthkit/autopsy/casemodule/Bundle.properties" key="LocalDiskPanel.changeDatabasePathCheckbox.text" replaceFormat="org.openide.util.NbBundle.getMessage({sourceFileName}.class, &quot;{key}&quot;)"/>
        </Property>
      </Properties>
    </Component>
    <Component class="javax.swing.JButton" name="refreshTableButton">
      <Properties>
        <Property name="text" type="java.lang.String" editor="org.netbeans.modules.i18n.form.FormI18nStringEditor">
          <ResourceString bundle="org/sleuthkit/autopsy/casemodule/Bundle.properties" key="LocalDiskPanel.refreshTableButton.text" replaceFormat="org.openide.util.NbBundle.getMessage({sourceFileName}.class, &quot;{key}&quot;)"/>
        </Property>
      </Properties>
      <Events>
        <EventHandler event="actionPerformed" listener="java.awt.event.ActionListener" parameters="java.awt.event.ActionEvent" handler="refreshTableButtonActionPerformed"/>
      </Events>
    </Component>
    <Component class="javax.swing.JLabel" name="sectorSizeLabel">
      <Properties>
        <Property name="text" type="java.lang.String" editor="org.netbeans.modules.i18n.form.FormI18nStringEditor">
          <ResourceString bundle="org/sleuthkit/autopsy/casemodule/Bundle.properties" key="LocalDiskPanel.sectorSizeLabel.text" replaceFormat="org.openide.util.NbBundle.getMessage({sourceFileName}.class, &quot;{key}&quot;)"/>
        </Property>
      </Properties>
    </Component>
    <Component class="javax.swing.JComboBox" name="sectorSizeComboBox">
      <Properties>
        <Property name="model" type="javax.swing.ComboBoxModel" editor="org.netbeans.modules.form.editors2.ComboBoxModelEditor">
          <StringArray count="0"/>
        </Property>
      </Properties>
      <AuxValues>
        <AuxValue name="JavaCodeGenerator_TypeParameters" type="java.lang.String" value="&lt;String&gt;"/>
      </AuxValues>
    </Component>
  </SubComponents>
</Form><|MERGE_RESOLUTION|>--- conflicted
+++ resolved
@@ -37,32 +37,6 @@
                   <Component id="jScrollPane1" alignment="1" max="32767" attributes="0"/>
                   <Group type="102" alignment="0" attributes="0">
                       <EmptySpace max="-2" attributes="0"/>
-<<<<<<< HEAD
-                      <Group type="103" groupAlignment="0" attributes="0">
-                          <Group type="102" attributes="0">
-                              <Group type="103" groupAlignment="0" attributes="0">
-                                  <Group type="103" alignment="0" groupAlignment="1" attributes="0">
-                                      <Component id="copyImageCheckbox" min="-2" max="-2" attributes="0"/>
-                                      <Component id="descLabel" min="-2" max="-2" attributes="0"/>
-                                  </Group>
-                                  <Group type="102" alignment="0" attributes="0">
-                                      <EmptySpace min="21" pref="21" max="-2" attributes="0"/>
-                                      <Group type="103" groupAlignment="0" max="-2" attributes="0">
-                                          <Group type="102" attributes="0">
-                                              <Component id="pathTextField" min="-2" pref="342" max="-2" attributes="0"/>
-                                              <EmptySpace max="-2" attributes="0"/>
-                                              <Component id="browseButton" max="32767" attributes="0"/>
-                                          </Group>
-                                          <Group type="102" attributes="0">
-                                              <Group type="103" groupAlignment="0" attributes="0">
-                                                  <Component id="imageWriterErrorLabel" min="-2" max="-2" attributes="0"/>
-                                                  <Component id="jLabel1" min="-2" max="-2" attributes="0"/>
-                                                  <Component id="changeDatabasePathCheckbox" alignment="0" min="-2" max="-2" attributes="0"/>
-                                              </Group>
-                                              <EmptySpace min="0" pref="0" max="32767" attributes="0"/>
-                                          </Group>
-                                      </Group>
-=======
                       <Group type="103" groupAlignment="1" attributes="0">
                           <Group type="102" alignment="0" attributes="0">
                               <Component id="timeZoneLabel" min="-2" max="-2" attributes="0"/>
@@ -92,36 +66,13 @@
                                       <Component id="pathTextField" min="-2" pref="342" max="-2" attributes="0"/>
                                       <EmptySpace max="-2" attributes="0"/>
                                       <Component id="browseButton" min="-2" pref="106" max="-2" attributes="0"/>
->>>>>>> 9b5e083c
                                   </Group>
                                   <Component id="noFatOrphansCheckbox" alignment="0" min="-2" max="-2" attributes="0"/>
                               </Group>
                               <EmptySpace min="0" pref="0" max="32767" attributes="0"/>
                           </Group>
-<<<<<<< HEAD
-                          <Group type="102" attributes="0">
-                              <Component id="timeZoneLabel" min="-2" pref="216" max="-2" attributes="0"/>
-                              <EmptySpace max="-2" attributes="0"/>
-                              <Component id="timeZoneComboBox" max="32767" attributes="0"/>
-                          </Group>
                       </Group>
                   </Group>
-                  <Component id="jScrollPane1" alignment="1" max="32767" attributes="0"/>
-                  <Group type="102" alignment="1" attributes="0">
-                      <EmptySpace min="0" pref="0" max="32767" attributes="0"/>
-                      <Component id="refreshTablebutton" min="-2" max="-2" attributes="0"/>
-                  </Group>
-                  <Group type="102" attributes="0">
-                      <Group type="103" groupAlignment="0" attributes="0">
-                          <Component id="errorLabel" min="-2" max="-2" attributes="0"/>
-                          <Component id="diskLabel" min="-2" pref="146" max="-2" attributes="0"/>
-                      </Group>
-                      <EmptySpace min="0" pref="0" max="32767" attributes="0"/>
-                  </Group>
-=======
-                      </Group>
-                  </Group>
->>>>>>> 9b5e083c
               </Group>
               <EmptySpace max="-2" attributes="0"/>
           </Group>
@@ -164,11 +115,7 @@
               <Component id="imageWriterErrorLabel" min="-2" max="-2" attributes="0"/>
               <EmptySpace max="-2" attributes="0"/>
               <Component id="errorLabel" min="-2" max="-2" attributes="0"/>
-<<<<<<< HEAD
-              <EmptySpace pref="48" max="32767" attributes="0"/>
-=======
               <EmptySpace pref="43" max="32767" attributes="0"/>
->>>>>>> 9b5e083c
           </Group>
       </Group>
     </DimensionLayout>
