--- conflicted
+++ resolved
@@ -34,10 +34,7 @@
 import java.util.logging.Level;
 import org.sleuthkit.autopsy.casemodule.Case.CaseType;
 import org.sleuthkit.autopsy.coreutils.Logger;
-<<<<<<< HEAD
 import org.sleuthkit.autopsy.coreutils.PathValidator;
-=======
->>>>>>> c517eb4e
 
 /**
  * Add input wizard subpanel for adding local files / dirs to the case
@@ -70,10 +67,6 @@
         localFileChooser.setMultiSelectionEnabled(true);
         errorLabel.setVisible(false);
         selectedPaths.setText("");
-<<<<<<< HEAD
-=======
-
->>>>>>> c517eb4e
     }
 
     //@Override
@@ -143,12 +136,7 @@
         currentFiles.clear();
         selectedPaths.setText("");
         enableNext = false;
-<<<<<<< HEAD
         errorLabel.setVisible(false);
-=======
->>>>>>> c517eb4e
-
-        //pcs.firePropertyChange(AddImageWizardChooseDataSourceVisual.EVENT.UPDATE_UI.toString(), false, true);
     }
 
     @Override
