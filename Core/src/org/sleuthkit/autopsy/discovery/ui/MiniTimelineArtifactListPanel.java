--- conflicted
+++ resolved
@@ -93,8 +93,6 @@
     }
 
     @Override
-<<<<<<< HEAD
-=======
     boolean selectAtPoint(Point point) {
         boolean pointSelected = false;
         int row = artifactsTable.rowAtPoint(point);
@@ -107,7 +105,6 @@
     }
 
     @Override
->>>>>>> 072b0685
     BlackboardArtifact getSelectedArtifact() {
         int selectedIndex = artifactsTable.getSelectionModel().getLeadSelectionIndex();
         if (selectedIndex < artifactsTable.getSelectionModel().getMinSelectionIndex()
