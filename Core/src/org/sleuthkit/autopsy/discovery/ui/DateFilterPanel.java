/*
 * Autopsy
 *
 * Copyright 2020 Basis Technology Corp.
 * Contact: carrier <at> sleuthkit <dot> org
 *
 * Licensed under the Apache License, Version 2.0 (the "License");
 * you may not use this file except in compliance with the License.
 * You may obtain a copy of the License at
 *
 *     http://www.apache.org/licenses/LICENSE-2.0
 *
 * Unless required by applicable law or agreed to in writing, software
 * distributed under the License is distributed on an "AS IS" BASIS,
 * WITHOUT WARRANTIES OR CONDITIONS OF ANY KIND, either express or implied.
 * See the License for the specific language governing permissions and
 * limitations under the License.
 */
package org.sleuthkit.autopsy.discovery.ui;

import java.awt.event.ActionListener;
<<<<<<< HEAD
import java.time.Duration;
import java.time.LocalDate;
=======
import java.time.LocalDate;
import java.time.Period;
>>>>>>> 8d7f1aca
import java.time.ZoneId;
import org.sleuthkit.autopsy.discovery.search.AbstractFilter;
import javax.swing.JCheckBox;
import javax.swing.JLabel;
import javax.swing.JList;
import javax.swing.SpinnerNumberModel;
import javax.swing.event.ListSelectionListener;
import org.openide.util.NbBundle;
import org.sleuthkit.autopsy.communications.Utils;
import org.sleuthkit.autopsy.discovery.search.SearchFiltering;

/**
 * Filter panel for allowing the user to filter on date.
 */
class DateFilterPanel extends AbstractDiscoveryFilterPanel {

    private static final long serialVersionUID = 1L;
    private final SpinnerNumberModel numberModel;
    private static final long SECS_PER_DAY = 86400;

    /**
     * Creates new form DateFilterPanel.
     */
    @NbBundle.Messages({"# {0} - timeZone",
        "DateFilterPanel.dateRange.text=Date Range ({0}):"})
    DateFilterPanel() {
        // numberModel is used in initComponents
        numberModel = new SpinnerNumberModel(10, 1, Integer.MAX_VALUE, 1);
        initComponents();
        rangeRadioButton.setText(Bundle.DateFilterPanel_dateRange_text(Utils.getUserPreferredZoneId().toString()));
    }

    /**
     * This method is called from within the constructor to initialize the form.
     * WARNING: Do NOT modify this code. The content of this method is always
     * regenerated by the Form Editor.
     */
    @SuppressWarnings("unchecked")
    // <editor-fold defaultstate="collapsed" desc="Generated Code">//GEN-BEGIN:initComponents
    private void initComponents() {

        buttonGroup1 = new javax.swing.ButtonGroup();
        dateFilterCheckBox = new javax.swing.JCheckBox();
        jPanel1 = new javax.swing.JPanel();
        daysSpinner = new javax.swing.JSpinner(numberModel);
        daysLabel = new javax.swing.JLabel();
        mostRecentRadioButton = new javax.swing.JRadioButton();
        startCheckBox = new javax.swing.JCheckBox();
        startDatePicker = new com.github.lgooddatepicker.components.DatePicker();
        endDatePicker = new com.github.lgooddatepicker.components.DatePicker();
        endCheckBox = new javax.swing.JCheckBox();
        rangeRadioButton = new javax.swing.JRadioButton();

        org.openide.awt.Mnemonics.setLocalizedText(dateFilterCheckBox, org.openide.util.NbBundle.getMessage(DateFilterPanel.class, "DateFilterPanel.dateFilterCheckBox.text")); // NOI18N
        dateFilterCheckBox.addActionListener(new java.awt.event.ActionListener() {
            public void actionPerformed(java.awt.event.ActionEvent evt) {
                dateFilterCheckBoxActionPerformed(evt);
            }
        });

        daysSpinner.setModel(new javax.swing.SpinnerNumberModel(1, 1, null, 1));
        daysSpinner.setEnabled(false);
        daysSpinner.setPreferredSize(new java.awt.Dimension(75, 26));
        daysSpinner.setValue(7);

        org.openide.awt.Mnemonics.setLocalizedText(daysLabel, org.openide.util.NbBundle.getMessage(DateFilterPanel.class, "DateFilterPanel.daysLabel.text")); // NOI18N
        daysLabel.setEnabled(false);

        buttonGroup1.add(mostRecentRadioButton);
        mostRecentRadioButton.setSelected(true);
        org.openide.awt.Mnemonics.setLocalizedText(mostRecentRadioButton, org.openide.util.NbBundle.getMessage(DateFilterPanel.class, "DateFilterPanel.mostRecentRadioButton.text")); // NOI18N
        mostRecentRadioButton.setEnabled(false);
        mostRecentRadioButton.addChangeListener(new javax.swing.event.ChangeListener() {
            public void stateChanged(javax.swing.event.ChangeEvent evt) {
                mostRecentRadioButtonStateChanged(evt);
            }
        });

        org.openide.awt.Mnemonics.setLocalizedText(startCheckBox, org.openide.util.NbBundle.getMessage(DateFilterPanel.class, "DateFilterPanel.startCheckBox.text")); // NOI18N
        startCheckBox.setEnabled(false);
        startCheckBox.addChangeListener(new javax.swing.event.ChangeListener() {
            public void stateChanged(javax.swing.event.ChangeEvent evt) {
                startCheckBoxStateChanged(evt);
            }
        });

        startDatePicker.setDate(LocalDate.now());
        startDatePicker.setEnabled(false);
        startDatePicker.setMinimumSize(new java.awt.Dimension(60, 22));
        startDatePicker.setPreferredSize(new java.awt.Dimension(110, 22));

        endDatePicker.setDate(LocalDate.now());
        endDatePicker.setEnabled(false);
        endDatePicker.setMinimumSize(new java.awt.Dimension(60, 22));
        endDatePicker.setPreferredSize(new java.awt.Dimension(110, 22));

        org.openide.awt.Mnemonics.setLocalizedText(endCheckBox, org.openide.util.NbBundle.getMessage(DateFilterPanel.class, "DateFilterPanel.endCheckBox.text")); // NOI18N
        endCheckBox.setEnabled(false);
        endCheckBox.addChangeListener(new javax.swing.event.ChangeListener() {
            public void stateChanged(javax.swing.event.ChangeEvent evt) {
                endCheckBoxStateChanged(evt);
            }
        });

        buttonGroup1.add(rangeRadioButton);
        rangeRadioButton.setEnabled(false);
        rangeRadioButton.addChangeListener(new javax.swing.event.ChangeListener() {
            public void stateChanged(javax.swing.event.ChangeEvent evt) {
                rangeRadioButtonStateChanged(evt);
            }
        });

        javax.swing.GroupLayout jPanel1Layout = new javax.swing.GroupLayout(jPanel1);
        jPanel1.setLayout(jPanel1Layout);
        jPanel1Layout.setHorizontalGroup(
            jPanel1Layout.createParallelGroup(javax.swing.GroupLayout.Alignment.LEADING)
            .addGroup(jPanel1Layout.createSequentialGroup()
                .addComponent(mostRecentRadioButton, javax.swing.GroupLayout.PREFERRED_SIZE, 90, javax.swing.GroupLayout.PREFERRED_SIZE)
                .addPreferredGap(javax.swing.LayoutStyle.ComponentPlacement.UNRELATED)
                .addComponent(daysSpinner, javax.swing.GroupLayout.PREFERRED_SIZE, 80, javax.swing.GroupLayout.PREFERRED_SIZE)
                .addPreferredGap(javax.swing.LayoutStyle.ComponentPlacement.RELATED)
                .addComponent(daysLabel, javax.swing.GroupLayout.DEFAULT_SIZE, 132, Short.MAX_VALUE))
            .addComponent(rangeRadioButton, javax.swing.GroupLayout.Alignment.TRAILING, javax.swing.GroupLayout.DEFAULT_SIZE, javax.swing.GroupLayout.DEFAULT_SIZE, Short.MAX_VALUE)
            .addGroup(javax.swing.GroupLayout.Alignment.TRAILING, jPanel1Layout.createSequentialGroup()
                .addGap(30, 30, 30)
                .addGroup(jPanel1Layout.createParallelGroup(javax.swing.GroupLayout.Alignment.LEADING)
                    .addComponent(endCheckBox)
                    .addComponent(startCheckBox))
                .addPreferredGap(javax.swing.LayoutStyle.ComponentPlacement.UNRELATED)
                .addGroup(jPanel1Layout.createParallelGroup(javax.swing.GroupLayout.Alignment.LEADING)
                    .addComponent(endDatePicker, javax.swing.GroupLayout.DEFAULT_SIZE, javax.swing.GroupLayout.DEFAULT_SIZE, Short.MAX_VALUE)
                    .addComponent(startDatePicker, javax.swing.GroupLayout.DEFAULT_SIZE, javax.swing.GroupLayout.DEFAULT_SIZE, Short.MAX_VALUE)))
        );
        jPanel1Layout.setVerticalGroup(
            jPanel1Layout.createParallelGroup(javax.swing.GroupLayout.Alignment.LEADING)
            .addGroup(javax.swing.GroupLayout.Alignment.TRAILING, jPanel1Layout.createSequentialGroup()
                .addGroup(jPanel1Layout.createParallelGroup(javax.swing.GroupLayout.Alignment.BASELINE)
                    .addComponent(mostRecentRadioButton)
                    .addComponent(daysSpinner, javax.swing.GroupLayout.PREFERRED_SIZE, javax.swing.GroupLayout.DEFAULT_SIZE, javax.swing.GroupLayout.PREFERRED_SIZE)
                    .addComponent(daysLabel))
                .addPreferredGap(javax.swing.LayoutStyle.ComponentPlacement.UNRELATED)
                .addComponent(rangeRadioButton)
                .addPreferredGap(javax.swing.LayoutStyle.ComponentPlacement.RELATED)
                .addGroup(jPanel1Layout.createParallelGroup(javax.swing.GroupLayout.Alignment.BASELINE)
                    .addComponent(startCheckBox)
                    .addComponent(startDatePicker, javax.swing.GroupLayout.PREFERRED_SIZE, javax.swing.GroupLayout.DEFAULT_SIZE, javax.swing.GroupLayout.PREFERRED_SIZE))
                .addPreferredGap(javax.swing.LayoutStyle.ComponentPlacement.RELATED)
                .addGroup(jPanel1Layout.createParallelGroup(javax.swing.GroupLayout.Alignment.BASELINE)
                    .addComponent(endCheckBox)
                    .addComponent(endDatePicker, javax.swing.GroupLayout.PREFERRED_SIZE, javax.swing.GroupLayout.DEFAULT_SIZE, javax.swing.GroupLayout.PREFERRED_SIZE))
                .addGap(0, 0, 0))
        );

        javax.swing.GroupLayout layout = new javax.swing.GroupLayout(this);
        this.setLayout(layout);
        layout.setHorizontalGroup(
            layout.createParallelGroup(javax.swing.GroupLayout.Alignment.LEADING)
            .addGroup(layout.createSequentialGroup()
                .addGap(0, 0, 0)
                .addComponent(jPanel1, javax.swing.GroupLayout.DEFAULT_SIZE, javax.swing.GroupLayout.DEFAULT_SIZE, Short.MAX_VALUE)
                .addGap(0, 0, 0))
        );
        layout.setVerticalGroup(
            layout.createParallelGroup(javax.swing.GroupLayout.Alignment.LEADING)
            .addGroup(layout.createSequentialGroup()
                .addGap(0, 0, 0)
                .addComponent(jPanel1, javax.swing.GroupLayout.PREFERRED_SIZE, javax.swing.GroupLayout.DEFAULT_SIZE, javax.swing.GroupLayout.PREFERRED_SIZE)
                .addGap(8, 8, 8))
        );
    }// </editor-fold>//GEN-END:initComponents

    private void startCheckBoxStateChanged(javax.swing.event.ChangeEvent evt) {//GEN-FIRST:event_startCheckBoxStateChanged
        startDatePicker.setEnabled(startCheckBox.isEnabled() && startCheckBox.isSelected());
    }//GEN-LAST:event_startCheckBoxStateChanged

    private void endCheckBoxStateChanged(javax.swing.event.ChangeEvent evt) {//GEN-FIRST:event_endCheckBoxStateChanged
        endDatePicker.setEnabled(endCheckBox.isEnabled() && endCheckBox.isSelected());
    }//GEN-LAST:event_endCheckBoxStateChanged

    private void dateFilterCheckBoxActionPerformed(java.awt.event.ActionEvent evt) {//GEN-FIRST:event_dateFilterCheckBoxActionPerformed
        rangeRadioButton.setEnabled(dateFilterCheckBox.isSelected());
        mostRecentRadioButton.setEnabled(dateFilterCheckBox.isSelected());
        rangeRadioButton.firePropertyChange("DateFilterChange", !rangeRadioButton.isEnabled(), rangeRadioButton.isEnabled());
        mostRecentRadioButton.firePropertyChange("DateFilterChange", !mostRecentRadioButton.isEnabled(), mostRecentRadioButton.isEnabled());
    }//GEN-LAST:event_dateFilterCheckBoxActionPerformed

    private void mostRecentRadioButtonStateChanged(javax.swing.event.ChangeEvent evt) {//GEN-FIRST:event_mostRecentRadioButtonStateChanged
        daysSpinner.setEnabled(mostRecentRadioButton.isSelected());
        daysLabel.setEnabled(mostRecentRadioButton.isSelected());
    }//GEN-LAST:event_mostRecentRadioButtonStateChanged

    private void rangeRadioButtonStateChanged(javax.swing.event.ChangeEvent evt) {//GEN-FIRST:event_rangeRadioButtonStateChanged
        startCheckBox.setEnabled(rangeRadioButton.isEnabled() && rangeRadioButton.isSelected());
        endCheckBox.setEnabled(rangeRadioButton.isEnabled() && rangeRadioButton.isSelected());
        startCheckBox.firePropertyChange("StartButtonChange", true, false);
        endCheckBox.firePropertyChange("EndButtonChange", true, false);
    }//GEN-LAST:event_rangeRadioButtonStateChanged

    @Override
    void configurePanel(boolean selected, int[] indicesSelected) {
        dateFilterCheckBox.setSelected(selected);
        if (dateFilterCheckBox.isEnabled() && dateFilterCheckBox.isSelected()) {
            mostRecentRadioButton.setEnabled(true);
            rangeRadioButton.setEnabled(true);
            mostRecentRadioButton.setSelected(true);
        } else {
            mostRecentRadioButton.setEnabled(false);
            rangeRadioButton.setEnabled(false);
        }
    }

    @Override
    JCheckBox getCheckbox() {
        return dateFilterCheckBox;
    }

    @Override
    JList<?> getList() {
        return null;
    }

    @Override
    JLabel getAdditionalLabel() {
        return null;
    }

    @Override
    void addListeners(ActionListener actionListener, ListSelectionListener listListener) {
        dateFilterCheckBox.addActionListener(actionListener);
        startCheckBox.addActionListener(actionListener);
        endCheckBox.addActionListener(actionListener);
        rangeRadioButton.addActionListener(actionListener);
        mostRecentRadioButton.addActionListener(actionListener);
    }

    @Override
    void removeListeners() {
        for (ActionListener listener : dateFilterCheckBox.getActionListeners()) {
            dateFilterCheckBox.removeActionListener(listener);
        }
        for (ActionListener listener : rangeRadioButton.getActionListeners()) {
            rangeRadioButton.removeActionListener(listener);
        }
        for (ActionListener listener : mostRecentRadioButton.getActionListeners()) {
            mostRecentRadioButton.removeActionListener(listener);
        }
        for (ActionListener listener : rangeRadioButton.getActionListeners()) {
            rangeRadioButton.removeActionListener(listener);
        }
        for (ActionListener listener : startCheckBox.getActionListeners()) {
            startCheckBox.removeActionListener(listener);
        }
        for (ActionListener listener : endCheckBox.getActionListeners()) {
            endCheckBox.removeActionListener(listener);
        }
    }

<<<<<<< HEAD
=======
    @NbBundle.Messages({"DateFilterPanel.invalidRange.text=Range or Only Last must be selected",
        "DateFilterPanel.startOrEndNeeded.text=A start or end date must be specified to use the range filter"})
>>>>>>> 8d7f1aca
    @Override
    String checkForError() {
        if (dateFilterCheckBox.isSelected()) {
            if (!(rangeRadioButton.isSelected() || mostRecentRadioButton.isSelected())) {
<<<<<<< HEAD
                return "Range or Only Last must be selected";
            } else if (rangeRadioButton.isSelected() && !(startCheckBox.isSelected() || endCheckBox.isSelected())) {
                return "A start or end date must be specified to use the range filter";
=======
                return Bundle.DateFilterPanel_invalidRange_text();
            } else if (rangeRadioButton.isSelected() && !(startCheckBox.isSelected() || endCheckBox.isSelected())) {
                return Bundle.DateFilterPanel_startOrEndNeeded_text();
>>>>>>> 8d7f1aca
            }
        }
        return "";
    }

    @Override
    AbstractFilter getFilter() {
<<<<<<< HEAD

=======
>>>>>>> 8d7f1aca
        if (dateFilterCheckBox.isSelected()) {
            LocalDate startDate = LocalDate.MIN;
            LocalDate endDate = LocalDate.MAX;
            ZoneId zone = Utils.getUserPreferredZoneId();
            if (rangeRadioButton.isSelected() && (startCheckBox.isSelected() || endCheckBox.isSelected())) {
<<<<<<< HEAD
                if (startCheckBox.isSelected() && startDatePicker.getDate().equals(startDate)) {
=======
                if (startCheckBox.isSelected() && startDatePicker.getDate() != null) {
>>>>>>> 8d7f1aca
                    startDate = startDatePicker.getDate();
                }
                if (endCheckBox.isSelected() && endDatePicker.getDate() != null) {
                    endDate = endDatePicker.getDate();
                }
            } else if (dateFilterCheckBox.isSelected() && mostRecentRadioButton.isSelected()) {
                endDate = LocalDate.now();
<<<<<<< HEAD
                startDate = LocalDate.now().minus(Duration.ofDays((long) daysSpinner.getValue()));
=======
                startDate = LocalDate.now().minus(Period.ofDays((Integer) daysSpinner.getValue()));
>>>>>>> 8d7f1aca
            }
            return new SearchFiltering.ArtifactDateRangeFilter(startDate.atStartOfDay(zone).toEpochSecond(), endDate.atStartOfDay(zone).toEpochSecond() + SECS_PER_DAY);//to insure end date is inclusive
        }
        return null;
    }
    // Variables declaration - do not modify//GEN-BEGIN:variables
    private javax.swing.ButtonGroup buttonGroup1;
    private javax.swing.JCheckBox dateFilterCheckBox;
    private javax.swing.JLabel daysLabel;
    private javax.swing.JSpinner daysSpinner;
    private javax.swing.JCheckBox endCheckBox;
    private com.github.lgooddatepicker.components.DatePicker endDatePicker;
    private javax.swing.JPanel jPanel1;
    private javax.swing.JRadioButton mostRecentRadioButton;
    private javax.swing.JRadioButton rangeRadioButton;
    private javax.swing.JCheckBox startCheckBox;
    private com.github.lgooddatepicker.components.DatePicker startDatePicker;
    // End of variables declaration//GEN-END:variables
}<|MERGE_RESOLUTION|>--- conflicted
+++ resolved
@@ -19,13 +19,8 @@
 package org.sleuthkit.autopsy.discovery.ui;
 
 import java.awt.event.ActionListener;
-<<<<<<< HEAD
-import java.time.Duration;
-import java.time.LocalDate;
-=======
 import java.time.LocalDate;
 import java.time.Period;
->>>>>>> 8d7f1aca
 import java.time.ZoneId;
 import org.sleuthkit.autopsy.discovery.search.AbstractFilter;
 import javax.swing.JCheckBox;
@@ -283,24 +278,15 @@
         }
     }
 
-<<<<<<< HEAD
-=======
     @NbBundle.Messages({"DateFilterPanel.invalidRange.text=Range or Only Last must be selected",
         "DateFilterPanel.startOrEndNeeded.text=A start or end date must be specified to use the range filter"})
->>>>>>> 8d7f1aca
     @Override
     String checkForError() {
         if (dateFilterCheckBox.isSelected()) {
             if (!(rangeRadioButton.isSelected() || mostRecentRadioButton.isSelected())) {
-<<<<<<< HEAD
-                return "Range or Only Last must be selected";
-            } else if (rangeRadioButton.isSelected() && !(startCheckBox.isSelected() || endCheckBox.isSelected())) {
-                return "A start or end date must be specified to use the range filter";
-=======
                 return Bundle.DateFilterPanel_invalidRange_text();
             } else if (rangeRadioButton.isSelected() && !(startCheckBox.isSelected() || endCheckBox.isSelected())) {
                 return Bundle.DateFilterPanel_startOrEndNeeded_text();
->>>>>>> 8d7f1aca
             }
         }
         return "";
@@ -308,20 +294,12 @@
 
     @Override
     AbstractFilter getFilter() {
-<<<<<<< HEAD
-
-=======
->>>>>>> 8d7f1aca
         if (dateFilterCheckBox.isSelected()) {
             LocalDate startDate = LocalDate.MIN;
             LocalDate endDate = LocalDate.MAX;
             ZoneId zone = Utils.getUserPreferredZoneId();
             if (rangeRadioButton.isSelected() && (startCheckBox.isSelected() || endCheckBox.isSelected())) {
-<<<<<<< HEAD
-                if (startCheckBox.isSelected() && startDatePicker.getDate().equals(startDate)) {
-=======
                 if (startCheckBox.isSelected() && startDatePicker.getDate() != null) {
->>>>>>> 8d7f1aca
                     startDate = startDatePicker.getDate();
                 }
                 if (endCheckBox.isSelected() && endDatePicker.getDate() != null) {
@@ -329,11 +307,7 @@
                 }
             } else if (dateFilterCheckBox.isSelected() && mostRecentRadioButton.isSelected()) {
                 endDate = LocalDate.now();
-<<<<<<< HEAD
-                startDate = LocalDate.now().minus(Duration.ofDays((long) daysSpinner.getValue()));
-=======
                 startDate = LocalDate.now().minus(Period.ofDays((Integer) daysSpinner.getValue()));
->>>>>>> 8d7f1aca
             }
             return new SearchFiltering.ArtifactDateRangeFilter(startDate.atStartOfDay(zone).toEpochSecond(), endDate.atStartOfDay(zone).toEpochSecond() + SECS_PER_DAY);//to insure end date is inclusive
         }
