/*
 * Autopsy Forensic Browser
 *
 * Copyright 2020-2021 Basis Technology Corp.
 * Contact: carrier <at> sleuthkit <dot> org
 *
 * Licensed under the Apache License, Version 2.0 (the "License");
 * you may not use this file except in compliance with the License.
 * You may obtain a copy of the License at
 *
 *     http://www.apache.org/licenses/LICENSE-2.0
 *
 * Unless required by applicable law or agreed to in writing, software
 * distributed under the License is distributed on an "AS IS" BASIS,
 * WITHOUT WARRANTIES OR CONDITIONS OF ANY KIND, either express or implied.
 * See the License for the specific language governing permissions and
 * limitations under the License.
 */
package org.sleuthkit.autopsy.discovery.search;

import com.google.common.cache.CacheLoader;
import java.sql.ResultSet;
import java.sql.SQLException;
import java.time.Instant;
import java.time.temporal.ChronoUnit;
import java.util.ArrayList;
import java.util.Arrays;
import java.util.Collections;
import java.util.List;
import java.util.Set;
import java.util.HashSet;
import java.util.Map;
import java.util.Optional;
import java.util.StringJoiner;
import org.apache.commons.lang3.tuple.Pair;
import org.sleuthkit.autopsy.discovery.search.DiscoveryAttributes.AttributeType;
import org.sleuthkit.autopsy.discovery.search.DiscoveryAttributes.DataSourceAttribute;
import org.sleuthkit.autopsy.discovery.search.DiscoveryKeyUtils.GroupKey;
import org.sleuthkit.autopsy.discovery.search.DiscoveryKeyUtils.SearchKey;
import org.sleuthkit.autopsy.discovery.search.SearchFiltering.ArtifactDateRangeFilter;
import org.sleuthkit.autopsy.discovery.search.SearchFiltering.ArtifactTypeFilter;
import org.sleuthkit.autopsy.discovery.search.SearchFiltering.DataSourceFilter;
import static org.sleuthkit.datamodel.BlackboardArtifact.ARTIFACT_TYPE.TSK_WEB_DOWNLOAD;
import static org.sleuthkit.datamodel.BlackboardArtifact.ARTIFACT_TYPE.TSK_WEB_HISTORY;
import static org.sleuthkit.datamodel.BlackboardArtifact.ARTIFACT_TYPE.TSK_WEB_ACCOUNT_TYPE;
import static org.sleuthkit.datamodel.BlackboardAttribute.ATTRIBUTE_TYPE.TSK_DOMAIN;
import static org.sleuthkit.datamodel.BlackboardAttribute.ATTRIBUTE_TYPE.TSK_TEXT;
import org.sleuthkit.datamodel.CaseDbAccessManager;
import org.sleuthkit.datamodel.CaseDbAccessManager.CaseDbAccessQueryCallback;
import org.sleuthkit.datamodel.Content;
import org.sleuthkit.datamodel.SleuthkitCase;
import org.sleuthkit.datamodel.TskCoreException;
import org.sleuthkit.datamodel.TskData;

/**
 * Loads domain search results for cache misses. This loader is a Guava cache
 * loader, which will be used in tandem with the DomainSearchCache, which is
 * backed by a Guava LoadingCache.
 */
class DomainSearchCacheLoader extends CacheLoader<SearchKey, Map<GroupKey, List<Result>>> {

    @Override
    public Map<GroupKey, List<Result>> load(SearchKey key) throws DiscoveryException, SQLException, TskCoreException, InterruptedException {
        List<Result> domainResults = getResultDomainsFromDatabase(key);
        // Grouping by CR Frequency, for example, will require further processing
        // in order to make the correct decision. The attribute types that require
        // more information implement their logic by overriding `addAttributeToResults`.
        Set<AttributeType> searchAttributes = new HashSet<>();
        searchAttributes.add(key.getGroupAttributeType());
        searchAttributes.addAll(key.getFileSortingMethod().getRequiredAttributes());
        for (AttributeType attr : searchAttributes) {
            if (Thread.currentThread().isInterrupted()) {
                throw new InterruptedException();
            }
            attr.addAttributeToResults(domainResults,
                    key.getSleuthkitCase(), key.getCentralRepository());
        }
        // Apply secondary in memory filters
        for (AbstractFilter filter : key.getFilters()) {
            if (Thread.currentThread().isInterrupted()) {
                throw new InterruptedException();
            }
            if (filter.useAlternateFilter()) {
                domainResults = filter.applyAlternateFilter(domainResults, key.getSleuthkitCase(), key.getCentralRepository());
            }
        }
        // Sort the ResultDomains by the requested criteria.
        final SearchResults searchResults = new SearchResults(
                key.getGroupSortingType(),
                key.getGroupAttributeType(),
                key.getFileSortingMethod());
        searchResults.add(domainResults);
        return searchResults.toLinkedHashMap();
    }

    /**
     * Queries for domain names from the case database.
     *
     * @param key The SearchKey passed to the cache.
     *
     * @return A list of results corresponding to the domains found in the case
     *         database.
     */
    List<Result> getResultDomainsFromDatabase(SearchKey key) throws TskCoreException, SQLException, DiscoveryException, InterruptedException {

        // Filters chosen in the UI are aggregated into SQL statements to be used in 
        // the queries that follow.
        final Pair<String, String> domainsFilterClauses = createWhereAndHavingClause(key.getFilters());
        final String domainsWhereClause = domainsFilterClauses.getLeft();
        final String domainsHavingClause = domainsFilterClauses.getRight();
        // artifact type is within the (optional) filter and the parent artifact
        // had a date time attribute that was within the (optional) filter. With this
        // table in hand, we can simply group by domain and apply aggregate functions
        // to get, for example, # of downloads, # of visits in last 60, etc.
        final String domainsTable
                = "SELECT LOWER(MAX(value_text))  AS domain,"
                + "       MAX(value_int64) AS date,"
                + "       artifact_id AS parent_artifact_id,"
                + "       MAX(artifact_type_id) AS parent_artifact_type_id "
                + "FROM   blackboard_attributes "
                + "WHERE  " + domainsWhereClause + " "
                + "GROUP BY artifact_id "
<<<<<<< HEAD
                + "HAVING " + domainsHavingClause;
        final SleuthkitCase caseDb = key.getSleuthkitCase();
        String sqlSpecificAccountAggregator;
        if (caseDb.getDatabaseType() == TskData.DbType.POSTGRESQL) {
            sqlSpecificAccountAggregator = "STRING_AGG(DISTINCT(value_text), ',')"; //postgres string aggregator (requires specified separator 
        } else {
            sqlSpecificAccountAggregator = "GROUP_CONCAT(DISTINCT(value_text))"; //sqlite string aggregator (uses comma separation by default)
        }
        /*
         * As part of getting the known account types for a domain additional
         * attribute values are necessary from the blackboard_attributes table
         * This sub-query aggregates them and associates them with the artifact
         * they correspond to.
         */
        final String accountsTable
                = "SELECT " + sqlSpecificAccountAggregator + " as value_text," //naming field value_text the same as the field it is aggregating to re-use aggregator
                + "artifact_id AS account_artifact_id "
                + "FROM blackboard_attributes "
                + "WHERE (attribute_type_id = " + TSK_TEXT.getTypeID() 
                + "   AND value_text <> '' "
                + "   AND (artifact_type_id = " + TSK_WEB_ACCOUNT_TYPE.getTypeID() + ")) "
                + "GROUP BY artifact_id ";

=======
                + "HAVING " + havingClause;
        final SleuthkitCase caseDb = key.getSleuthkitCase();
>>>>>>> 6595ac3e
        // Needed to populate the visitsInLast60 data.
        final Instant mostRecentActivityDate = Instant.ofEpochSecond(caseDb.getTimelineManager().getMaxEventTime());
        final Instant sixtyDaysAgo = mostRecentActivityDate.minus(60, ChronoUnit.DAYS);

        // Check the group attribute, if by data source then the GROUP BY clause
        // should group by data source id before grouping by domain.
        final AttributeType groupAttribute = key.getGroupAttributeType();
        final String groupByClause = (groupAttribute instanceof DataSourceAttribute)
                ? "data_source_obj_id, domain" : "domain";

        final Optional<AbstractFilter> dataSourceFilter = key.getFilters().stream()
                .filter(filter -> filter instanceof DataSourceFilter)
                .findFirst();

        String dataSourceWhereClause = null;
        if (dataSourceFilter.isPresent()) {
            dataSourceWhereClause = dataSourceFilter.get().getWhereClause();
        }

        // This query just processes the domains table, performing additional 
        // groupings and applying aggregate functions to calculate discovery data.
        final String domainsQuery
                = /*
                 * SELECT
                 */ " domain,"
                + "           MIN(date) AS activity_start,"
                + "           MAX(date) AS activity_end,"
                + "           SUM(CASE "
                + "                 WHEN artifact_type_id = " + TSK_WEB_DOWNLOAD.getTypeID() + " THEN 1 "
                + "                 ELSE 0 "
                + "               END) AS fileDownloads,"
                + "           SUM(CASE "
                + "                 WHEN artifact_type_id = " + TSK_WEB_HISTORY.getTypeID() + " THEN 1 "
                + "                 ELSE 0 "
                + "               END) AS totalPageViews,"
                + "           SUM(CASE "
                + "                 WHEN artifact_type_id = " + TSK_WEB_HISTORY.getTypeID() + " AND"
                + "                      date BETWEEN " + sixtyDaysAgo.getEpochSecond() + " AND " + mostRecentActivityDate.getEpochSecond() + " THEN 1 "
                + "                 ELSE 0 "
                + "               END) AS pageViewsInLast60,"
                + "           SUM(CASE "
                + "                 WHEN artifact_type_id = " + TSK_WEB_ACCOUNT_TYPE.getTypeID() + " THEN 1 "
                + "                 ELSE 0 "
                + "               END) AS countOfKnownAccountTypes,"
                + "           MAX(data_source_obj_id) AS dataSource, "
                +             sqlSpecificAccountAggregator +  " as accountTypes "
                + "FROM blackboard_artifacts as barts"
                + "     JOIN (" + domainsTable + ") AS domains_table"
                + "       ON barts.artifact_id = parent_artifact_id "
                + "     LEFT JOIN (" + accountsTable + ") AS accounts_table"
                + "       ON barts.artifact_id = account_artifact_id "
                + // Add the data source where clause here if present.
                ((dataSourceWhereClause != null) ? "WHERE " + dataSourceWhereClause + " " : "")
                + "GROUP BY " + groupByClause;
<<<<<<< HEAD
=======

>>>>>>> 6595ac3e
        final CaseDbAccessManager dbManager = caseDb.getCaseDbAccessManager();
        final DomainCallback domainCallback = new DomainCallback(caseDb);
        dbManager.select(domainsQuery, domainCallback);

        if (domainCallback.getSQLException() != null) {
            throw domainCallback.getSQLException();
        }

        if (domainCallback.getTskCoreException() != null) {
            throw domainCallback.getTskCoreException();
        }

        if (domainCallback.getInterruptedException() != null) {
            throw domainCallback.getInterruptedException();
        }

        return domainCallback.getResultDomains();
    }

    /**
     * A utility method to transform filters into the necessary SQL statements
     * for the domainsTable query. The complexity of that query requires this
     * transformation process to be conditional. The date time filter is a good
     * example of the type of conditional handling that follows in the method
     * below. If no dateTime filter is supplied, then in order for the query to
     * be correct, an additional clause needs to be added in.
     *
     * @param filters The list of filters to apply create the where clause from.
     *
     * @return The whereClause and havingClause as a pair. These methods are one
     *         to stress that these clauses are tightly coupled.
     */
    Pair<String, String> createWhereAndHavingClause(List<AbstractFilter> filters) {
        final StringJoiner whereClause = new StringJoiner(" OR ", "(", ")");
        final StringJoiner havingClause = new StringJoiner(" AND ", "(", ")");

        // Capture all types by default.
        ArtifactTypeFilter artifactTypeFilter = new ArtifactTypeFilter(SearchData.Type.DOMAIN.getArtifactTypes());
        boolean hasDateTimeFilter = false;

        for (AbstractFilter filter : filters) {
            if (filter instanceof ArtifactTypeFilter) {
                // Replace with user defined types.
                artifactTypeFilter = ((ArtifactTypeFilter) filter);
            } else if (filter != null && !(filter instanceof DataSourceFilter) && !filter.useAlternateFilter()) {
                if (filter instanceof ArtifactDateRangeFilter) {
                    hasDateTimeFilter = true;
                }

                whereClause.add("(" + filter.getWhereClause() + ")");
                havingClause.add("SUM(CASE WHEN " + filter.getWhereClause() + " THEN 1 ELSE 0 END) > 0");
            }
        }

        if (!hasDateTimeFilter) {
            whereClause.add(ArtifactDateRangeFilter.createAttributeTypeClause());
        }

        String domainAttributeFilter = "attribute_type_id = " + TSK_DOMAIN.getTypeID()
                + " AND value_text <> ''";

        whereClause.add("(" + domainAttributeFilter + ")");
        havingClause.add("SUM(CASE WHEN " + domainAttributeFilter + " THEN 1 ELSE 0 END) > 0");

        return Pair.of(
                whereClause.toString() + " AND (" + artifactTypeFilter.getWhereClause(Arrays.asList(TSK_WEB_ACCOUNT_TYPE)) + ")",
                havingClause.toString()
        );
    }

    /**
     * Callback to handle the result set of the domain query. This callback is
     * responsible for mapping result set rows into ResultDomain objects for
     * display.
     */
    private class DomainCallback implements CaseDbAccessQueryCallback {

        private final List<Result> resultDomains;
        private final SleuthkitCase skc;
        private SQLException sqlCause;
        private TskCoreException coreCause;
        private InterruptedException interruptedException;

        private final Set<String> bannedDomains = new HashSet<String>() {
            {
                add("localhost");
                add("127.0.0.1");
            }
        };

        /**
         * Construct a new DomainCallback object.
         *
         * @param skc The case database for the query being performed.
         */
        private DomainCallback(SleuthkitCase skc) {
            this.resultDomains = new ArrayList<>();
            this.skc = skc;
        }

        @Override
        public void process(ResultSet resultSet) {
            try {
                resultSet.setFetchSize(500);

                while (resultSet.next()) {
                    if (Thread.currentThread().isInterrupted()) {
                        throw new InterruptedException();
                    }

                    String domain = resultSet.getString("domain");

                    if (bannedDomains.contains(domain)) {
                        // Skip banned domains
                        // Domain names are lowercased in the SQL query
                        continue;
                    }

                    long activityStart = resultSet.getLong("activity_start");
                    long activityEnd = resultSet.getLong("activity_end");
                    long filesDownloaded = resultSet.getLong("fileDownloads");
                    long totalPageViews = resultSet.getLong("totalPageViews");
                    long pageViewsInLast60 = resultSet.getLong("pageViewsInLast60");
                    long countOfKnownAccountTypes = resultSet.getLong("countOfKnownAccountTypes");
                    long dataSourceID = resultSet.getLong("dataSource");
                    String accountTypes = resultSet.getString("accountTypes");
                    Content dataSource = skc.getContentById(dataSourceID);

                    resultDomains.add(new ResultDomain(domain, activityStart,
                            activityEnd, totalPageViews, pageViewsInLast60, filesDownloaded,
                            countOfKnownAccountTypes, accountTypes, dataSource));
                }
            } catch (SQLException ex) {
                this.sqlCause = ex;
            } catch (TskCoreException ex) {
                this.coreCause = ex;
            } catch (InterruptedException ex) {
                this.interruptedException = ex;
            }
        }

        /**
         * Get the list of Result object for the domains which were in the
         * search results.
         *
         * @return The list of Result object for the domains which were in the
         *         search results.
         */
        private List<Result> getResultDomains() {
            return Collections.unmodifiableList(this.resultDomains);
        }

        /**
         * Get the SQLEception in an exception occurred.
         *
         * @return The SQLEception in an exception occurred.
         */
        private SQLException getSQLException() {
            return this.sqlCause;
        }

        /**
         * Get the TskCoreException if a SQL exception occurred.
         *
         * @return The TskCoreException if a tsk core exception occurred.
         */
        private TskCoreException getTskCoreException() {
            return this.coreCause;
        }

        /**
         * Get the interrupted exception if the processing thread was
         * interrupted.
         *
         * @return The interrupted exception or null if none was thrown.
         */
        private InterruptedException getInterruptedException() {
            return this.interruptedException;
        }
    }
}<|MERGE_RESOLUTION|>--- conflicted
+++ resolved
@@ -120,7 +120,6 @@
                 + "FROM   blackboard_attributes "
                 + "WHERE  " + domainsWhereClause + " "
                 + "GROUP BY artifact_id "
-<<<<<<< HEAD
                 + "HAVING " + domainsHavingClause;
         final SleuthkitCase caseDb = key.getSleuthkitCase();
         String sqlSpecificAccountAggregator;
@@ -144,10 +143,6 @@
                 + "   AND (artifact_type_id = " + TSK_WEB_ACCOUNT_TYPE.getTypeID() + ")) "
                 + "GROUP BY artifact_id ";
 
-=======
-                + "HAVING " + havingClause;
-        final SleuthkitCase caseDb = key.getSleuthkitCase();
->>>>>>> 6595ac3e
         // Needed to populate the visitsInLast60 data.
         final Instant mostRecentActivityDate = Instant.ofEpochSecond(caseDb.getTimelineManager().getMaxEventTime());
         final Instant sixtyDaysAgo = mostRecentActivityDate.minus(60, ChronoUnit.DAYS);
@@ -202,10 +197,7 @@
                 + // Add the data source where clause here if present.
                 ((dataSourceWhereClause != null) ? "WHERE " + dataSourceWhereClause + " " : "")
                 + "GROUP BY " + groupByClause;
-<<<<<<< HEAD
-=======
-
->>>>>>> 6595ac3e
+
         final CaseDbAccessManager dbManager = caseDb.getCaseDbAccessManager();
         final DomainCallback domainCallback = new DomainCallback(caseDb);
         dbManager.select(domainsQuery, domainCallback);
