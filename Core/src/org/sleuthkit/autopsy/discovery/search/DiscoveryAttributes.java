/*
 * Autopsy
 *
 * Copyright 2020 Basis Technology Corp.
 * Contact: carrier <at> sleuthkit <dot> org
 *
 * Licensed under the Apache License, Version 2.0 (the "License");
 * you may not use this file except in compliance with the License.
 * You may obtain a copy of the License at
 *
 *     http://www.apache.org/licenses/LICENSE-2.0
 *
 * Unless required by applicable law or agreed to in writing, software
 * distributed under the License is distributed on an "AS IS" BASIS,
 * WITHOUT WARRANTIES OR CONDITIONS OF ANY KIND, either express or implied.
 * See the License for the specific language governing permissions and
 * limitations under the License.
 */
package org.sleuthkit.autopsy.discovery.search;

import java.sql.ResultSet;
import java.sql.SQLException;
import java.util.ArrayList;
import java.util.Arrays;
import java.util.HashMap;
import java.util.HashSet;
import java.util.Iterator;
import java.util.List;
import java.util.Map;
import java.util.Set;
import java.util.logging.Level;
import org.openide.util.NbBundle;
import org.sleuthkit.autopsy.centralrepository.datamodel.CentralRepoDbUtil;
import org.sleuthkit.autopsy.centralrepository.datamodel.CentralRepoException;
import org.sleuthkit.autopsy.centralrepository.datamodel.CentralRepository;
import org.sleuthkit.autopsy.centralrepository.datamodel.CorrelationAttributeInstance;
import org.sleuthkit.autopsy.centralrepository.datamodel.CorrelationAttributeNormalizationException;
import org.sleuthkit.autopsy.centralrepository.datamodel.InstanceTableCallback;
import org.sleuthkit.autopsy.coreutils.Logger;
import org.sleuthkit.datamodel.BlackboardArtifact;
import org.sleuthkit.datamodel.BlackboardAttribute;
import org.sleuthkit.datamodel.CaseDbAccessManager;
import org.sleuthkit.datamodel.ContentTag;
import org.sleuthkit.datamodel.SleuthkitCase;
import org.sleuthkit.datamodel.TskCoreException;
import org.sleuthkit.datamodel.TskData;
import java.util.StringJoiner;
import org.sleuthkit.autopsy.centralrepository.datamodel.CorrelationAttributeNormalizer;

/**
 * Class which contains the search attributes which can be specified for
 * Discovery.
 */
public class DiscoveryAttributes {

    private final static Logger logger = Logger.getLogger(DiscoveryAttributes.class.getName());

    /**
     * Base class for the grouping attributes.
     */
    public abstract static class AttributeType {

        /**
         * For a given Result, return the key for the group it belongs to for
         * this attribute type.
         *
         * @param result The result to be grouped.
         *
         * @return The key for the group this result goes in.
         */
        public abstract DiscoveryKeyUtils.GroupKey getGroupKey(Result result);

        /**
         * Add any extra data to the ResultFile object from this attribute.
         *
         * @param results       The list of results to enhance.
         * @param caseDb        The case database.
         * @param centralRepoDb The central repository database. Can be null if
         *                      not needed.
         *
         * @throws DiscoveryException
         */
        public void addAttributeToResults(List<Result> results, SleuthkitCase caseDb, CentralRepository centralRepoDb) throws DiscoveryException {
            // Default is to do nothing
        }
    }

    /**
     * Attribute for grouping/sorting by file size.
     */
    public static class FileSizeAttribute extends AttributeType {

        @Override
        public DiscoveryKeyUtils.GroupKey getGroupKey(Result result) {
            return new DiscoveryKeyUtils.FileSizeGroupKey(result);
        }
    }

    /**
     * Attribute for grouping/sorting by parent path.
     */
    public static class ParentPathAttribute extends AttributeType {

        @Override
        public DiscoveryKeyUtils.GroupKey getGroupKey(Result file) {
            return new DiscoveryKeyUtils.ParentPathGroupKey((ResultFile) file);
        }
    }

    /**
     * Default attribute used to make one group.
     */
    static class NoGroupingAttribute extends AttributeType {

        @Override
        public DiscoveryKeyUtils.GroupKey getGroupKey(Result result) {
            return new DiscoveryKeyUtils.NoGroupingGroupKey();
        }
    }

    /**
     * Attribute for grouping/sorting by data source.
     */
    static class DataSourceAttribute extends AttributeType {

        @Override
        public DiscoveryKeyUtils.GroupKey getGroupKey(Result result) {
            return new DiscoveryKeyUtils.DataSourceGroupKey(result);
        }
    }

    /**
     * Attribute for grouping/sorting by file type.
     */
    static class FileTypeAttribute extends AttributeType {

        @Override
        public DiscoveryKeyUtils.GroupKey getGroupKey(Result file) {
            return new DiscoveryKeyUtils.FileTypeGroupKey(file);
        }
    }

    /**
     * Attribute for grouping/sorting by keyword lists.
     */
    static class KeywordListAttribute extends AttributeType {

        @Override
        public DiscoveryKeyUtils.GroupKey getGroupKey(Result file) {
            return new DiscoveryKeyUtils.KeywordListGroupKey((ResultFile) file);
        }

        @Override
        public void addAttributeToResults(List<Result> results, SleuthkitCase caseDb,
                CentralRepository centralRepoDb) throws DiscoveryException {

            // Get pairs of (object ID, keyword list name) for all files in the list of files that have
            // keyword list hits.
            String selectQuery = createSetNameClause(results, BlackboardArtifact.ARTIFACT_TYPE.TSK_KEYWORD_HIT.getTypeID(),
                    BlackboardAttribute.ATTRIBUTE_TYPE.TSK_SET_NAME.getTypeID());

            SetKeywordListNamesCallback callback = new SetKeywordListNamesCallback(results);
            try {
                caseDb.getCaseDbAccessManager().select(selectQuery, callback);
            } catch (TskCoreException ex) {
                throw new DiscoveryException("Error looking up keyword list attributes", ex); // NON-NLS
            }
        }

        /**
         * Callback to process the results of the CaseDbAccessManager select
         * query. Will add the keyword list names to the list of ResultFile
         * objects.
         */
        private static class SetKeywordListNamesCallback implements CaseDbAccessManager.CaseDbAccessQueryCallback {

            List<Result> resultFiles;

            /**
             * Create the callback.
             *
             * @param resultFiles List of files to add keyword list names to.
             */
            SetKeywordListNamesCallback(List<Result> resultFiles) {
                this.resultFiles = resultFiles;
            }

            @Override
            public void process(ResultSet rs) {
                try {
                    // Create a temporary map of object ID to ResultFile
                    Map<Long, ResultFile> tempMap = new HashMap<>();
                    for (Result result : resultFiles) {
                        if (result.getType() == SearchData.Type.DOMAIN) {
                            break;
                        }
                        ResultFile file = (ResultFile) result;
                        tempMap.put(file.getFirstInstance().getId(), file);
                    }

                    while (rs.next()) {
                        try {
                            Long objId = rs.getLong("object_id"); // NON-NLS
                            String keywordListName = rs.getString("set_name"); // NON-NLS

                            tempMap.get(objId).addKeywordListName(keywordListName);

                        } catch (SQLException ex) {
                            logger.log(Level.SEVERE, "Unable to get object_id or set_name from result set", ex); // NON-NLS
                        }
                    }
                } catch (SQLException ex) {
                    logger.log(Level.SEVERE, "Failed to get keyword list names", ex); // NON-NLS
                }
            }
        }
    }
    
    /**
     * Organizes the domain instances by normalized domain value.
     * This helps reduce the complexity of updating ResultDomain instances
     * after the query has been executed.
     * 
     * Example: query for notable status of google.com. Result: notable
     * With this map, all domain instances that represent google.com can
     * be updated after one simple lookup.
     */
    private static Map<String, List<ResultDomain>> organizeByValue(List<ResultDomain> domainsBatch, CorrelationAttributeInstance.Type attributeType) {
            final Map<String, List<ResultDomain>> resultDomainTable = new HashMap<>();
            for (ResultDomain domainInstance : domainsBatch) {
                try {
                    final String domainValue = domainInstance.getDomain();
                    final String normalizedDomain = CorrelationAttributeNormalizer.normalize(attributeType, domainValue);
                    final List<ResultDomain> bucket = resultDomainTable.getOrDefault(normalizedDomain, new ArrayList<>());
                    bucket.add(domainInstance);
                    resultDomainTable.put(normalizedDomain, bucket);
                } catch (CorrelationAttributeNormalizationException ex) {
                    logger.log(Level.INFO, String.format("Domain [%s] failed normalization, skipping...", domainInstance.getDomain()));
                }
            }
            return resultDomainTable;
    }

    /**
     * Helper function to create a string of comma separated values.
     * Each value is wrapped in `'`. This method is used to bundle up
     * a collection of values for use in a SQL WHERE IN (...) clause.
     */
    private static String createCSV(Set<String> values) {
        StringJoiner joiner = new StringJoiner(", ");
        for (String value : values) {
            joiner.add("'" + value + "'");
        }
        return joiner.toString();
    }
    
    /**
     * Attribute for grouping/sorting by notability in the CR.
     */
    static class PreviouslyNotableAttribute extends AttributeType {
        
        static final int DOMAIN_BATCH_SIZE = 500; // Number of domains to look up at one time

        @Override
        public DiscoveryKeyUtils.GroupKey getGroupKey(Result result) {
            return new DiscoveryKeyUtils.PreviouslyNotableGroupKey(result);
        }
        
        @Override
        public void addAttributeToResults(List<Result> results, SleuthkitCase caseDb,
                CentralRepository centralRepoDb) throws DiscoveryException {
            
            if (centralRepoDb != null) {
                processFilesWithCr(results, centralRepoDb);
            }            
        }
        
        private void processFilesWithCr(List<Result> results, CentralRepository centralRepo) throws DiscoveryException {
            
            List<ResultDomain> domainsBatch = new ArrayList<>();
            for (Result result : results) {
                if (result.getType() == SearchData.Type.DOMAIN) {
                    domainsBatch.add((ResultDomain) result);
                    if (domainsBatch.size() == DOMAIN_BATCH_SIZE) {
                        queryPreviouslyNotable(domainsBatch, centralRepo);
                        domainsBatch.clear();
                    }
                }
            }
            
            queryPreviouslyNotable(domainsBatch, centralRepo);
        }
        
        private void queryPreviouslyNotable(List<ResultDomain> domainsBatch, CentralRepository centralRepo) throws DiscoveryException {
            if (domainsBatch.isEmpty()) {
                return;
            }
            
            try {
                final CorrelationAttributeInstance.Type attributeType = centralRepo.getCorrelationTypeById(CorrelationAttributeInstance.DOMAIN_TYPE_ID);
                final Map<String, List<ResultDomain>> resultDomainTable = organizeByValue(domainsBatch, attributeType);
                final String values = createCSV(resultDomainTable.keySet());

                final String tableName = CentralRepoDbUtil.correlationTypeToInstanceTableName(attributeType);
                final String domainFrequencyQuery = " value AS domain_name "
                        + "FROM " + tableName + " "
                        + "WHERE value IN (" + values + ") "
                        + "AND known_status = " + TskData.FileKnown.BAD.getFileKnownValue();

                final DomainPreviouslyNotableCallback previouslyNotableCallback = new DomainPreviouslyNotableCallback(resultDomainTable);
                centralRepo.processSelectClause(domainFrequencyQuery, previouslyNotableCallback);

                if (previouslyNotableCallback.getCause() != null) {
                    throw previouslyNotableCallback.getCause();
                }
            } catch (CentralRepoException | SQLException ex) {
                throw new DiscoveryException("Fatal exception encountered querying the CR.", ex);
            }
        }
        
        private static class DomainPreviouslyNotableCallback implements InstanceTableCallback {
            
            private final Map<String, List<ResultDomain>> domainLookup;
            private SQLException sqlCause;

            private DomainPreviouslyNotableCallback(Map<String, List<ResultDomain>> domainLookup) {
                this.domainLookup = domainLookup;
            }
            
            @Override
            public void process(ResultSet resultSet) {
                try {
                    while (resultSet.next()) {
                        String domain = resultSet.getString("domain_name");
                        List<ResultDomain> domainInstances = domainLookup.get(domain);
                        for (ResultDomain domainInstance : domainInstances) {
                            domainInstance.markAsPreviouslyNotableInCR();
                        }
                    }
                } catch (SQLException ex) {
                    this.sqlCause = ex;
                }
            }

            /**
             * Get the SQL exception if one occurred during this callback.
             */
            SQLException getCause() {
                return this.sqlCause;
            } 
        }
    }

    /**
     * Attribute for grouping/sorting by frequency in the central repository.
     */
    static class FrequencyAttribute extends AttributeType {

        static final int BATCH_SIZE = 50; // Number of hashes to look up at one time

        static final int DOMAIN_BATCH_SIZE = 500; // Number of domains to look up at one time

        @Override
        public DiscoveryKeyUtils.GroupKey getGroupKey(Result file) {
            return new DiscoveryKeyUtils.FrequencyGroupKey(file);
        }

        @Override
        public void addAttributeToResults(List<Result> results, SleuthkitCase caseDb,
                CentralRepository centralRepoDb) throws DiscoveryException {
            if (centralRepoDb == null) {
                for (Result result : results) {
                    if (result.getFrequency() == SearchData.Frequency.UNKNOWN && result.getKnown() == TskData.FileKnown.KNOWN) {
                        result.setFrequency(SearchData.Frequency.KNOWN);
                    }
                }
            } else {
                processResultFilesForCR(results, centralRepoDb);
            }
        }

        /**
         * Private helper method for adding Frequency attribute when CR is
         * enabled.
         *
         * @param files         The list of ResultFiles to caluclate frequency
         *                      for.
         * @param centralRepoDb The central repository currently in use.
         */
        private void processResultFilesForCR(List<Result> results,
                CentralRepository centralRepoDb) throws DiscoveryException {
            List<ResultFile> currentFiles = new ArrayList<>();
            Set<String> hashesToLookUp = new HashSet<>();
            List<ResultDomain> domainsToQuery = new ArrayList<>();
            for (Result result : results) {
                // If frequency was already calculated, skip...
                if (result.getFrequency() == SearchData.Frequency.UNKNOWN) {
                    if (result.getKnown() == TskData.FileKnown.KNOWN) {
                        result.setFrequency(SearchData.Frequency.KNOWN);
                    }

                    if (result.getType() != SearchData.Type.DOMAIN) {
                        ResultFile file = (ResultFile) result;
                        if (file.getFirstInstance().getMd5Hash() != null
                                && !file.getFirstInstance().getMd5Hash().isEmpty()) {
                            hashesToLookUp.add(file.getFirstInstance().getMd5Hash());
                            currentFiles.add(file);
                        }

                        if (hashesToLookUp.size() >= BATCH_SIZE) {
                            computeFrequency(hashesToLookUp, currentFiles, centralRepoDb);

                            hashesToLookUp.clear();
                            currentFiles.clear();
                        }
                    } else {
                        domainsToQuery.add((ResultDomain) result);
                        if (domainsToQuery.size() == DOMAIN_BATCH_SIZE) {
                            queryDomainFrequency(domainsToQuery, centralRepoDb);

                            domainsToQuery.clear();
                        }
                    }
                }
            }

            queryDomainFrequency(domainsToQuery, centralRepoDb);
            computeFrequency(hashesToLookUp, currentFiles, centralRepoDb);
        }
    }

    /**
     * Query to get the frequency of a domain.
     *
     * @param domainsToQuery    List of domains to check the frequency of.
     * @param centralRepository The central repository to query.
     *
     * @throws DiscoveryException
     */
    private static void queryDomainFrequency(List<ResultDomain> domainsToQuery, CentralRepository centralRepository) throws DiscoveryException {
        if (domainsToQuery.isEmpty()) {
            return;
        }
        try {
            final CorrelationAttributeInstance.Type attributeType = centralRepository.getCorrelationTypeById(CorrelationAttributeInstance.DOMAIN_TYPE_ID);
            final Map<String, List<ResultDomain>> resultDomainTable = organizeByValue(domainsToQuery, attributeType);
            final String values = createCSV(resultDomainTable.keySet());

            final String tableName = CentralRepoDbUtil.correlationTypeToInstanceTableName(attributeType);
            final String domainFrequencyQuery = " value AS domain_name, COUNT(*) AS frequency "
                    + "FROM " + tableName + " "
                    + "WHERE value IN (" + values + ") "
                    + "GROUP BY value";

            final DomainFrequencyCallback frequencyCallback = new DomainFrequencyCallback(resultDomainTable);
            centralRepository.processSelectClause(domainFrequencyQuery, frequencyCallback);

            if (frequencyCallback.getCause() != null) {
                throw frequencyCallback.getCause();
            }
        } catch (CentralRepoException | SQLException ex) {
            throw new DiscoveryException("Fatal exception encountered querying the CR.", ex);
        }
    }

    /**
     * Callback to get the frequency of domain.
     */
    private static class DomainFrequencyCallback implements InstanceTableCallback {

        private final Map<String, List<ResultDomain>> domainLookup;
        private SQLException sqlCause;

        /**
         * Construct a new DomainFrequencyCallback.
         *
         * @param domainLookup The map to get domain from.
         */
        private DomainFrequencyCallback(Map<String, List<ResultDomain>> domainLookup) {
            this.domainLookup = domainLookup;
        }

        @Override
        public void process(ResultSet resultSet) {
            try {
                while (resultSet.next()) {
                    String domain = resultSet.getString("domain_name");
                    Long frequency = resultSet.getLong("frequency");

                    List<ResultDomain> domainInstances = domainLookup.get(domain);
                    for (ResultDomain domainInstance : domainInstances) {
                        domainInstance.setFrequency(SearchData.Frequency.fromCount(frequency));
                    }
                }
            } catch (SQLException ex) {
                this.sqlCause = ex;
            }
        }

        /**
         * Get the SQL exception if one occurred during this callback.
         *
         * @return
         */
        SQLException getCause() {
            return this.sqlCause;
        }
    }

    /**
     * Callback to use with findInterCaseValuesByCount which generates a list of
     * values for common property search
     */
    private static class FrequencyCallback implements InstanceTableCallback {

        private final List<ResultFile> files;

        /**
         * Construct a new FrequencyCallback.
         *
         * @param files List of files to add hash set names to.
         */
        private FrequencyCallback(List<ResultFile> files) {
            this.files = new ArrayList<>(files);
        }

        @Override
        public void process(ResultSet resultSet) {
            try {

                while (resultSet.next()) {
                    String hash = resultSet.getString(1);
                    int count = resultSet.getInt(2);
                    for (Iterator<ResultFile> iterator = files.iterator(); iterator.hasNext();) {
                        ResultFile file = iterator.next();
                        if (file.getFirstInstance().getMd5Hash().equalsIgnoreCase(hash)) {
                            file.setFrequency(SearchData.Frequency.fromCount(count));
                            iterator.remove();
                        }
                    }
                }

                // The files left had no matching entries in the CR, so mark them as unique
                for (ResultFile file : files) {
                    file.setFrequency(SearchData.Frequency.UNIQUE);
                }
            } catch (SQLException ex) {
                logger.log(Level.WARNING, "Error getting frequency counts from Central Repository", ex); // NON-NLS
            }
        }
    }

    /**
     * Attribute for grouping/sorting by hash set lists.
     */
    static class HashHitsAttribute extends AttributeType {

        @Override
        public DiscoveryKeyUtils.GroupKey getGroupKey(Result result) {
            if (result.getType() == SearchData.Type.DOMAIN) {
                return null;
            }
            return new DiscoveryKeyUtils.HashHitsGroupKey((ResultFile) result);
        }

        @Override
        public void addAttributeToResults(List<Result> results, SleuthkitCase caseDb,
                CentralRepository centralRepoDb) throws DiscoveryException {

            // Get pairs of (object ID, hash set name) for all files in the list of files that have
            // hash set hits.
            String selectQuery = createSetNameClause(results, BlackboardArtifact.ARTIFACT_TYPE.TSK_HASHSET_HIT.getTypeID(),
                    BlackboardAttribute.ATTRIBUTE_TYPE.TSK_SET_NAME.getTypeID());

            HashSetNamesCallback callback = new HashSetNamesCallback(results);
            try {
                caseDb.getCaseDbAccessManager().select(selectQuery, callback);
            } catch (TskCoreException ex) {
                throw new DiscoveryException("Error looking up hash set attributes", ex); // NON-NLS
            }
        }

        /**
         * Callback to process the results of the CaseDbAccessManager select
         * query. Will add the hash set names to the list of ResultFile objects.
         */
        private static class HashSetNamesCallback implements CaseDbAccessManager.CaseDbAccessQueryCallback {

            List<Result> results;

            /**
             * Create the callback.
             *
             * @param resultFiles List of files to add hash set names to.
             */
            HashSetNamesCallback(List<Result> results) {
                this.results = results;
            }

            @Override
            public void process(ResultSet rs) {
                try {
                    // Create a temporary map of object ID to ResultFile
                    Map<Long, ResultFile> tempMap = new HashMap<>();
                    for (Result result : results) {
                        if (result.getType() == SearchData.Type.DOMAIN) {
                            return;
                        }
                        ResultFile file = (ResultFile) result;
                        tempMap.put(file.getFirstInstance().getId(), file);
                    }

                    while (rs.next()) {
                        try {
                            Long objId = rs.getLong("object_id"); // NON-NLS
                            String hashSetName = rs.getString("set_name"); // NON-NLS

                            tempMap.get(objId).addHashSetName(hashSetName);

                        } catch (SQLException ex) {
                            logger.log(Level.SEVERE, "Unable to get object_id or set_name from result set", ex); // NON-NLS
                        }
                    }
                } catch (SQLException ex) {
                    logger.log(Level.SEVERE, "Failed to get hash set names", ex); // NON-NLS
                }
            }
        }
    }

    /**
     * Attribute for grouping/sorting by interesting item set lists.
     */
    static class InterestingItemAttribute extends AttributeType {

        @Override
        public DiscoveryKeyUtils.GroupKey getGroupKey(Result file) {
            return new DiscoveryKeyUtils.InterestingItemGroupKey((ResultFile) file);
        }

        @Override
        public void addAttributeToResults(List<Result> results, SleuthkitCase caseDb,
                CentralRepository centralRepoDb) throws DiscoveryException {

            // Get pairs of (object ID, interesting item set name) for all files in the list of files that have
            // interesting file set hits.
            String selectQuery = createSetNameClause(results, BlackboardArtifact.ARTIFACT_TYPE.TSK_INTERESTING_FILE_HIT.getTypeID(),
                    BlackboardAttribute.ATTRIBUTE_TYPE.TSK_SET_NAME.getTypeID());

            InterestingFileSetNamesCallback callback = new InterestingFileSetNamesCallback(results);
            try {
                caseDb.getCaseDbAccessManager().select(selectQuery, callback);
            } catch (TskCoreException ex) {
                throw new DiscoveryException("Error looking up interesting file set attributes", ex); // NON-NLS
            }
        }

        /**
         * Callback to process the results of the CaseDbAccessManager select
         * query. Will add the interesting file set names to the list of
         * ResultFile objects.
         */
        private static class InterestingFileSetNamesCallback implements CaseDbAccessManager.CaseDbAccessQueryCallback {

            List<Result> results;

            /**
             * Create the callback.
             *
             * @param resultFiles List of files to add interesting file set
             *                    names to.
             */
            InterestingFileSetNamesCallback(List<Result> results) {
                this.results = results;
            }

            @Override
            public void process(ResultSet rs) {
                try {
                    // Create a temporary map of object ID to ResultFile
                    Map<Long, ResultFile> tempMap = new HashMap<>();
                    for (Result result : results) {
                        if (result.getType() == SearchData.Type.DOMAIN) {
                            return;
                        }
                        ResultFile file = (ResultFile) result;
                        tempMap.put(file.getFirstInstance().getId(), file);
                    }

                    while (rs.next()) {
                        try {
                            Long objId = rs.getLong("object_id"); // NON-NLS
                            String setName = rs.getString("set_name"); // NON-NLS

                            tempMap.get(objId).addInterestingSetName(setName);

                        } catch (SQLException ex) {
                            logger.log(Level.SEVERE, "Unable to get object_id or set_name from result set", ex); // NON-NLS
                        }
                    }
                } catch (SQLException ex) {
                    logger.log(Level.SEVERE, "Failed to get interesting file set names", ex); // NON-NLS
                }
            }
        }
    }

    /**
     * Attribute for grouping/sorting by date of most recent activity.
     */
    static class MostRecentActivityDateAttribute extends AttributeType {

        @Override
        public DiscoveryKeyUtils.GroupKey getGroupKey(Result result) {
            return new DiscoveryKeyUtils.MostRecentActivityDateGroupKey(result);
        }

    }

    /**
     * Attribute for grouping/sorting by date of first activity.
     */
    static class FirstActivityDateAttribute extends AttributeType {

        @Override
        public DiscoveryKeyUtils.GroupKey getGroupKey(Result result) {
            return new DiscoveryKeyUtils.FirstActivityDateGroupKey(result);
        }

    }

    /**
     * Attribute for grouping/sorting domains by number of page views.
     * Page views is defined at the number of TSK_WEB_HISTORY artifacts.
     */
    static class PageViewsAttribute extends AttributeType {

        @Override
        public DiscoveryKeyUtils.GroupKey getGroupKey(Result result) {
            return new DiscoveryKeyUtils.PageViewsGroupKey(result);
        }
    }

    /**
     * Attribute for grouping/sorting by objects detected.
     */
    static class ObjectDetectedAttribute extends AttributeType {

        @Override
        public DiscoveryKeyUtils.GroupKey getGroupKey(Result file) {
            return new DiscoveryKeyUtils.ObjectDetectedGroupKey((ResultFile) file);
        }

        @Override
        public void addAttributeToResults(List<Result> results, SleuthkitCase caseDb,
                CentralRepository centralRepoDb) throws DiscoveryException {

            // Get pairs of (object ID, object type name) for all files in the list of files that have
            // objects detected
            String selectQuery = createSetNameClause(results, BlackboardArtifact.ARTIFACT_TYPE.TSK_OBJECT_DETECTED.getTypeID(),
                    BlackboardAttribute.ATTRIBUTE_TYPE.TSK_DESCRIPTION.getTypeID());

            ObjectDetectedNamesCallback callback = new ObjectDetectedNamesCallback(results);
            try {
                caseDb.getCaseDbAccessManager().select(selectQuery, callback);
            } catch (TskCoreException ex) {
                throw new DiscoveryException("Error looking up object detected attributes", ex); // NON-NLS
            }
        }

        /**
         * Callback to process the results of the CaseDbAccessManager select
         * query. Will add the object type names to the list of ResultFile
         * objects.
         */
        private static class ObjectDetectedNamesCallback implements CaseDbAccessManager.CaseDbAccessQueryCallback {

            List<Result> results;

            /**
             * Create the callback.
             *
             * @param resultFiles List of files to add object detected names to.
             */
            ObjectDetectedNamesCallback(List<Result> results) {
                this.results = results;
            }

            @Override
            public void process(ResultSet rs) {
                try {
                    // Create a temporary map of object ID to ResultFile
                    Map<Long, ResultFile> tempMap = new HashMap<>();
                    for (Result result : results) {
                        if (result.getType() == SearchData.Type.DOMAIN) {
                            return;
                        }
                        ResultFile file = (ResultFile) result;
                        tempMap.put(file.getFirstInstance().getId(), file);
                    }

                    while (rs.next()) {
                        try {
                            Long objId = rs.getLong("object_id"); // NON-NLS
                            String setName = rs.getString("set_name"); // NON-NLS

                            tempMap.get(objId).addObjectDetectedName(setName);

                        } catch (SQLException ex) {
                            logger.log(Level.SEVERE, "Unable to get object_id or set_name from result set", ex); // NON-NLS
                        }
                    }
                } catch (SQLException ex) {
                    logger.log(Level.SEVERE, "Failed to get object detected names", ex); // NON-NLS
                }
            }
        }
    }

    /**
     * Attribute for grouping/sorting by tag name.
     */
    static class FileTagAttribute extends AttributeType {

        @Override
        public DiscoveryKeyUtils.GroupKey getGroupKey(Result file) {
            return new DiscoveryKeyUtils.FileTagGroupKey((ResultFile) file);
        }

        @Override
        public void addAttributeToResults(List<Result> results, SleuthkitCase caseDb,
                CentralRepository centralRepoDb) throws DiscoveryException {

            try {
                for (Result result : results) {
                    if (result.getType() == SearchData.Type.DOMAIN) {
                        return;
                    }
                    ResultFile file = (ResultFile) result;
                    List<ContentTag> contentTags = caseDb.getContentTagsByContent(file.getFirstInstance());

                    for (ContentTag tag : contentTags) {
                        result.addTagName(tag.getName().getDisplayName());
                    }
                }
            } catch (TskCoreException ex) {
                throw new DiscoveryException("Error looking up file tag attributes", ex); // NON-NLS
            }
        }
    }

    /**
     * Enum for the attribute types that can be used for grouping.
     */
    @NbBundle.Messages({
        "DiscoveryAttributes.GroupingAttributeType.fileType.displayName=File Type",
        "DiscoveryAttributes.GroupingAttributeType.frequency.displayName=Past Occurrences",
        "DiscoveryAttributes.GroupingAttributeType.keywordList.displayName=Keyword",
        "DiscoveryAttributes.GroupingAttributeType.size.displayName=File Size",
        "DiscoveryAttributes.GroupingAttributeType.datasource.displayName=Data Source",
        "DiscoveryAttributes.GroupingAttributeType.parent.displayName=Parent Folder",
        "DiscoveryAttributes.GroupingAttributeType.hash.displayName=Hash Set",
        "DiscoveryAttributes.GroupingAttributeType.interestingItem.displayName=Interesting Item",
        "DiscoveryAttributes.GroupingAttributeType.tag.displayName=Tag",
        "DiscoveryAttributes.GroupingAttributeType.object.displayName=Object Detected",
        "DiscoveryAttributes.GroupingAttributeType.mostRecentDate.displayName=Most Recent Activity Date",
        "DiscoveryAttributes.GroupingAttributeType.firstDate.displayName=First Activity Date",
<<<<<<< HEAD
        "DiscoveryAttributes.GroupingAttributeType.pageViews.displayName=Page Views",
        "DiscoveryAttributes.GroupingAttributeType.none.displayName=None"})
=======
        "DiscoveryAttributes.GroupingAttributeType.numberOfVisits.displayName=Number of Visits",
        "DiscoveryAttributes.GroupingAttributeType.none.displayName=None",
        "DiscoveryAttributes.GroupingAttributeType.previouslyNotable.displayName=Previous Notability"})
>>>>>>> c1f13a04
    public enum GroupingAttributeType {
        FILE_SIZE(new FileSizeAttribute(), Bundle.DiscoveryAttributes_GroupingAttributeType_size_displayName()),
        FREQUENCY(new FrequencyAttribute(), Bundle.DiscoveryAttributes_GroupingAttributeType_frequency_displayName()),
        KEYWORD_LIST_NAME(new KeywordListAttribute(), Bundle.DiscoveryAttributes_GroupingAttributeType_keywordList_displayName()),
        DATA_SOURCE(new DataSourceAttribute(), Bundle.DiscoveryAttributes_GroupingAttributeType_datasource_displayName()),
        PARENT_PATH(new ParentPathAttribute(), Bundle.DiscoveryAttributes_GroupingAttributeType_parent_displayName()),
        HASH_LIST_NAME(new HashHitsAttribute(), Bundle.DiscoveryAttributes_GroupingAttributeType_hash_displayName()),
        INTERESTING_ITEM_SET(new InterestingItemAttribute(), Bundle.DiscoveryAttributes_GroupingAttributeType_interestingItem_displayName()),
        FILE_TAG(new FileTagAttribute(), Bundle.DiscoveryAttributes_GroupingAttributeType_tag_displayName()),
        OBJECT_DETECTED(new ObjectDetectedAttribute(), Bundle.DiscoveryAttributes_GroupingAttributeType_object_displayName()),
        MOST_RECENT_DATE(new MostRecentActivityDateAttribute(), Bundle.DiscoveryAttributes_GroupingAttributeType_mostRecentDate_displayName()),
        FIRST_DATE(new FirstActivityDateAttribute(), Bundle.DiscoveryAttributes_GroupingAttributeType_firstDate_displayName()),
<<<<<<< HEAD
        PAGE_VIEWS(new PageViewsAttribute(), Bundle.DiscoveryAttributes_GroupingAttributeType_pageViews_displayName()),
        NO_GROUPING(new NoGroupingAttribute(), Bundle.DiscoveryAttributes_GroupingAttributeType_none_displayName());
=======
        NUMBER_OF_VISITS(new NumberOfVisitsAttribute(), Bundle.DiscoveryAttributes_GroupingAttributeType_numberOfVisits_displayName()),
        NO_GROUPING(new NoGroupingAttribute(), Bundle.DiscoveryAttributes_GroupingAttributeType_none_displayName()),
        PREVIOUSLY_NOTABLE(new PreviouslyNotableAttribute(), Bundle.DiscoveryAttributes_GroupingAttributeType_previouslyNotable_displayName());
>>>>>>> c1f13a04

        private final AttributeType attributeType;
        private final String displayName;

        /**
         * Construct a new GroupingAttributeType enum value.
         *
         * @param attributeType The type of attribute this enum value was
         *                      constructed for.
         * @param displayName   The display name for this grouping attribute
         *                      type.
         */
        GroupingAttributeType(AttributeType attributeType, String displayName) {
            this.attributeType = attributeType;
            this.displayName = displayName;
        }

        @Override
        public String toString() {
            return displayName;
        }

        /**
         * Get the type of attribute this enum value was constructed for.
         *
         * @return The type of attribute this enum value was constructed for.
         */
        public AttributeType getAttributeType() {
            return attributeType;
        }

        /**
         * Get the list of enums that are valid for grouping files.
         *
         * @return Enums that can be used to group files.
         */
        public static List<GroupingAttributeType> getOptionsForGroupingForFiles() {
            return Arrays.asList(FILE_SIZE, FREQUENCY, PARENT_PATH, OBJECT_DETECTED, HASH_LIST_NAME, INTERESTING_ITEM_SET);
        }

        /**
         * Get the list of enums that are valid for grouping domains.
         *
         * @return Enums that can be used to group files.
         */
        public static List<GroupingAttributeType> getOptionsForGroupingForDomains() {
<<<<<<< HEAD
            return Arrays.asList(FREQUENCY, MOST_RECENT_DATE, FIRST_DATE, PAGE_VIEWS);
=======
            return Arrays.asList(FREQUENCY, MOST_RECENT_DATE, FIRST_DATE, NUMBER_OF_VISITS, PREVIOUSLY_NOTABLE);
>>>>>>> c1f13a04
        }
    }

    /**
     * Computes the CR frequency of all the given hashes and updates the list of
     * files.
     *
     * @param hashesToLookUp Hashes to find the frequency of.
     * @param currentFiles   List of files to update with frequencies.
     * @param centralRepoDb  The central repository being used.
     */
    private static void computeFrequency(Set<String> hashesToLookUp, List<ResultFile> currentFiles, CentralRepository centralRepoDb) {

        if (hashesToLookUp.isEmpty()) {
            return;
        }

        String hashes = String.join("','", hashesToLookUp);
        hashes = "'" + hashes + "'";
        try {
            CorrelationAttributeInstance.Type attributeType = centralRepoDb.getCorrelationTypeById(CorrelationAttributeInstance.FILES_TYPE_ID);
            String tableName = CentralRepoDbUtil.correlationTypeToInstanceTableName(attributeType);

            String selectClause = " value, COUNT(value) FROM "
                    + "(SELECT DISTINCT case_id, value FROM " + tableName
                    + " WHERE value IN ("
                    + hashes
                    + ")) AS foo GROUP BY value";

            FrequencyCallback callback = new FrequencyCallback(currentFiles);
            centralRepoDb.processSelectClause(selectClause, callback);

        } catch (CentralRepoException ex) {
            logger.log(Level.WARNING, "Error getting frequency counts from Central Repository", ex); // NON-NLS
        }

    }

    /**
     * Private helper method to create a set name clause to be used in queries.
     *
     * @param results        The list of results to create the set name clause
     *                       for.
     * @param artifactTypeID The Blackboard Artifact type ID for the artifact
     *                       type.
     * @param setNameAttrID  The set name attribute id.
     *
     * @return The String to use as a set name clause in queries.
     *
     * @throws DiscoveryException
     */
    private static String createSetNameClause(List<Result> results,
            int artifactTypeID, int setNameAttrID) throws DiscoveryException {

        // Concatenate the object IDs in the list of files
        String objIdList = ""; // NON-NLS
        for (Result result : results) {
            if (result.getType() == SearchData.Type.DOMAIN) {
                break;
            }
            ResultFile file = (ResultFile) result;
            if (!objIdList.isEmpty()) {
                objIdList += ","; // NON-NLS
            }
            objIdList += "\'" + file.getFirstInstance().getId() + "\'"; // NON-NLS
        }

        // Get pairs of (object ID, set name) for all files in the list of files that have
        // the given artifact type.
        return "blackboard_artifacts.obj_id AS object_id, blackboard_attributes.value_text AS set_name "
                + "FROM blackboard_artifacts "
                + "INNER JOIN blackboard_attributes ON blackboard_artifacts.artifact_id=blackboard_attributes.artifact_id "
                + "WHERE blackboard_attributes.artifact_type_id=\'" + artifactTypeID + "\' "
                + "AND blackboard_attributes.attribute_type_id=\'" + setNameAttrID + "\' "
                + "AND blackboard_artifacts.obj_id IN (" + objIdList
                + ") "; // NON-NLS
    }

    /**
     * Private constructor for DiscoveryAttributes class.
     */
    private DiscoveryAttributes() {
        // Class should not be instantiated
    }
    }<|MERGE_RESOLUTION|>--- conflicted
+++ resolved
@@ -865,14 +865,9 @@
         "DiscoveryAttributes.GroupingAttributeType.object.displayName=Object Detected",
         "DiscoveryAttributes.GroupingAttributeType.mostRecentDate.displayName=Most Recent Activity Date",
         "DiscoveryAttributes.GroupingAttributeType.firstDate.displayName=First Activity Date",
-<<<<<<< HEAD
         "DiscoveryAttributes.GroupingAttributeType.pageViews.displayName=Page Views",
-        "DiscoveryAttributes.GroupingAttributeType.none.displayName=None"})
-=======
-        "DiscoveryAttributes.GroupingAttributeType.numberOfVisits.displayName=Number of Visits",
         "DiscoveryAttributes.GroupingAttributeType.none.displayName=None",
         "DiscoveryAttributes.GroupingAttributeType.previouslyNotable.displayName=Previous Notability"})
->>>>>>> c1f13a04
     public enum GroupingAttributeType {
         FILE_SIZE(new FileSizeAttribute(), Bundle.DiscoveryAttributes_GroupingAttributeType_size_displayName()),
         FREQUENCY(new FrequencyAttribute(), Bundle.DiscoveryAttributes_GroupingAttributeType_frequency_displayName()),
@@ -885,14 +880,9 @@
         OBJECT_DETECTED(new ObjectDetectedAttribute(), Bundle.DiscoveryAttributes_GroupingAttributeType_object_displayName()),
         MOST_RECENT_DATE(new MostRecentActivityDateAttribute(), Bundle.DiscoveryAttributes_GroupingAttributeType_mostRecentDate_displayName()),
         FIRST_DATE(new FirstActivityDateAttribute(), Bundle.DiscoveryAttributes_GroupingAttributeType_firstDate_displayName()),
-<<<<<<< HEAD
         PAGE_VIEWS(new PageViewsAttribute(), Bundle.DiscoveryAttributes_GroupingAttributeType_pageViews_displayName()),
-        NO_GROUPING(new NoGroupingAttribute(), Bundle.DiscoveryAttributes_GroupingAttributeType_none_displayName());
-=======
-        NUMBER_OF_VISITS(new NumberOfVisitsAttribute(), Bundle.DiscoveryAttributes_GroupingAttributeType_numberOfVisits_displayName()),
         NO_GROUPING(new NoGroupingAttribute(), Bundle.DiscoveryAttributes_GroupingAttributeType_none_displayName()),
         PREVIOUSLY_NOTABLE(new PreviouslyNotableAttribute(), Bundle.DiscoveryAttributes_GroupingAttributeType_previouslyNotable_displayName());
->>>>>>> c1f13a04
 
         private final AttributeType attributeType;
         private final String displayName;
@@ -939,11 +929,11 @@
          * @return Enums that can be used to group files.
          */
         public static List<GroupingAttributeType> getOptionsForGroupingForDomains() {
-<<<<<<< HEAD
-            return Arrays.asList(FREQUENCY, MOST_RECENT_DATE, FIRST_DATE, PAGE_VIEWS);
-=======
-            return Arrays.asList(FREQUENCY, MOST_RECENT_DATE, FIRST_DATE, NUMBER_OF_VISITS, PREVIOUSLY_NOTABLE);
->>>>>>> c1f13a04
+            if (CentralRepository.isEnabled()) {
+                return Arrays.asList(FREQUENCY, MOST_RECENT_DATE, FIRST_DATE, PAGE_VIEWS, PREVIOUSLY_NOTABLE);
+            } else {
+                return Arrays.asList(MOST_RECENT_DATE, FIRST_DATE, PAGE_VIEWS);
+            }
         }
     }
 
