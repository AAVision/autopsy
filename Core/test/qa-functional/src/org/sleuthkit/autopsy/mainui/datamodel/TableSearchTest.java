/*
 * Autopsy Forensic Browser
 *
 * Copyright 2021 Basis Technology Corp.
 * Contact: carrier <at> sleuthkit <dot> org
 *
 * Licensed under the Apache License, Version 2.0 (the "License");
 * you may not use this file except in compliance with the License.
 * You may obtain a copy of the License at
 *
 *     http://www.apache.org/licenses/LICENSE-2.0
 *
 * Unless required by applicable law or agreed to in writing, software
 * distributed under the License is distributed on an "AS IS" BASIS,
 * WITHOUT WARRANTIES OR CONDITIONS OF ANY KIND, either express or implied.
 * See the License for the specific language governing permissions and
 * limitations under the License.
 */
package org.sleuthkit.autopsy.mainui.datamodel;

import java.util.ArrayList;
import java.util.Arrays;
import java.util.Collections;
import java.util.concurrent.ExecutionException;
import java.util.List;
import java.util.stream.Collectors;
import junit.framework.Assert;
import junit.framework.Test;
import org.netbeans.junit.NbModuleSuite;
import org.netbeans.junit.NbTestCase;
import org.openide.util.Exceptions;
import org.sleuthkit.autopsy.casemodule.Case;
import org.sleuthkit.autopsy.testutils.CaseUtils;
import org.sleuthkit.autopsy.testutils.TestUtilsException;
import org.sleuthkit.datamodel.AbstractFile;
import org.sleuthkit.datamodel.AnalysisResult;
import org.sleuthkit.datamodel.Blackboard;
import org.sleuthkit.datamodel.Blackboard.BlackboardException;
import org.sleuthkit.datamodel.BlackboardArtifact;
import org.sleuthkit.datamodel.BlackboardAttribute;
import org.sleuthkit.datamodel.Content;
import org.sleuthkit.datamodel.DataArtifact;
import org.sleuthkit.datamodel.DataSource;
import org.sleuthkit.datamodel.Score;
import org.sleuthkit.datamodel.SleuthkitCase;
import org.sleuthkit.datamodel.TskData;
import org.sleuthkit.datamodel.TskCoreException;

/**
 *
 */
public class TableSearchTest extends NbTestCase {

    private static final String MODULE_NAME = "TableSearchTest";

    // Custom artifact and attribute names and display names
    private static final String CUSTOM_DA_TYPE_NAME = "SEARCH_TEST_CUSTOM_DA_TYPE";
    private static final String CUSTOM_DA_TYPE_DISPLAY_NAME = "Search test custom data artifact type";
    private static final String CUSTOM_AR_TYPE_NAME = "SEARCH_TEST_CUSTOM_AR_TYPE";
    private static final String CUSTOM_AR_TYPE_DISPLAY_NAME = "Search test custom analysis result type";
    private static final String CUSTOM_ATTR_TYPE_NAME = "SEARCH_TEST_CUSTOM_ATTRIBUTE_TYPE";
    private static final String CUSTOM_ATTR_TYPE_DISPLAY_NAME = "Search test custom attribute type";

    // Data used for attributes in the artifact tests
    private static final String ARTIFACT_COMMENT = "Artifact comment";
    private static final String ARTIFACT_CUSTOM_ATTR_STRING = "Custom attribute string";
    private static final int ARTIFACT_INT = 5;
    private static final double ARTIFACT_DOUBLE = 7.89;
<<<<<<< HEAD
    private static final String ARTIFACT_CONCLUSION = "Test conclusion";
    private static final String ARTIFACT_CONFIGURATION = "Test configuration";
    private static final String ARTIFACT_JUSTIFICATION = "Test justification";
    private static final Score ARTIFACT_SCORE = Score.SCORE_LIKELY_NOTABLE;
    private static final String HASH_SET_1 = "Hash Set 1";
    private static final String HASH_SET_2 = "Hash Set 2";
    private static final String HASH_HIT_VALUE = "aefe58b6dc38bbd7f2b7861e7e8f7539";
    
=======

>>>>>>> b3596651
    /////////////////////////////////////////////////
    // Data to be used across the test methods.
    // These are initialized in setUpCaseDatabase().
    /////////////////////////////////////////////////
    Case openCase = null;          // The case for testing
    SleuthkitCase db = null;       // The case database
    Blackboard blackboard = null;  // The blackboard

    DataSource dataSource1 = null; // A local files data source
    DataSource dataSource2 = null; // A local files data source
    DataSource dataSource3 = null; // A local files data source
<<<<<<< HEAD
    
    BlackboardArtifact.Type customDataArtifactType = null;   // A custom data artifact type
    BlackboardArtifact.Type customAnalysisResultType = null; // A custom analysis result type
    BlackboardAttribute.Type customAttributeType = null;     // A custom attribute type
    
=======

    BlackboardArtifact.Type customDataArtifactType = null; // A custom data artifact type
    BlackboardAttribute.Type customAttributeType = null;   // A custom attribute type

>>>>>>> b3596651
    // Data artifact test
    DataArtifact customDataArtifact = null;            // A custom data artifact in dataSource1
    Content customDataArtifactSourceFile = null;  // The source of customDataArtifact
    AbstractFile customDataArtifactLinkedFile = null;  // The linked file of customDataArtifact
<<<<<<< HEAD
    
    // Analysis result test
    AnalysisResult customAnalysisResult = null;     // A custom analysis result in dataSource 1
    Content customAnalysisResultSource = null;    // The source of customDataArtifact
    AnalysisResult hashHitAnalysisResult = null;  // A hash hit 
    Content fileWithHashHit = null;               // The file associated with the hash hit above
    
=======

    // Extension and MIME type test
    private String customMimeType = "fake/type";
    private String customFileName = "test.fake";
    private static String customExtension = "fake";
    private static final List<String> CUSTOM_EXTENSIONS = Arrays.asList("." + customExtension); //NON-NLS
    private static final List<String> EMPTY_RESULT_SET_EXTENSIONS = Arrays.asList(".blah", ".blah2", ".crazy"); //NON-NLS

>>>>>>> b3596651
    public static Test suite() {
        NbModuleSuite.Configuration conf = NbModuleSuite.createConfiguration(TableSearchTest.class).
                clusters(".*").
                enableModules(".*");
        return conf.suite();
    }

    public TableSearchTest(String name) {
        super(name);
    }

    // Main search method
    public void testTableSearches() {
        // Set up the database
        setUpCaseDatabase();

        // Run tests
        dataArtifactSearchTest();
<<<<<<< HEAD
        analysisResultSearchTest();
=======
        mimeSearchTest();
        extensionSearchTest();
>>>>>>> b3596651
    }

    /**
     * Create a case and add sample data.
     */
    private void setUpCaseDatabase() {
        try {
            // Create a test case
            openCase = CaseUtils.createAsCurrentCase("testTableSearchCase");
            db = openCase.getSleuthkitCase();
            blackboard = db.getBlackboard();

            // Add two logical files data sources
            SleuthkitCase.CaseDbTransaction trans = db.beginTransaction();
            dataSource1 = db.addLocalFilesDataSource("devId1", "C:\\Fake\\Path\\1", "EST", null, trans);
            dataSource2 = db.addLocalFilesDataSource("devId2", "C:\\Fake\\Path\\2", "EST", null, trans);
            dataSource3 = db.addLocalFilesDataSource("devId3", "C:\\Fake\\Path\\3", "EST", null, trans);
            trans.commit();

            // Add files
            AbstractFile folderA1 = db.addLocalDirectory(dataSource1.getId(), "folder1");
            AbstractFile fileA1 = db.addLocalFile("file1.txt", "", 0, 0, 0, 0, 0, true, TskData.EncodingType.NONE, folderA1);
            fileA1.setMIMEType("text/plain");
            fileA1.save();
            AbstractFile folderA2 = db.addLocalDirectory(dataSource1.getId(), "folder2");
            AbstractFile fileA2 = db.addLocalFile("file2.jpg", "", 0, 0, 0, 0, 0, true, TskData.EncodingType.NONE, folderA2);
            fileA2.setMIMEType("image/jpeg");
            fileA2.save();
            AbstractFile folderA3 = db.addLocalDirectory(folderA2.getId(), "folder3");
            AbstractFile fileA3 = db.addLocalFile("file3.doc", "", 0, 0, 0, 0, 0, true, TskData.EncodingType.NONE, folderA3);
            fileA3.setMIMEType("application/msword");
            fileA3.save();
            AbstractFile fileA4 = db.addLocalFile("file4.txt", "", 0, 0, 0, 0, 0, true, TskData.EncodingType.NONE, folderA3);
            fileA4.setMIMEType("text/plain");
            fileA4.save();

            AbstractFile folderB1 = db.addLocalDirectory(dataSource2.getId(), "folder1");
            AbstractFile fileB1 = db.addLocalFile("fileA.txt", "", 0, 0, 0, 0, 0, true, TskData.EncodingType.NONE, folderB1);
            fileB1.setMIMEType("text/plain");
            fileB1.save();

            AbstractFile customFile = db.addLocalFile(customFileName, "", 0, 0, 0, 0, 0, true, TskData.EncodingType.NONE, folderB1);
            customFile.setMIMEType(customMimeType);
            customFile.save();

            // Create a custom artifact and attribute types
            customDataArtifactType = blackboard.getOrAddArtifactType(CUSTOM_DA_TYPE_NAME, CUSTOM_DA_TYPE_DISPLAY_NAME, BlackboardArtifact.Category.DATA_ARTIFACT);
<<<<<<< HEAD
            customAnalysisResultType = blackboard.getOrAddArtifactType(CUSTOM_AR_TYPE_NAME, CUSTOM_AR_TYPE_DISPLAY_NAME, BlackboardArtifact.Category.ANALYSIS_RESULT);
            customAttributeType = blackboard.getOrAddAttributeType(CUSTOM_ATTR_TYPE_NAME, 
=======
            customAttributeType = blackboard.getOrAddAttributeType(CUSTOM_ATTR_TYPE_NAME,
>>>>>>> b3596651
                    BlackboardAttribute.TSK_BLACKBOARD_ATTRIBUTE_VALUE_TYPE.STRING, CUSTOM_ATTR_TYPE_DISPLAY_NAME);

            // Add data artifacts
            // DataSource1: contact, bookmark, and custom type
            // DataSource2: contact
            List<BlackboardAttribute> attrs = new ArrayList<>();
            attrs.add(new BlackboardAttribute(BlackboardAttribute.Type.TSK_COMMENT, MODULE_NAME, "Contact 1"));
            fileA1.newDataArtifact(BlackboardArtifact.Type.TSK_CONTACT, attrs);

            attrs.clear();
            attrs.add(new BlackboardAttribute(BlackboardAttribute.Type.TSK_COMMENT, MODULE_NAME, "Bookmark 1"));
            fileA2.newDataArtifact(BlackboardArtifact.Type.TSK_GPS_BOOKMARK, attrs);

            attrs.clear();
            attrs.add(new BlackboardAttribute(BlackboardAttribute.Type.TSK_COMMENT, MODULE_NAME, "Contact 2"));
            fileB1.newDataArtifact(BlackboardArtifact.Type.TSK_CONTACT, attrs);

            // This is the main artifact for the DataArtifact test. Make attributes of several types.
            attrs.clear();
            attrs.add(new BlackboardAttribute(BlackboardAttribute.Type.TSK_COMMENT, MODULE_NAME, ARTIFACT_COMMENT));
            attrs.add(new BlackboardAttribute(customAttributeType, MODULE_NAME, ARTIFACT_CUSTOM_ATTR_STRING));
            attrs.add(new BlackboardAttribute(BlackboardAttribute.Type.TSK_COUNT, MODULE_NAME, ARTIFACT_INT));
            attrs.add(new BlackboardAttribute(BlackboardAttribute.Type.TSK_ENTROPY, MODULE_NAME, ARTIFACT_DOUBLE));
            attrs.add(new BlackboardAttribute(BlackboardAttribute.Type.TSK_PATH_ID, MODULE_NAME, fileA2.getId()));
            customDataArtifact = fileA3.newDataArtifact(customDataArtifactType, attrs);
            customDataArtifactSourceFile = fileA3;
            customDataArtifactLinkedFile = fileA2;
<<<<<<< HEAD
            
            // Add analysis results
            // Data source 1: Encryption detected (2), custom type
            // Data source 2: Encryption detected
            attrs.clear();
            attrs.add(new BlackboardAttribute(BlackboardAttribute.Type.TSK_COMMENT, MODULE_NAME, "Encryption detected 1"));
            fileA1.newAnalysisResult(BlackboardArtifact.Type.TSK_ENCRYPTION_DETECTED, Score.SCORE_NONE, "conclusion", "configuration", "justification", attrs);
            
            attrs.clear();
            attrs.add(new BlackboardAttribute(BlackboardAttribute.Type.TSK_COMMENT, MODULE_NAME, "Encryption detected 1"));
            fileA2.newAnalysisResult(BlackboardArtifact.Type.TSK_ENCRYPTION_DETECTED, Score.SCORE_LIKELY_NOTABLE, "conclusion", "configuration", "justification", attrs);
            
            attrs.clear();
            attrs.add(new BlackboardAttribute(BlackboardAttribute.Type.TSK_COMMENT, MODULE_NAME, "Encryption detected 2"));
            fileB1.newAnalysisResult(BlackboardArtifact.Type.TSK_ENCRYPTION_DETECTED, Score.SCORE_NOTABLE, "conclusion", "configuration", "justification", attrs);
            
            // This is the main artifact for the AnalysisResult test. Make attributes of several types.
            attrs.clear();
            attrs.add(new BlackboardAttribute(BlackboardAttribute.Type.TSK_COMMENT, MODULE_NAME, ARTIFACT_COMMENT));
            attrs.add(new BlackboardAttribute(customAttributeType, MODULE_NAME, ARTIFACT_CUSTOM_ATTR_STRING));
            attrs.add(new BlackboardAttribute(BlackboardAttribute.Type.TSK_COUNT, MODULE_NAME, ARTIFACT_INT));
            attrs.add(new BlackboardAttribute(BlackboardAttribute.Type.TSK_ENTROPY, MODULE_NAME, ARTIFACT_DOUBLE));
            customAnalysisResult = customDataArtifact.newAnalysisResult(customAnalysisResultType, ARTIFACT_SCORE, ARTIFACT_CONCLUSION, ARTIFACT_CONFIGURATION, ARTIFACT_JUSTIFICATION, attrs).getAnalysisResult();
            customAnalysisResultSource = customDataArtifact;
            
            // Add hash hits
            attrs.clear();
            attrs.add(new BlackboardAttribute(BlackboardAttribute.Type.TSK_SET_NAME, MODULE_NAME, HASH_SET_1));
            attrs.add(new BlackboardAttribute(BlackboardAttribute.Type.TSK_HASH_MD5, MODULE_NAME, "43fffda5c5edd8e9c647f1df476717de"));
            fileA1.newAnalysisResult(
                    BlackboardArtifact.Type.TSK_HASHSET_HIT, Score.SCORE_NOTABLE, 
                    null, HASH_SET_1, null, attrs);
            
            attrs.clear();
            attrs.add(new BlackboardAttribute(BlackboardAttribute.Type.TSK_SET_NAME, MODULE_NAME, HASH_SET_1));
            attrs.add(new BlackboardAttribute(BlackboardAttribute.Type.TSK_HASH_MD5, MODULE_NAME, "b7cde263cc1b5df5a13aeec742637a89"));
            fileA2.newAnalysisResult(
                    BlackboardArtifact.Type.TSK_HASHSET_HIT, Score.SCORE_NOTABLE, 
                    null, HASH_SET_1, null, attrs);    
            
            attrs.clear();
            attrs.add(new BlackboardAttribute(BlackboardAttribute.Type.TSK_SET_NAME, MODULE_NAME, HASH_SET_2));
            attrs.add(new BlackboardAttribute(BlackboardAttribute.Type.TSK_HASH_MD5, MODULE_NAME, "333510c92f8cd755f163328c2bac81fe"));
            fileA3.newAnalysisResult(
                    BlackboardArtifact.Type.TSK_HASHSET_HIT, Score.SCORE_NONE, 
                    null, HASH_SET_2, null, attrs); 
            
            // This is the artifact that will get most of the testing
            attrs.clear();
            attrs.add(new BlackboardAttribute(BlackboardAttribute.Type.TSK_SET_NAME, MODULE_NAME, HASH_SET_1));
            attrs.add(new BlackboardAttribute(BlackboardAttribute.Type.TSK_HASH_MD5, MODULE_NAME, HASH_HIT_VALUE));
            hashHitAnalysisResult = fileB1.newAnalysisResult(
                    BlackboardArtifact.Type.TSK_HASHSET_HIT, Score.SCORE_NOTABLE, 
                    null, HASH_SET_1, null, attrs).getAnalysisResult();  
            fileWithHashHit = fileB1;
            
=======

>>>>>>> b3596651
        } catch (TestUtilsException | TskCoreException | BlackboardException ex) {
            Exceptions.printStackTrace(ex);
            Assert.fail(ex.getMessage());
        }
    }

    public void dataArtifactSearchTest() {
        // Quick test that everything is initialized
        assertTrue(db != null);

        try {
            // Get all contacts
            DataArtifactSearchParam param = new DataArtifactSearchParam(BlackboardArtifact.Type.TSK_CONTACT, null);
            DataArtifactDAO dataArtifactDAO = MainDAO.getInstance().getDataArtifactsDAO();

            DataArtifactTableSearchResultsDTO results = dataArtifactDAO.getDataArtifactsForTable(param);
            assertEquals(BlackboardArtifact.Type.TSK_CONTACT, results.getArtifactType());
            assertEquals(2, results.getTotalResultsCount());
            assertEquals(2, results.getItems().size());
<<<<<<< HEAD
            results.printTable();
            
=======

>>>>>>> b3596651
            // Get contacts from data source 2
            param = new DataArtifactSearchParam(BlackboardArtifact.Type.TSK_CONTACT, dataSource2.getId());
            results = dataArtifactDAO.getDataArtifactsForTable(param);
            assertEquals(BlackboardArtifact.Type.TSK_CONTACT, results.getArtifactType());
            assertEquals(1, results.getTotalResultsCount());
            assertEquals(1, results.getItems().size());

            // Get bookmarks from data source 2
            param = new DataArtifactSearchParam(BlackboardArtifact.Type.TSK_WEB_BOOKMARK, dataSource2.getId());
            results = dataArtifactDAO.getDataArtifactsForTable(param);
            assertEquals(BlackboardArtifact.Type.TSK_WEB_BOOKMARK, results.getArtifactType());
            assertEquals(0, results.getTotalResultsCount());
            assertEquals(0, results.getItems().size());

            // Get all custom artifacts
            param = new DataArtifactSearchParam(customDataArtifactType, null);
            results = dataArtifactDAO.getDataArtifactsForTable(param);
            assertEquals(customDataArtifactType, results.getArtifactType());
            assertEquals(1, results.getTotalResultsCount());
            assertEquals(1, results.getItems().size());

            // Check that a few of the expected column names are present
            List<String> columnDisplayNames = results.getColumns().stream().map(p -> p.getDisplayName()).collect(Collectors.toList());
            assertTrue(columnDisplayNames.contains(BlackboardAttribute.Type.TSK_COMMENT.getDisplayName()));
            assertTrue(columnDisplayNames.contains(BlackboardAttribute.Type.TSK_COUNT.getDisplayName()));
            assertTrue(columnDisplayNames.contains(customAttributeType.getDisplayName()));
<<<<<<< HEAD
            
            // Check that the analysis result columns are not present
            assertFalse(columnDisplayNames.contains("Justification"));
            assertFalse(columnDisplayNames.contains("Conclusion"));
            
=======

>>>>>>> b3596651
            // Get one of the rows
            RowDTO rowDTO = results.getItems().get(0);
            assertTrue(rowDTO instanceof DataArtifactRowDTO);
            DataArtifactRowDTO dataArtifactRowDTO = (DataArtifactRowDTO) rowDTO;

            // Check that the artifact, source content and linked file are correct
            assertEquals(customDataArtifact, dataArtifactRowDTO.getDataArtifact());
            assertEquals(customDataArtifactSourceFile, dataArtifactRowDTO.getSrcContent());
            //assertEquals(customDataArtifactLinkedFile, dataArtifactRowDTO.getLinkedFile()); I'm doing something wrong or this isn't working yet

            // Check that some of the expected column values are present
            assertTrue(dataArtifactRowDTO.getCellValues().contains(ARTIFACT_CUSTOM_ATTR_STRING));
            assertTrue(dataArtifactRowDTO.getCellValues().contains(ARTIFACT_COMMENT));
            assertTrue(dataArtifactRowDTO.getCellValues().contains(ARTIFACT_INT));
            assertTrue(dataArtifactRowDTO.getCellValues().contains(ARTIFACT_DOUBLE));

        } catch (ExecutionException ex) {
            Exceptions.printStackTrace(ex);
            Assert.fail(ex.getMessage());
        }
    }

    public void mimeSearchTest() {
        // Quick test that everything is initialized
        assertTrue(db != null);

        try {
            ViewsDAO viewsDAO = MainDAO.getInstance().getViewsDAO();

            // Get plain text files from data source 1
            FileTypeMimeSearchParams param = new FileTypeMimeSearchParams("text/plain", dataSource1.getId());
            SearchResultsDTO results = viewsDAO.getFilesByMime(param);
            assertEquals(2, results.getTotalResultsCount());
            assertEquals(2, results.getItems().size());

            // Get jpeg files from data source 1
            param = new FileTypeMimeSearchParams("image/jpeg", dataSource1.getId());
            results = viewsDAO.getFilesByMime(param);
            assertEquals(1, results.getTotalResultsCount());
            assertEquals(1, results.getItems().size());

            // Get jpeg files from data source 2
            param = new FileTypeMimeSearchParams("image/jpeg", dataSource2.getId());
            results = viewsDAO.getFilesByMime(param);
            assertEquals(0, results.getTotalResultsCount());
            assertEquals(0, results.getItems().size());

            // Search for mime type that should produce no results
            param = new FileTypeMimeSearchParams("blah/blah", null);
            results = viewsDAO.getFilesByMime(param);
            assertEquals(0, results.getTotalResultsCount());
            assertEquals(0, results.getItems().size());

            // Get plain text files from all data sources
            param = new FileTypeMimeSearchParams("text/plain", null);
            results = viewsDAO.getFilesByMime(param);
            assertEquals(3, results.getTotalResultsCount());
            assertEquals(3, results.getItems().size());

            // Get the custom file by MIME type
            param = new FileTypeMimeSearchParams(customMimeType, null);
            results = viewsDAO.getFilesByMime(param);
            assertEquals(1, results.getTotalResultsCount());
            assertEquals(1, results.getItems().size());

            RowDTO rowDTO = results.getItems().get(0);
            assertTrue(rowDTO instanceof FileRowDTO);
            FileRowDTO fileRowDTO = (FileRowDTO) rowDTO;

            assertEquals(customFileName, fileRowDTO.getFileName());
            assertEquals(customExtension, fileRowDTO.getExtension());
        } catch (ExecutionException ex) {
            Exceptions.printStackTrace(ex);
            Assert.fail(ex.getMessage());
        }
    }
<<<<<<< HEAD
    
    public void analysisResultSearchTest() {
        // Quick test that everything is initialized
        assertTrue(db != null);
        
        try {
            // Get all encryption detected artifacts
            AnalysisResultSearchParam param = new AnalysisResultSearchParam(BlackboardArtifact.Type.TSK_ENCRYPTION_DETECTED, null);
            AnalysisResultDAO analysisResultDAO = MainDAO.getInstance().getAnalysisResultDAO();
            
            AnalysisResultTableSearchResultsDTO results = analysisResultDAO.getAnalysisResultsForTable(param);
            assertEquals(BlackboardArtifact.Type.TSK_ENCRYPTION_DETECTED, results.getArtifactType());
            assertEquals(3, results.getTotalResultsCount());
            assertEquals(3, results.getItems().size());
            results.printTable();
            
            // Get encryption detected artifacts from data source 2
            param = new AnalysisResultSearchParam(BlackboardArtifact.Type.TSK_ENCRYPTION_DETECTED, dataSource2.getId());
            results = analysisResultDAO.getAnalysisResultsForTable(param);
            assertEquals(BlackboardArtifact.Type.TSK_ENCRYPTION_DETECTED, results.getArtifactType());
            assertEquals(1, results.getTotalResultsCount());
            assertEquals(1, results.getItems().size());
            
            // Get all custom artifacts
            param = new AnalysisResultSearchParam(customAnalysisResultType, null);
            results = analysisResultDAO.getAnalysisResultsForTable(param);
            results.printTable();
            assertEquals(customAnalysisResultType, results.getArtifactType());
            assertEquals(1, results.getTotalResultsCount());
            assertEquals(1, results.getItems().size());
            
            // Check that a few of the expected column names are present
            List<String> columnDisplayNames = results.getColumns().stream().map(p -> p.getDisplayName()).collect(Collectors.toList());
            assertTrue(columnDisplayNames.contains(BlackboardAttribute.Type.TSK_COMMENT.getDisplayName()));
            assertTrue(columnDisplayNames.contains(BlackboardAttribute.Type.TSK_COUNT.getDisplayName()));
            assertTrue(columnDisplayNames.contains(customAttributeType.getDisplayName()));
            
            // Get the row
            RowDTO rowDTO = results.getItems().get(0);
            assertTrue(rowDTO instanceof AnalysisResultRowDTO);
            AnalysisResultRowDTO analysisResultRowDTO = (AnalysisResultRowDTO) rowDTO;
            
            // Check that the artifact, source content and linked file are correct
            assertEquals(customAnalysisResult, analysisResultRowDTO.getAnalysisResult());
            assertEquals(customAnalysisResultSource, analysisResultRowDTO.getSrcContent());
            
            // Check that some of the expected column values are present
            assertTrue(analysisResultRowDTO.getCellValues().contains(ARTIFACT_CUSTOM_ATTR_STRING));
            assertTrue(analysisResultRowDTO.getCellValues().contains(ARTIFACT_COMMENT));
            assertTrue(analysisResultRowDTO.getCellValues().contains(ARTIFACT_INT));
            assertTrue(analysisResultRowDTO.getCellValues().contains(ARTIFACT_DOUBLE));
            assertTrue(analysisResultRowDTO.getCellValues().contains(ARTIFACT_JUSTIFICATION));
            assertTrue(analysisResultRowDTO.getCellValues().contains(ARTIFACT_CONFIGURATION));
            assertTrue(analysisResultRowDTO.getCellValues().contains(ARTIFACT_CONCLUSION));
            
            // Test hash set hits
            HashHitSearchParam hashParam = new HashHitSearchParam(null, HASH_SET_1);
            results = analysisResultDAO.getHashHitsForTable(hashParam);
            assertEquals(BlackboardArtifact.Type.TSK_HASHSET_HIT, results.getArtifactType());
            assertEquals(3, results.getTotalResultsCount());
            assertEquals(3, results.getItems().size());
            results.printTable();
            
            hashParam = new HashHitSearchParam(dataSource2.getId(), HASH_SET_1);
            results = analysisResultDAO.getHashHitsForTable(hashParam);
            assertEquals(BlackboardArtifact.Type.TSK_HASHSET_HIT, results.getArtifactType());
            assertEquals(1, results.getTotalResultsCount());
            assertEquals(1, results.getItems().size());
            results.printTable();
            
            // Check that a few of the expected column names are present
            columnDisplayNames = results.getColumns().stream().map(p -> p.getDisplayName()).collect(Collectors.toList());
            assertTrue(analysisResultRowDTO.getCellValues().contains(ARTIFACT_JUSTIFICATION));
            assertTrue(columnDisplayNames.contains(BlackboardAttribute.Type.TSK_HASH_MD5.getDisplayName()));
            
            // Get the row
            rowDTO = results.getItems().get(0);
            assertTrue(rowDTO instanceof AnalysisResultRowDTO);
            analysisResultRowDTO = (AnalysisResultRowDTO) rowDTO;
            
            // Check that the artifact, source content and linked file are correct
            assertEquals(hashHitAnalysisResult, analysisResultRowDTO.getAnalysisResult());
            assertEquals(fileWithHashHit, analysisResultRowDTO.getSrcContent());
            
            // Check that the hash is present
            assertTrue(analysisResultRowDTO.getCellValues().contains(HASH_HIT_VALUE));
            
        } catch (ExecutionException ex) {
            Exceptions.printStackTrace(ex);
            Assert.fail(ex.getMessage());
        }        
    }
    
=======

    public void extensionSearchTest() {
        // Quick test that everything is initialized
        assertTrue(db != null);

        try {
            ViewsDAO viewsDAO = MainDAO.getInstance().getViewsDAO();

            // Get all text documents from data source 1
            FileTypeExtensionsSearchParams param = new FileTypeExtensionsSearchParams(FileExtRootFilter.TSK_DOCUMENT_FILTER, dataSource1.getId());
            SearchResultsDTO results = viewsDAO.getFilesByExtension(param);
            assertEquals(3, results.getTotalResultsCount());
            assertEquals(3, results.getItems().size());

            // Get Word documents from data source 1
            param = new FileTypeExtensionsSearchParams(FileExtDocumentFilter.AUT_DOC_OFFICE, dataSource1.getId());
            results = viewsDAO.getFilesByExtension(param);
            assertEquals(1, results.getTotalResultsCount());
            assertEquals(1, results.getItems().size());

            // Get image/jpeg files from data source 1
            param = new FileTypeExtensionsSearchParams(FileExtRootFilter.TSK_IMAGE_FILTER, dataSource1.getId());
            results = viewsDAO.getFilesByExtension(param);
            assertEquals(1, results.getTotalResultsCount());
            assertEquals(1, results.getItems().size());

            // Get text documents from all data sources
            param = new FileTypeExtensionsSearchParams(FileExtRootFilter.TSK_DOCUMENT_FILTER, null);
            results = viewsDAO.getFilesByExtension(param);
            assertEquals(4, results.getTotalResultsCount());
            assertEquals(4, results.getItems().size());

            // Get jpeg files from data source 2
            param = new FileTypeExtensionsSearchParams(FileExtRootFilter.TSK_IMAGE_FILTER, dataSource2.getId());
            results = viewsDAO.getFilesByExtension(param);
            assertEquals(0, results.getTotalResultsCount());
            assertEquals(0, results.getItems().size());

            // Search for file extensions that should produce no results
            param = new FileTypeExtensionsSearchParams(CustomRootFilter.EMPTY_RESULT_SET_FILTER, null);
            results = viewsDAO.getFilesByExtension(param);
            assertEquals(0, results.getTotalResultsCount());
            assertEquals(0, results.getItems().size());

            // Get the custom file by extension
            param = new FileTypeExtensionsSearchParams(CustomRootFilter.CUSTOM_FILTER, null);
            results = viewsDAO.getFilesByExtension(param);
            assertEquals(1, results.getTotalResultsCount());
            assertEquals(1, results.getItems().size());

            RowDTO rowDTO = results.getItems().get(0);
            assertTrue(rowDTO instanceof FileRowDTO);
            FileRowDTO fileRowDTO = (FileRowDTO) rowDTO;

            assertEquals(customFileName, fileRowDTO.getFileName());
            assertEquals(customExtension, fileRowDTO.getExtension());
        } catch (ExecutionException ex) {
            Exceptions.printStackTrace(ex);
            Assert.fail(ex.getMessage());
        }
    }

    private enum CustomRootFilter implements FileExtSearchFilter {

        CUSTOM_FILTER(0, "CUSTOM_FILTER", "Test", CUSTOM_EXTENSIONS), //NON-NLS
        EMPTY_RESULT_SET_FILTER(1, "EMPTY_RESULT_SET_FILTER", "Test", EMPTY_RESULT_SET_EXTENSIONS); //NON-NLS
        final int id;
        final String name;
        final String displayName;
        final List<String> filter;

        private CustomRootFilter(int id, String name, String displayName, List<String> filter) {
            this.id = id;
            this.name = name;
            this.displayName = displayName;
            this.filter = filter;
        }

        @Override
        public String getName() {
            return this.name;
        }

        @Override
        public int getId() {
            return this.id;
        }

        @Override
        public String getDisplayName() {
            return this.displayName;
        }

        @Override
        public List<String> getFilter() {
            return Collections.unmodifiableList(this.filter);
        }
    }

>>>>>>> b3596651
    @Override
    public void tearDown() {
        try {
            CaseUtils.closeCurrentCase();
        } catch (TestUtilsException ex) {
            Exceptions.printStackTrace(ex);
            Assert.fail(ex.getMessage());
        }
        openCase = null;
        db = null;
    }
}<|MERGE_RESOLUTION|>--- conflicted
+++ resolved
@@ -66,7 +66,6 @@
     private static final String ARTIFACT_CUSTOM_ATTR_STRING = "Custom attribute string";
     private static final int ARTIFACT_INT = 5;
     private static final double ARTIFACT_DOUBLE = 7.89;
-<<<<<<< HEAD
     private static final String ARTIFACT_CONCLUSION = "Test conclusion";
     private static final String ARTIFACT_CONFIGURATION = "Test configuration";
     private static final String ARTIFACT_JUSTIFICATION = "Test justification";
@@ -75,9 +74,6 @@
     private static final String HASH_SET_2 = "Hash Set 2";
     private static final String HASH_HIT_VALUE = "aefe58b6dc38bbd7f2b7861e7e8f7539";
     
-=======
-
->>>>>>> b3596651
     /////////////////////////////////////////////////
     // Data to be used across the test methods.
     // These are initialized in setUpCaseDatabase().
@@ -89,31 +85,21 @@
     DataSource dataSource1 = null; // A local files data source
     DataSource dataSource2 = null; // A local files data source
     DataSource dataSource3 = null; // A local files data source
-<<<<<<< HEAD
     
     BlackboardArtifact.Type customDataArtifactType = null;   // A custom data artifact type
     BlackboardArtifact.Type customAnalysisResultType = null; // A custom analysis result type
     BlackboardAttribute.Type customAttributeType = null;     // A custom attribute type
     
-=======
-
-    BlackboardArtifact.Type customDataArtifactType = null; // A custom data artifact type
-    BlackboardAttribute.Type customAttributeType = null;   // A custom attribute type
-
->>>>>>> b3596651
     // Data artifact test
     DataArtifact customDataArtifact = null;            // A custom data artifact in dataSource1
     Content customDataArtifactSourceFile = null;  // The source of customDataArtifact
     AbstractFile customDataArtifactLinkedFile = null;  // The linked file of customDataArtifact
-<<<<<<< HEAD
     
     // Analysis result test
     AnalysisResult customAnalysisResult = null;     // A custom analysis result in dataSource 1
     Content customAnalysisResultSource = null;    // The source of customDataArtifact
     AnalysisResult hashHitAnalysisResult = null;  // A hash hit 
     Content fileWithHashHit = null;               // The file associated with the hash hit above
-    
-=======
 
     // Extension and MIME type test
     private String customMimeType = "fake/type";
@@ -122,7 +108,6 @@
     private static final List<String> CUSTOM_EXTENSIONS = Arrays.asList("." + customExtension); //NON-NLS
     private static final List<String> EMPTY_RESULT_SET_EXTENSIONS = Arrays.asList(".blah", ".blah2", ".crazy"); //NON-NLS
 
->>>>>>> b3596651
     public static Test suite() {
         NbModuleSuite.Configuration conf = NbModuleSuite.createConfiguration(TableSearchTest.class).
                 clusters(".*").
@@ -141,12 +126,9 @@
 
         // Run tests
         dataArtifactSearchTest();
-<<<<<<< HEAD
         analysisResultSearchTest();
-=======
         mimeSearchTest();
         extensionSearchTest();
->>>>>>> b3596651
     }
 
     /**
@@ -194,12 +176,9 @@
 
             // Create a custom artifact and attribute types
             customDataArtifactType = blackboard.getOrAddArtifactType(CUSTOM_DA_TYPE_NAME, CUSTOM_DA_TYPE_DISPLAY_NAME, BlackboardArtifact.Category.DATA_ARTIFACT);
-<<<<<<< HEAD
+
             customAnalysisResultType = blackboard.getOrAddArtifactType(CUSTOM_AR_TYPE_NAME, CUSTOM_AR_TYPE_DISPLAY_NAME, BlackboardArtifact.Category.ANALYSIS_RESULT);
             customAttributeType = blackboard.getOrAddAttributeType(CUSTOM_ATTR_TYPE_NAME, 
-=======
-            customAttributeType = blackboard.getOrAddAttributeType(CUSTOM_ATTR_TYPE_NAME,
->>>>>>> b3596651
                     BlackboardAttribute.TSK_BLACKBOARD_ATTRIBUTE_VALUE_TYPE.STRING, CUSTOM_ATTR_TYPE_DISPLAY_NAME);
 
             // Add data artifacts
@@ -227,7 +206,6 @@
             customDataArtifact = fileA3.newDataArtifact(customDataArtifactType, attrs);
             customDataArtifactSourceFile = fileA3;
             customDataArtifactLinkedFile = fileA2;
-<<<<<<< HEAD
             
             // Add analysis results
             // Data source 1: Encryption detected (2), custom type
@@ -283,10 +261,6 @@
                     BlackboardArtifact.Type.TSK_HASHSET_HIT, Score.SCORE_NOTABLE, 
                     null, HASH_SET_1, null, attrs).getAnalysisResult();  
             fileWithHashHit = fileB1;
-            
-=======
-
->>>>>>> b3596651
         } catch (TestUtilsException | TskCoreException | BlackboardException ex) {
             Exceptions.printStackTrace(ex);
             Assert.fail(ex.getMessage());
@@ -306,12 +280,8 @@
             assertEquals(BlackboardArtifact.Type.TSK_CONTACT, results.getArtifactType());
             assertEquals(2, results.getTotalResultsCount());
             assertEquals(2, results.getItems().size());
-<<<<<<< HEAD
             results.printTable();
             
-=======
-
->>>>>>> b3596651
             // Get contacts from data source 2
             param = new DataArtifactSearchParam(BlackboardArtifact.Type.TSK_CONTACT, dataSource2.getId());
             results = dataArtifactDAO.getDataArtifactsForTable(param);
@@ -338,15 +308,11 @@
             assertTrue(columnDisplayNames.contains(BlackboardAttribute.Type.TSK_COMMENT.getDisplayName()));
             assertTrue(columnDisplayNames.contains(BlackboardAttribute.Type.TSK_COUNT.getDisplayName()));
             assertTrue(columnDisplayNames.contains(customAttributeType.getDisplayName()));
-<<<<<<< HEAD
             
             // Check that the analysis result columns are not present
             assertFalse(columnDisplayNames.contains("Justification"));
             assertFalse(columnDisplayNames.contains("Conclusion"));
-            
-=======
-
->>>>>>> b3596651
+
             // Get one of the rows
             RowDTO rowDTO = results.getItems().get(0);
             assertTrue(rowDTO instanceof DataArtifactRowDTO);
@@ -423,7 +389,6 @@
             Assert.fail(ex.getMessage());
         }
     }
-<<<<<<< HEAD
     
     public void analysisResultSearchTest() {
         // Quick test that everything is initialized
@@ -516,8 +481,6 @@
             Assert.fail(ex.getMessage());
         }        
     }
-    
-=======
 
     public void extensionSearchTest() {
         // Quick test that everything is initialized
@@ -617,7 +580,6 @@
         }
     }
 
->>>>>>> b3596651
     @Override
     public void tearDown() {
         try {
