--- conflicted
+++ resolved
@@ -110,15 +110,6 @@
     DataArtifact customDataArtifact = null;            // A custom data artifact in dataSource1
     Content customDataArtifactSourceFile = null;  // The source of customDataArtifact
     AbstractFile customDataArtifactLinkedFile = null;  // The linked file of customDataArtifact
-<<<<<<< HEAD
-
-    // Extension and MIME type test
-    private String customMimeType = "fake/type";
-    private String customFileName = "test.fake";
-    private static String customExtension = "fake";
-    private static final Set<String> CUSTOM_EXTENSIONS = ImmutableSet.of("." + customExtension); //NON-NLS
-    private static final Set<String> EMPTY_RESULT_SET_EXTENSIONS = ImmutableSet.of(".blah", ".blah2", ".crazy"); //NON-NLS
-=======
     
     // Analysis result test
     AnalysisResult customAnalysisResult = null;     // A custom analysis result in dataSource 1
@@ -131,7 +122,6 @@
     // Keyword hits test
     AnalysisResult keywordHitAnalysisResult = null; // A keyword hit
     Content keywordHitSource = null;                 // The source of the keyword hit above
->>>>>>> c38b1fd6
 
     public static Test suite() {
         NbModuleSuite.Configuration conf = NbModuleSuite.createConfiguration(TableSearchTest.class).
