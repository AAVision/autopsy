/*
 * Autopsy Forensic Browser
 *
 * Copyright 2017-2018 Basis Technology Corp.
 * Contact: carrier <at> sleuthkit <dot> org
 *
 * Licensed under the Apache License, Version 2.0 (the "License");
 * you may not use this file except in compliance with the License.
 * You may obtain a copy of the License at
 *
 *     http://www.apache.org/licenses/LICENSE-2.0
 *
 * Unless required by applicable law or agreed to in writing, software
 * distributed under the License is distributed on an "AS IS" BASIS,
 * WITHOUT WARRANTIES OR CONDITIONS OF ANY KIND, either express or implied.
 * See the License for the specific language governing permissions and
 * limitations under the License.
 */
package org.sleuthkit.autopsy.ingest;

import java.nio.file.Path;
import java.nio.file.Paths;
import java.util.ArrayList;
import java.util.HashMap;
import java.util.List;
import org.netbeans.junit.NbModuleSuite;
import org.sleuthkit.autopsy.casemodule.Case;
import junit.framework.Test;
import org.netbeans.junit.NbTestCase;
import org.openide.util.Exceptions;
import org.python.icu.impl.Assert;
import org.sleuthkit.autopsy.casemodule.ImageDSProcessor;
import org.sleuthkit.autopsy.casemodule.LocalFilesDSProcessor;
import org.sleuthkit.autopsy.casemodule.NoCurrentCaseException;
import org.sleuthkit.autopsy.casemodule.services.FileManager;
import org.sleuthkit.autopsy.ingest.IngestJobSettings.IngestType;
import org.sleuthkit.autopsy.modules.embeddedfileextractor.EmbeddedFileExtractorModuleFactory;
import org.sleuthkit.autopsy.modules.filetypeid.FileTypeIdModuleFactory;
import org.sleuthkit.autopsy.modules.interestingitems.FilesSet;
import org.sleuthkit.autopsy.modules.interestingitems.FilesSet.Rule;
import org.sleuthkit.autopsy.modules.interestingitems.FilesSet.Rule.ExtensionCondition;
import org.sleuthkit.autopsy.modules.interestingitems.FilesSet.Rule.FullNameCondition;
import org.sleuthkit.autopsy.modules.interestingitems.FilesSet.Rule.MetaTypeCondition;
import org.sleuthkit.autopsy.modules.interestingitems.FilesSet.Rule.ParentPathCondition;
import org.sleuthkit.autopsy.modules.photoreccarver.PhotoRecCarverIngestModuleFactory;
import org.sleuthkit.autopsy.testutils.CaseUtils;
import org.sleuthkit.autopsy.testutils.IngestJobRunner;
import org.sleuthkit.autopsy.testutils.IngestUtils;
import org.sleuthkit.datamodel.AbstractFile;
import org.sleuthkit.datamodel.TskCoreException;
import org.sleuthkit.datamodel.TskData;
import org.sleuthkit.datamodel.TskData.TSK_DB_FILES_TYPE_ENUM;

public class IngestFileFiltersTest extends NbTestCase {

    private final Path IMAGE_PATH = Paths.get(this.getDataDir().toString(),"filter_test1.img");
    private final Path ZIPFILE_PATH = Paths.get(this.getDataDir().toString(), "local_files_test.zip");
    
    public static Test suite() {
        NbModuleSuite.Configuration conf = NbModuleSuite.createConfiguration(IngestFileFiltersTest.class).
                clusters(".*").
                enableModules(".*");
        return conf.suite();
    }

    public IngestFileFiltersTest(String name) {
        super(name);
    }

    @Override
    public void tearDown() {
        CaseUtils.closeCase();
    }
    
    public void testBasicDir() {
        Path casePath = Paths.get(System.getProperty("java.io.tmpdir"), "testBasicDir");
        CaseUtils.createCase(casePath);
        ImageDSProcessor dataSourceProcessor = new ImageDSProcessor();
        IngestUtils.addDataSource(dataSourceProcessor, IMAGE_PATH);

        HashMap<String, Rule> rule = new HashMap<>();
        rule.put("Rule", new Rule("testFileType", null, new MetaTypeCondition(MetaTypeCondition.Type.FILES), new ParentPathCondition("dir1"), null, null, null));
        //Filter for dir1 and no unallocated space
        FilesSet dirFilter = new FilesSet("Filter", "Filter to find all files in dir1.", false, true, rule);        

        try {
<<<<<<< HEAD
            Case openCase = Case.getOpenCase();
            ArrayList<IngestModuleTemplate> templates =  new ArrayList<>();
            templates.add(IngestUtils.getIngestModuleTemplate(new FileTypeIdModuleFactory()));
            IngestJobSettings ingestJobSettings = new IngestJobSettings(IngestFileFiltersTest.class.getCanonicalName(), IngestJobSettings.IngestType.FILES_ONLY, templates, dirFilter);
            IngestUtils.runIngestJob(openCase.getDataSources(), ingestJobSettings);
=======
            Case openCase = Case.getCurrentCaseThrows();
            runIngestJob(openCase.getDataSources(), Files_Dirs_Unalloc_Ingest_Filter);
>>>>>>> 2c500be5
            FileManager fileManager = openCase.getServices().getFileManager();
            List<AbstractFile> results = fileManager.findFiles("file.jpg", "dir1");
            String mimeType = results.get(0).getMIMEType();
            assertEquals("image/jpeg", mimeType);
            
            results = fileManager.findFiles("%%");
          
            for (AbstractFile file : results) {
                //All files in dir1 should have MIME type, except '.' '..' and slack files
                if (file.getParentPath().equalsIgnoreCase("/dir1/")) {
                    if (!(file.getName().equals(".") || file.getName().equals("..") || file.getType() == TskData.TSK_DB_FILES_TYPE_ENUM.SLACK)) {
                        String errMsg = String.format("File %s (objId=%d) unexpectedly passed by the file filter.", file.getName(), file.getId());
                        assertTrue(errMsg, file.getMIMEType() != null && !file.getMIMEType().isEmpty());
                    }
                } else { //All files not in dir1 shouldn't have MIME type
                    String errMsg = String.format("File %s (objId=%d) unexpectedly passed by the file filter.", file.getName(), file.getId());
                    assertTrue(errMsg, file.getMIMEType() == null);
                }
            }
        } catch (NoCurrentCaseException | TskCoreException ex) {
            Exceptions.printStackTrace(ex);
            Assert.fail(ex);
        }
        
    }
    
    public void testExtAndDirWithOneRule() {
        Path casePath = Paths.get(System.getProperty("java.io.tmpdir"), "testExtAndDirWithOneRule");
        CaseUtils.createCase(casePath);
        ImageDSProcessor dataSourceProcessor = new ImageDSProcessor();
        IngestUtils.addDataSource(dataSourceProcessor, IMAGE_PATH);

        HashMap<String, Rule> rules = new HashMap<>();
        rules.put("Rule", new Rule("testExtAndDirWithOneRule", new ExtensionCondition("jpg"), new MetaTypeCondition(MetaTypeCondition.Type.FILES), new ParentPathCondition("dir1"), null, null, null));
        //Build the filter that ignore unallocated space and with one rule
        FilesSet filesExtDirsFilter = new FilesSet("Filter", "Filter to find all jpg files in dir1.", false, true, rules);
        
        try {
            Case openCase = Case.getOpenCase();
            ArrayList<IngestModuleTemplate> templates =  new ArrayList<>();
            templates.add(IngestUtils.getIngestModuleTemplate(new FileTypeIdModuleFactory()));
            IngestJobSettings ingestJobSettings = new IngestJobSettings(IngestFileFiltersTest.class.getCanonicalName(), IngestJobSettings.IngestType.FILES_ONLY, templates, filesExtDirsFilter);
            IngestUtils.runIngestJob(openCase.getDataSources(), ingestJobSettings); 
            FileManager fileManager = Case.getOpenCase().getServices().getFileManager();            
            List<AbstractFile> results = fileManager.findFiles("%%");
            assertEquals(62, results.size());
            for (AbstractFile file : results) {
                //Files with jpg extension in dir1 should have MIME Type
                if (file.getParentPath().equalsIgnoreCase("/dir1/") && file.getNameExtension().equalsIgnoreCase("jpg")) {
                    String errMsg = String.format("File %s (objId=%d) unexpectedly blocked by the file filter.", file.getName(), file.getId());
                    assertTrue(errMsg, file.getMIMEType() != null && !file.getMIMEType().isEmpty());
                } else { //All others shouldn't have MIME Type
                    String errMsg = String.format("File %s (objId=%d) unexpectedly passed by the file filter.", file.getName(), file.getId());
                    assertTrue(errMsg, file.getMIMEType() == null);
                }
            }
        } catch (NoCurrentCaseException | TskCoreException ex) {
            Exceptions.printStackTrace(ex);
            Assert.fail(ex);
        }
    }

    public void testExtAndDirWithTwoRules() {
        Path casePath = Paths.get(System.getProperty("java.io.tmpdir"), "testExtAndDirWithTwoRules");
        CaseUtils.createCase(casePath);
        ImageDSProcessor dataSourceProcessor = new ImageDSProcessor();
        IngestUtils.addDataSource(dataSourceProcessor, IMAGE_PATH);

        HashMap<String, Rule> rules = new HashMap<>();
        rules.put("rule1", new Rule("FindJpgExtention", new ExtensionCondition("jpg"), new MetaTypeCondition(MetaTypeCondition.Type.FILES), null, null, null, null));
        rules.put("rule2", new Rule("FindDir1Directory", null, new MetaTypeCondition(MetaTypeCondition.Type.FILES), new ParentPathCondition("dir1"), null, null, null));
        //Build the filter that ingnore unallocated space and with 2 rules
        FilesSet filesExtDirsFilter = new FilesSet("Filter", "Filter to find all files in dir1 and all files with jpg extention.", false, true, rules);        
          
        try {
            Case openCase = Case.getOpenCase();
            ArrayList<IngestModuleTemplate> templates =  new ArrayList<>();
            templates.add(IngestUtils.getIngestModuleTemplate(new FileTypeIdModuleFactory()));
            IngestJobSettings ingestJobSettings = new IngestJobSettings(IngestFileFiltersTest.class.getCanonicalName(), IngestJobSettings.IngestType.FILES_ONLY, templates, filesExtDirsFilter);
            IngestUtils.runIngestJob(openCase.getDataSources(), ingestJobSettings); 
            FileManager fileManager = Case.getOpenCase().getServices().getFileManager();           
            List<AbstractFile> results = fileManager.findFiles("%%");  
            assertEquals(62, results.size());
            for (AbstractFile file : results) {               
                if (file.getNameExtension().equalsIgnoreCase("jpg")) { //All files with .jpg extension should have MIME type
                    String errMsg = String.format("File %s (objId=%d) unexpectedly blocked by the file filter.", file.getName(), file.getId());
                    assertTrue(errMsg, file.getMIMEType() != null && !file.getMIMEType().isEmpty()); 
                } else if (file.getParentPath().equalsIgnoreCase("/dir1/")) { 
                    //All files in dir1 should have MIME type except '.' '..' slack files
                    if (file.getName().equals(".") || file.getName().equals("..") || file.getType() == TskData.TSK_DB_FILES_TYPE_ENUM.SLACK) {
                        String errMsg = String.format("File %s (objId=%d) unexpectedly passed by the file filter.", file.getName(), file.getId());
                        assertTrue(errMsg, file.getMIMEType() == null);
                    } else {
                        String errMsg = String.format("File %s (objId=%d) unexpectedly blocked by the file filter.", file.getName(), file.getId());
                        assertTrue(errMsg, file.getMIMEType() != null && !file.getMIMEType().isEmpty());
                    }
                } else { //All files that are not in dir1 or not with .jpg extension should not have MIME type
                    String errMsg = String.format("File %s (objId=%d) unexpectedly passed by the file filter.", file.getName(), file.getId());
                    assertTrue(errMsg, file.getMIMEType() == null);                     
                }
            }
         } catch (NoCurrentCaseException | TskCoreException ex) {
            Exceptions.printStackTrace(ex);
            Assert.fail(ex);
        }
   }
   
    public void testFullFileNameRule() {
        Path casePath = Paths.get(System.getProperty("java.io.tmpdir"), "testFullFileNameRule");
        CaseUtils.createCase(casePath);
        ImageDSProcessor dataSourceProcessor = new ImageDSProcessor();
        IngestUtils.addDataSource(dataSourceProcessor, IMAGE_PATH);

        HashMap<String, Rule> rules = new HashMap<>();
        rules.put("rule", new Rule("FindFileWithFullName", new FullNameCondition("file.docx"), new MetaTypeCondition(MetaTypeCondition.Type.FILES), null, null, null, null));
        //Build the filter to find file: file.docx
        FilesSet fullNameFilter = new FilesSet("Filter", "Filter to find file.docx.", false, true, rules);
                 
        try {
            Case openCase = Case.getOpenCase();
            ArrayList<IngestModuleTemplate> templates =  new ArrayList<>();
            templates.add(IngestUtils.getIngestModuleTemplate(new FileTypeIdModuleFactory()));
            IngestJobSettings ingestJobSettings = new IngestJobSettings(IngestFileFiltersTest.class.getCanonicalName(), IngestJobSettings.IngestType.FILES_ONLY, templates, fullNameFilter);
            IngestUtils.runIngestJob(openCase.getDataSources(), ingestJobSettings); 
            FileManager fileManager = Case.getOpenCase().getServices().getFileManager();           
            List<AbstractFile> results = fileManager.findFiles("%%");
            assertEquals(62, results.size());
            for (AbstractFile file : results) {
                //Only file.docx has MIME Type
                if (file.getName().equalsIgnoreCase("file.docx")) {
                    String errMsg = String.format("File %s (objId=%d) unexpectedly blocked by the file filter.", file.getName(), file.getId());
                    assertTrue(errMsg, file.getMIMEType() != null && !file.getMIMEType().isEmpty());
                } else {
                    String errMsg = String.format("File %s (objId=%d) unexpectedly passed by the file filter.", file.getName(), file.getId());
                    assertTrue(errMsg, file.getMIMEType() == null);
                }
            }
        } catch (NoCurrentCaseException | TskCoreException ex) {
            Exceptions.printStackTrace(ex);
            Assert.fail(ex);
        }
    }

    public void testCarvingWithExtRuleAndUnallocSpace() {
        Path casePath = Paths.get(System.getProperty("java.io.tmpdir"), "testCarvingWithExtRuleAndUnallocSpace");
        CaseUtils.createCase(casePath);
        ImageDSProcessor dataSourceProcessor = new ImageDSProcessor();
        IngestUtils.addDataSource(dataSourceProcessor, IMAGE_PATH);

        HashMap<String, Rule> rules = new HashMap<>();
        rules.put("rule1", new Rule("FindJpgExtention", new ExtensionCondition("jpg"), new MetaTypeCondition(MetaTypeCondition.Type.FILES), null, null, null, null));
        rules.put("rule2", new Rule("FindGifExtention", new ExtensionCondition("gif"), new MetaTypeCondition(MetaTypeCondition.Type.FILES), null, null, null, null));
        
        //Build the filter to find files with .jpg and .gif extension and unallocated space
        FilesSet extensionFilter = new FilesSet("Filter", "Filter to files with .jpg and .gif extension.", false, false, rules);
                  
        try {
            Case openCase = Case.getOpenCase();
            ArrayList<IngestModuleTemplate> templates =  new ArrayList<>();
            templates.add(IngestUtils.getIngestModuleTemplate(new FileTypeIdModuleFactory()));
            templates.add(IngestUtils.getIngestModuleTemplate(new PhotoRecCarverIngestModuleFactory()));
            IngestJobSettings ingestJobSettings = new IngestJobSettings(IngestFileFiltersTest.class.getCanonicalName(), IngestJobSettings.IngestType.FILES_ONLY, templates, extensionFilter);
            IngestUtils.runIngestJob(openCase.getDataSources(), ingestJobSettings); 
            FileManager fileManager = Case.getOpenCase().getServices().getFileManager();
            List<AbstractFile> results = fileManager.findFiles("%%");
            assertEquals(70, results.size()); 
            int carvedJpgGifFiles = 0;
            for (AbstractFile file : results) {
                if (file.getNameExtension().equalsIgnoreCase("jpg") || file.getNameExtension().equalsIgnoreCase("gif")) { //Unalloc file and .jpg files in dir1, dir2, $CarvedFiles, root directory should have MIME type
                    String errMsg = String.format("File %s (objId=%d) unexpectedly blocked by the file filter.", file.getName(), file.getId());
                    assertTrue(errMsg, file.getMIMEType() != null && !file.getMIMEType().isEmpty());
                    
                    if (file.getParentPath().equalsIgnoreCase("/$CarvedFiles/")) {
                        carvedJpgGifFiles++;
                    }
                } else if (file.getName().startsWith("Unalloc_")) {
                    String errMsg = String.format("File %s (objId=%d) unexpectedly blocked by the file filter.", file.getName(), file.getId());
                    assertTrue(errMsg, file.getMIMEType() != null && !file.getMIMEType().isEmpty());
                } else { //All other files should not have MIME type. 
                    String errMsg = String.format("File %s (objId=%d) unexpectedly passed by the file filter.", file.getName(), file.getId());
                    assertTrue(errMsg, file.getMIMEType() == null);
                }
            }
            //Make sure we have carved jpg/gif files
            assertEquals(2, carvedJpgGifFiles);

        } catch (NoCurrentCaseException | TskCoreException ex) {
            Exceptions.printStackTrace(ex);
            Assert.fail(ex);
        }
    }
  
    public void testCarvingNoUnallocatedSpace() {
        Path casePath = Paths.get(System.getProperty("java.io.tmpdir"), "testCarvingNoUnallocatedSpace");
        CaseUtils.createCase(casePath);
        ImageDSProcessor dataSourceProcessor = new ImageDSProcessor();
        IngestUtils.addDataSource(dataSourceProcessor, IMAGE_PATH);

        HashMap<String, Rule> rules = new HashMap<>();
        rules.put("rule1", new Rule("FindJpgExtention", new ExtensionCondition("jpg"), new MetaTypeCondition(MetaTypeCondition.Type.FILES), null, null, null, null));
        rules.put("rule2", new Rule("FindGifExtention", new ExtensionCondition("gif"), new MetaTypeCondition(MetaTypeCondition.Type.FILES), null, null, null, null));
        
        //Build the filter to find files with .jpg and .gif extension
        FilesSet extensionFilter = new FilesSet("Filter", "Filter to files with .jpg and .gif extension.", false, true, rules);        
          
        try {
            Case openCase = Case.getOpenCase();
            ArrayList<IngestModuleTemplate> templates =  new ArrayList<>();
            templates.add(IngestUtils.getIngestModuleTemplate(new FileTypeIdModuleFactory()));
            templates.add(IngestUtils.getIngestModuleTemplate(new PhotoRecCarverIngestModuleFactory()));
            IngestJobSettings ingestJobSettings = new IngestJobSettings(IngestFileFiltersTest.class.getCanonicalName(), IngestType.FILES_ONLY, templates, extensionFilter);
            try {
                List<IngestModuleError> errs = IngestJobRunner.runIngestJob(openCase.getDataSources(), ingestJobSettings);
                //Ingest fails because Carving wants unallocated space
                assertEquals(1, errs.size());
                assertEquals("PhotoRec Carver", errs.get(0).getModuleDisplayName());
            } catch (InterruptedException ex) {
                Exceptions.printStackTrace(ex);
                Assert.fail(ex);
            }        
        } catch (NoCurrentCaseException | TskCoreException ex) {
            Exceptions.printStackTrace(ex);
            Assert.fail(ex);
        }
    }

    public void testEmbeddedModule() {
        Path casePath = Paths.get(System.getProperty("java.io.tmpdir"), "testEmbeddedModule");
        CaseUtils.createCase(casePath);
        LocalFilesDSProcessor dataSourceProcessor = new LocalFilesDSProcessor();
        IngestUtils.addDataSource(dataSourceProcessor, ZIPFILE_PATH);
        
        //Build the filter to find jpg files
        HashMap<String, Rule> rules = new HashMap<>();
        //Extension condition for jpg files
        rules.put("rule1", new Rule("FindJpgExtention", new ExtensionCondition("jpg"), new MetaTypeCondition(MetaTypeCondition.Type.FILES), null, null, null, null));
        //Extension condition for zip files, because we want test jpg extension filter for extracted files from a zip file 
        rules.put("rule2", new Rule("ZipExtention", new ExtensionCondition("zip"), new MetaTypeCondition(MetaTypeCondition.Type.FILES), null, null, null, null));
        FilesSet embeddedFilter = new FilesSet("Filter", "Filter to files with .jpg extension.", false, false, rules);
                  
        try {
            Case openCase = Case.getOpenCase();
            ArrayList<IngestModuleTemplate> templates =  new ArrayList<>();
            templates.add(IngestUtils.getIngestModuleTemplate(new FileTypeIdModuleFactory()));
            templates.add(IngestUtils.getIngestModuleTemplate(new EmbeddedFileExtractorModuleFactory()));
            IngestJobSettings ingestJobSettings = new IngestJobSettings(IngestFileFiltersTest.class.getCanonicalName(), IngestJobSettings.IngestType.FILES_ONLY, templates, embeddedFilter);
            IngestUtils.runIngestJob(openCase.getDataSources(), ingestJobSettings);
            FileManager fileManager = Case.getOpenCase().getServices().getFileManager();
            //get all .jpg files in zip file
            List<AbstractFile> results = fileManager.findFiles("%%");
            assertEquals(39, results.size());
            int numTypeJpgFiles = 0;
            for (AbstractFile file : results) {
                if (file.getNameExtension().equalsIgnoreCase("jpg") || file.getNameExtension().equalsIgnoreCase("zip")) {
                    String errMsg = String.format("File %s (objId=%d) unexpectedly blocked by the file filter.", file.getName(), file.getId());
                    assertTrue(errMsg, file.getMIMEType() != null && !file.getMIMEType().isEmpty());
                    numTypeJpgFiles++;
                } else if (file.isDir() && (file.getType() == TSK_DB_FILES_TYPE_ENUM.DERIVED || file.getType() == TSK_DB_FILES_TYPE_ENUM.LOCAL)) {
                    String errMsg = String.format("File %s (objId=%d) unexpectedly blocked by the file filter.", file.getName(), file.getId());
                    assertTrue(errMsg, file.getMIMEType() != null && !file.getMIMEType().isEmpty());
                } else {
                    String errMsg = String.format("File %s (objId=%d) unexpectedly passed by the file filter.", file.getName(), file.getId());
                    assertTrue(errMsg, file.getMIMEType() == null);
                }
            }
            //Make sure 10 jpg files and 1 zip file have been typed
            assertEquals(11, numTypeJpgFiles);
        } catch (NoCurrentCaseException | TskCoreException ex) {
            Exceptions.printStackTrace(ex);
            Assert.fail(ex);
        }
    }
}<|MERGE_RESOLUTION|>--- conflicted
+++ resolved
@@ -31,7 +31,6 @@
 import org.python.icu.impl.Assert;
 import org.sleuthkit.autopsy.casemodule.ImageDSProcessor;
 import org.sleuthkit.autopsy.casemodule.LocalFilesDSProcessor;
-import org.sleuthkit.autopsy.casemodule.NoCurrentCaseException;
 import org.sleuthkit.autopsy.casemodule.services.FileManager;
 import org.sleuthkit.autopsy.ingest.IngestJobSettings.IngestType;
 import org.sleuthkit.autopsy.modules.embeddedfileextractor.EmbeddedFileExtractorModuleFactory;
@@ -74,7 +73,7 @@
     
     public void testBasicDir() {
         Path casePath = Paths.get(System.getProperty("java.io.tmpdir"), "testBasicDir");
-        CaseUtils.createCase(casePath);
+        CaseUtils.createCase(casePath, "testBasicDir");
         ImageDSProcessor dataSourceProcessor = new ImageDSProcessor();
         IngestUtils.addDataSource(dataSourceProcessor, IMAGE_PATH);
 
@@ -84,17 +83,12 @@
         FilesSet dirFilter = new FilesSet("Filter", "Filter to find all files in dir1.", false, true, rule);        
 
         try {
-<<<<<<< HEAD
-            Case openCase = Case.getOpenCase();
+            Case currentCase = Case.getCurrentCase();
             ArrayList<IngestModuleTemplate> templates =  new ArrayList<>();
             templates.add(IngestUtils.getIngestModuleTemplate(new FileTypeIdModuleFactory()));
             IngestJobSettings ingestJobSettings = new IngestJobSettings(IngestFileFiltersTest.class.getCanonicalName(), IngestJobSettings.IngestType.FILES_ONLY, templates, dirFilter);
-            IngestUtils.runIngestJob(openCase.getDataSources(), ingestJobSettings);
-=======
-            Case openCase = Case.getCurrentCaseThrows();
-            runIngestJob(openCase.getDataSources(), Files_Dirs_Unalloc_Ingest_Filter);
->>>>>>> 2c500be5
-            FileManager fileManager = openCase.getServices().getFileManager();
+            IngestUtils.runIngestJob(currentCase.getDataSources(), ingestJobSettings);
+            FileManager fileManager = currentCase.getServices().getFileManager();
             List<AbstractFile> results = fileManager.findFiles("file.jpg", "dir1");
             String mimeType = results.get(0).getMIMEType();
             assertEquals("image/jpeg", mimeType);
@@ -113,7 +107,7 @@
                     assertTrue(errMsg, file.getMIMEType() == null);
                 }
             }
-        } catch (NoCurrentCaseException | TskCoreException ex) {
+        } catch (TskCoreException ex) {
             Exceptions.printStackTrace(ex);
             Assert.fail(ex);
         }
@@ -122,7 +116,7 @@
     
     public void testExtAndDirWithOneRule() {
         Path casePath = Paths.get(System.getProperty("java.io.tmpdir"), "testExtAndDirWithOneRule");
-        CaseUtils.createCase(casePath);
+        CaseUtils.createCase(casePath, "testExtAndDirWithOneRule");
         ImageDSProcessor dataSourceProcessor = new ImageDSProcessor();
         IngestUtils.addDataSource(dataSourceProcessor, IMAGE_PATH);
 
@@ -132,12 +126,12 @@
         FilesSet filesExtDirsFilter = new FilesSet("Filter", "Filter to find all jpg files in dir1.", false, true, rules);
         
         try {
-            Case openCase = Case.getOpenCase();
+            Case currentCase = Case.getCurrentCase();
             ArrayList<IngestModuleTemplate> templates =  new ArrayList<>();
             templates.add(IngestUtils.getIngestModuleTemplate(new FileTypeIdModuleFactory()));
             IngestJobSettings ingestJobSettings = new IngestJobSettings(IngestFileFiltersTest.class.getCanonicalName(), IngestJobSettings.IngestType.FILES_ONLY, templates, filesExtDirsFilter);
-            IngestUtils.runIngestJob(openCase.getDataSources(), ingestJobSettings); 
-            FileManager fileManager = Case.getOpenCase().getServices().getFileManager();            
+            IngestUtils.runIngestJob(currentCase.getDataSources(), ingestJobSettings); 
+            FileManager fileManager = currentCase.getServices().getFileManager();            
             List<AbstractFile> results = fileManager.findFiles("%%");
             assertEquals(62, results.size());
             for (AbstractFile file : results) {
@@ -150,7 +144,7 @@
                     assertTrue(errMsg, file.getMIMEType() == null);
                 }
             }
-        } catch (NoCurrentCaseException | TskCoreException ex) {
+        } catch (TskCoreException ex) {
             Exceptions.printStackTrace(ex);
             Assert.fail(ex);
         }
@@ -158,7 +152,7 @@
 
     public void testExtAndDirWithTwoRules() {
         Path casePath = Paths.get(System.getProperty("java.io.tmpdir"), "testExtAndDirWithTwoRules");
-        CaseUtils.createCase(casePath);
+        CaseUtils.createCase(casePath, "testExtAndDirWithTwoRules");
         ImageDSProcessor dataSourceProcessor = new ImageDSProcessor();
         IngestUtils.addDataSource(dataSourceProcessor, IMAGE_PATH);
 
@@ -169,12 +163,12 @@
         FilesSet filesExtDirsFilter = new FilesSet("Filter", "Filter to find all files in dir1 and all files with jpg extention.", false, true, rules);        
           
         try {
-            Case openCase = Case.getOpenCase();
+            Case currentCase = Case.getCurrentCase();
             ArrayList<IngestModuleTemplate> templates =  new ArrayList<>();
             templates.add(IngestUtils.getIngestModuleTemplate(new FileTypeIdModuleFactory()));
             IngestJobSettings ingestJobSettings = new IngestJobSettings(IngestFileFiltersTest.class.getCanonicalName(), IngestJobSettings.IngestType.FILES_ONLY, templates, filesExtDirsFilter);
-            IngestUtils.runIngestJob(openCase.getDataSources(), ingestJobSettings); 
-            FileManager fileManager = Case.getOpenCase().getServices().getFileManager();           
+            IngestUtils.runIngestJob(currentCase.getDataSources(), ingestJobSettings); 
+            FileManager fileManager = currentCase.getServices().getFileManager();           
             List<AbstractFile> results = fileManager.findFiles("%%");  
             assertEquals(62, results.size());
             for (AbstractFile file : results) {               
@@ -195,7 +189,7 @@
                     assertTrue(errMsg, file.getMIMEType() == null);                     
                 }
             }
-         } catch (NoCurrentCaseException | TskCoreException ex) {
+         } catch (TskCoreException ex) {
             Exceptions.printStackTrace(ex);
             Assert.fail(ex);
         }
@@ -203,7 +197,7 @@
    
     public void testFullFileNameRule() {
         Path casePath = Paths.get(System.getProperty("java.io.tmpdir"), "testFullFileNameRule");
-        CaseUtils.createCase(casePath);
+        CaseUtils.createCase(casePath, "testFullFileNameRule");
         ImageDSProcessor dataSourceProcessor = new ImageDSProcessor();
         IngestUtils.addDataSource(dataSourceProcessor, IMAGE_PATH);
 
@@ -213,12 +207,12 @@
         FilesSet fullNameFilter = new FilesSet("Filter", "Filter to find file.docx.", false, true, rules);
                  
         try {
-            Case openCase = Case.getOpenCase();
+            Case currentCase = Case.getCurrentCase();
             ArrayList<IngestModuleTemplate> templates =  new ArrayList<>();
             templates.add(IngestUtils.getIngestModuleTemplate(new FileTypeIdModuleFactory()));
             IngestJobSettings ingestJobSettings = new IngestJobSettings(IngestFileFiltersTest.class.getCanonicalName(), IngestJobSettings.IngestType.FILES_ONLY, templates, fullNameFilter);
-            IngestUtils.runIngestJob(openCase.getDataSources(), ingestJobSettings); 
-            FileManager fileManager = Case.getOpenCase().getServices().getFileManager();           
+            IngestUtils.runIngestJob(currentCase.getDataSources(), ingestJobSettings); 
+            FileManager fileManager = currentCase.getServices().getFileManager();           
             List<AbstractFile> results = fileManager.findFiles("%%");
             assertEquals(62, results.size());
             for (AbstractFile file : results) {
@@ -231,7 +225,7 @@
                     assertTrue(errMsg, file.getMIMEType() == null);
                 }
             }
-        } catch (NoCurrentCaseException | TskCoreException ex) {
+        } catch (TskCoreException ex) {
             Exceptions.printStackTrace(ex);
             Assert.fail(ex);
         }
@@ -239,7 +233,7 @@
 
     public void testCarvingWithExtRuleAndUnallocSpace() {
         Path casePath = Paths.get(System.getProperty("java.io.tmpdir"), "testCarvingWithExtRuleAndUnallocSpace");
-        CaseUtils.createCase(casePath);
+        CaseUtils.createCase(casePath, "testCarvingWithExtRuleAndUnallocSpace");
         ImageDSProcessor dataSourceProcessor = new ImageDSProcessor();
         IngestUtils.addDataSource(dataSourceProcessor, IMAGE_PATH);
 
@@ -251,13 +245,13 @@
         FilesSet extensionFilter = new FilesSet("Filter", "Filter to files with .jpg and .gif extension.", false, false, rules);
                   
         try {
-            Case openCase = Case.getOpenCase();
+            Case currentCase = Case.getCurrentCase();
             ArrayList<IngestModuleTemplate> templates =  new ArrayList<>();
             templates.add(IngestUtils.getIngestModuleTemplate(new FileTypeIdModuleFactory()));
             templates.add(IngestUtils.getIngestModuleTemplate(new PhotoRecCarverIngestModuleFactory()));
             IngestJobSettings ingestJobSettings = new IngestJobSettings(IngestFileFiltersTest.class.getCanonicalName(), IngestJobSettings.IngestType.FILES_ONLY, templates, extensionFilter);
-            IngestUtils.runIngestJob(openCase.getDataSources(), ingestJobSettings); 
-            FileManager fileManager = Case.getOpenCase().getServices().getFileManager();
+            IngestUtils.runIngestJob(currentCase.getDataSources(), ingestJobSettings); 
+            FileManager fileManager = currentCase.getServices().getFileManager();
             List<AbstractFile> results = fileManager.findFiles("%%");
             assertEquals(70, results.size()); 
             int carvedJpgGifFiles = 0;
@@ -280,7 +274,7 @@
             //Make sure we have carved jpg/gif files
             assertEquals(2, carvedJpgGifFiles);
 
-        } catch (NoCurrentCaseException | TskCoreException ex) {
+        } catch (TskCoreException ex) {
             Exceptions.printStackTrace(ex);
             Assert.fail(ex);
         }
@@ -288,7 +282,7 @@
   
     public void testCarvingNoUnallocatedSpace() {
         Path casePath = Paths.get(System.getProperty("java.io.tmpdir"), "testCarvingNoUnallocatedSpace");
-        CaseUtils.createCase(casePath);
+        CaseUtils.createCase(casePath, "testCarvingNoUnallocatedSpace");
         ImageDSProcessor dataSourceProcessor = new ImageDSProcessor();
         IngestUtils.addDataSource(dataSourceProcessor, IMAGE_PATH);
 
@@ -300,13 +294,13 @@
         FilesSet extensionFilter = new FilesSet("Filter", "Filter to files with .jpg and .gif extension.", false, true, rules);        
           
         try {
-            Case openCase = Case.getOpenCase();
+            Case currentCase = Case.getCurrentCase();
             ArrayList<IngestModuleTemplate> templates =  new ArrayList<>();
             templates.add(IngestUtils.getIngestModuleTemplate(new FileTypeIdModuleFactory()));
             templates.add(IngestUtils.getIngestModuleTemplate(new PhotoRecCarverIngestModuleFactory()));
             IngestJobSettings ingestJobSettings = new IngestJobSettings(IngestFileFiltersTest.class.getCanonicalName(), IngestType.FILES_ONLY, templates, extensionFilter);
             try {
-                List<IngestModuleError> errs = IngestJobRunner.runIngestJob(openCase.getDataSources(), ingestJobSettings);
+                List<IngestModuleError> errs = IngestJobRunner.runIngestJob(currentCase.getDataSources(), ingestJobSettings);
                 //Ingest fails because Carving wants unallocated space
                 assertEquals(1, errs.size());
                 assertEquals("PhotoRec Carver", errs.get(0).getModuleDisplayName());
@@ -314,7 +308,7 @@
                 Exceptions.printStackTrace(ex);
                 Assert.fail(ex);
             }        
-        } catch (NoCurrentCaseException | TskCoreException ex) {
+        } catch (TskCoreException ex) {
             Exceptions.printStackTrace(ex);
             Assert.fail(ex);
         }
@@ -322,7 +316,7 @@
 
     public void testEmbeddedModule() {
         Path casePath = Paths.get(System.getProperty("java.io.tmpdir"), "testEmbeddedModule");
-        CaseUtils.createCase(casePath);
+        CaseUtils.createCase(casePath, "testEmbeddedModule");
         LocalFilesDSProcessor dataSourceProcessor = new LocalFilesDSProcessor();
         IngestUtils.addDataSource(dataSourceProcessor, ZIPFILE_PATH);
         
@@ -335,13 +329,13 @@
         FilesSet embeddedFilter = new FilesSet("Filter", "Filter to files with .jpg extension.", false, false, rules);
                   
         try {
-            Case openCase = Case.getOpenCase();
+            Case currentCase = Case.getCurrentCase();
             ArrayList<IngestModuleTemplate> templates =  new ArrayList<>();
             templates.add(IngestUtils.getIngestModuleTemplate(new FileTypeIdModuleFactory()));
             templates.add(IngestUtils.getIngestModuleTemplate(new EmbeddedFileExtractorModuleFactory()));
             IngestJobSettings ingestJobSettings = new IngestJobSettings(IngestFileFiltersTest.class.getCanonicalName(), IngestJobSettings.IngestType.FILES_ONLY, templates, embeddedFilter);
-            IngestUtils.runIngestJob(openCase.getDataSources(), ingestJobSettings);
-            FileManager fileManager = Case.getOpenCase().getServices().getFileManager();
+            IngestUtils.runIngestJob(currentCase.getDataSources(), ingestJobSettings);
+            FileManager fileManager = currentCase.getServices().getFileManager();
             //get all .jpg files in zip file
             List<AbstractFile> results = fileManager.findFiles("%%");
             assertEquals(39, results.size());
@@ -361,7 +355,7 @@
             }
             //Make sure 10 jpg files and 1 zip file have been typed
             assertEquals(11, numTypeJpgFiles);
-        } catch (NoCurrentCaseException | TskCoreException ex) {
+        } catch (TskCoreException ex) {
             Exceptions.printStackTrace(ex);
             Assert.fail(ex);
         }
