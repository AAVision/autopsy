/*
 * Autopsy Forensic Browser
 * 
 * Copyright 2018 Basis Technology Corp.
 * Contact: carrier <at> sleuthkit <dot> org
 * 
 * Licensed under the Apache License, Version 2.0 (the "License");
 * you may not use this file except in compliance with the License.
 * You may obtain a copy of the License at
 * 
 *     http://www.apache.org/licenses/LICENSE-2.0
 * 
 * Unless required by applicable law or agreed to in writing, software
 * distributed under the License is distributed on an "AS IS" BASIS,
 * WITHOUT WARRANTIES OR CONDITIONS OF ANY KIND, either express or implied.
 * See the License for the specific language governing permissions and
 * limitations under the License.
 */
package org.sleuthkit.autopsy.commonfilessearch;

import java.io.IOException;
import java.nio.file.Path;
import java.nio.file.Paths;
import java.sql.SQLException;
import java.util.ArrayList;
import java.util.HashMap;
import java.util.List;
import java.util.Map;
import java.util.Set;
import org.netbeans.junit.NbTestCase;
import org.openide.util.Exceptions;
import org.python.icu.impl.Assert;
import org.sleuthkit.autopsy.casemodule.Case;
import org.sleuthkit.autopsy.casemodule.ImageDSProcessor;
import org.sleuthkit.autopsy.casemodule.NoCurrentCaseException;
import org.sleuthkit.autopsy.commonfilesearch.CommonFilesMetadata;
import org.sleuthkit.autopsy.commonfilesearch.DataSourceLoader;
import org.sleuthkit.autopsy.commonfilesearch.SleuthkitCaseFileInstanceMetadata;
import org.sleuthkit.autopsy.commonfilesearch.Md5Metadata;
import org.sleuthkit.autopsy.testutils.CaseUtils;
import org.sleuthkit.autopsy.testutils.IngestUtils;
import org.sleuthkit.datamodel.AbstractFile;
import org.sleuthkit.datamodel.TskCoreException;

/**
 *
 * Provides setup and utility for testing presence of files in different data
 * sets discoverable by Common Files Features.
 *
 * Data set definitions:
 *
 * set 1 
 * + file1 
 *  - IMG_6175.jpg 
 * + file2 
 *  - IMG_6175.jpg 
 * + file3 
 *  - BasicStyleGuide.doc
 *
 * set 2 
 *  - adsf.pdf 
 *  - IMG_6175.jpg
 *
 * set 3 
 *  - BasicStyleGuide.doc 
 *  - IMG_6175.jpg
 *
 * set 4 
 *  - file.dat (empty file)
 */
class IntraCaseUtils {

    private static final String CASE_NAME = "IntraCaseCommonFilesSearchTest";
    static final Path CASE_DIRECTORY_PATH = Paths.get(System.getProperty("java.io.tmpdir"), CASE_NAME);

    private final Path imagePath1;
    private final Path imagePath2;
    private final Path imagePath3;
    private final Path imagePath4;

    static final String IMG = "IMG_6175.jpg";
    static final String DOC = "BasicStyleGuide.doc";
    static final String PDF = "adsf.pdf"; //not a typo - it appears this way in the test image
    static final String EMPTY = "file.dat";

    static final String SET1 = "CommonFiles_img1_v1.vhd";
    static final String SET2 = "CommonFiles_img2_v1.vhd";
    static final String SET3 = "CommonFiles_img3_v1.vhd";
    static final String SET4 = "CommonFiles_img4_v1.vhd";

    private final DataSourceLoader dataSourceLoader;

    private final String caseName;
<<<<<<< HEAD
    
    IntraCaseUtils(NbTestCase nbTestCase, String caseName){
        this.imagePath1 = Paths.get(nbTestCase.getDataDir().toString(), SET1);
        this.imagePath2 = Paths.get(nbTestCase.getDataDir().toString(), SET2);
        this.imagePath3 = Paths.get(nbTestCase.getDataDir().toString(), SET3);
        this.imagePath4 = Paths.get(nbTestCase.getDataDir().toString(), SET4);
        
=======

    IntraCaseUtils(NbTestCase nbTestCase, String caseName) {
        imagePath1 = Paths.get(nbTestCase.getDataDir().toString(), SET1);
        imagePath2 = Paths.get(nbTestCase.getDataDir().toString(), SET2);
        imagePath3 = Paths.get(nbTestCase.getDataDir().toString(), SET3);
        imagePath4 = Paths.get(nbTestCase.getDataDir().toString(), SET4);

>>>>>>> 59387f26
        this.dataSourceLoader = new DataSourceLoader();

        this.caseName = caseName;
    }

    void setUp() {
        CaseUtils.createAsCurrentCase(this.caseName);

        final ImageDSProcessor imageDSProcessor = new ImageDSProcessor();

        IngestUtils.addDataSource(imageDSProcessor, imagePath1);
        IngestUtils.addDataSource(imageDSProcessor, imagePath2);
        IngestUtils.addDataSource(imageDSProcessor, imagePath3);
        IngestUtils.addDataSource(imageDSProcessor, imagePath4);
    }

    Map<Long, String> getDataSourceMap() throws NoCurrentCaseException, TskCoreException, SQLException {
        return this.dataSourceLoader.getDataSourceMap();
    }

    void tearDown() {
        CaseUtils.closeCurrentCase(false);
        try {
            CaseUtils.deleteCaseDir(CASE_DIRECTORY_PATH.toFile());
        } catch (IOException ex) {
            Exceptions.printStackTrace(ex);
            //does not represent a failure in the common files search feature
        }
    }

    /**
     * Verify that the given file appears a precise number times in the given
     * data source.
<<<<<<< HEAD
     * 
     * @param searchDomain search domain
     * @param objectIdToDataSourceMap mapping of file ids to data source names
     * @param fileName name of file to search for
     * @param dataSource name of data source where file should appear
     * @param instanceCount number of appearances of the given file
     * @return true if a file with the given name exists the specified number 
     * of times in the given data source
=======
     *
     * @param files search domain
     * @param objectIdToDataSource mapping of file ids to data source names
     * @param name name of file to search for
     * @param dataSource name of data source where file should appear
     * @param count number of appearances of the given file
     * @return true if a file with the given name exists the specified number of
     * times in the given data source
>>>>>>> 59387f26
     */
    static boolean verifyInstanceExistanceAndCount(List<AbstractFile> searchDomain, Map<Long, String> objectIdToDataSourceMap, String fileName, String dataSource, int instanceCount) {

        int tally = 0;

        for (AbstractFile file : searchDomain) {

            Long objectId = file.getId();

            String name = file.getName();

            String dataSourceName = objectIdToDataSourceMap.get(objectId);

            if (name.equals(name) && dataSourceName.equals(dataSource)) {
                tally++;
            }
        }

        return tally == instanceCount;
    }

    /**
     * Convenience method which verifies that a file exists within a given data
     * source exactly once.
     *
     * @param files search domain
     * @param objectIdToDataSource mapping of file ids to data source names
     * @param name name of file to search for
     * @param dataSource name of data source where file should appear
     * @return true if a file with the given name exists once in the given data
     * source
     */
    static boolean verifySingularInstanceExistance(List<AbstractFile> files, Map<Long, String> objectIdToDataSource, String name, String dataSource) {
        return verifyInstanceExistanceAndCount(files, objectIdToDataSource, name, dataSource, 1);
    }
<<<<<<< HEAD
    
    /**
     * Create a convenience lookup table mapping file instance object ids to 
     * the data source they appear in.
     * 
     * @param metadata object returned by the code under test 
     * @return mapping of objectId to data source name
     */
    static Map<Long, String> mapFileInstancesToDataSources(CommonFilesMetadata metadata) {
        Map<Long, String> instanceIdToDataSource = new HashMap<>();

        for (Map.Entry<String, Md5Metadata> entry : metadata.getMetadata().entrySet()) {
            for (SleuthkitCaseFileInstanceMetadata md : entry.getValue().getMetadata()) {
                instanceIdToDataSource.put(md.getObjectId(), md.getDataSourceName());
=======

    static Map<Long, String> mapFileInstancesToDataSources(CommonFilesMetadata metadata) {
        Map<Long, String> instanceIdToDataSource = new HashMap<>();

        for (Map.Entry<Integer, List<Md5Metadata>> entry : metadata.getMetadata().entrySet()) {
            for (Md5Metadata md : entry.getValue()) {
                for (FileInstanceMetadata fim : md.getMetadata()) {
                    instanceIdToDataSource.put(fim.getObjectId(), fim.getDataSourceName());
                }
>>>>>>> 59387f26
            }
        }

        return instanceIdToDataSource;
    }

    
    static List<AbstractFile> getFiles(Set<Long> objectIds) {
        List<AbstractFile> files = new ArrayList<>(objectIds.size());

        for (Long id : objectIds) {
            try {
                AbstractFile file = Case.getCurrentCaseThrows().getSleuthkitCase().getAbstractFileById(id);
                files.add(file);
            } catch (NoCurrentCaseException | TskCoreException ex) {
                Exceptions.printStackTrace(ex);
                Assert.fail(ex);
            }
        }

        return files;
    }

    static Long getDataSourceIdByName(String name, Map<Long, String> dataSources) {

        if (dataSources.containsValue(name)) {
            for (Map.Entry<Long, String> dataSource : dataSources.entrySet()) {
                if (dataSource.getValue().equals(name)) {
                    return dataSource.getKey();
                }
            }
        } else {
            throw new IndexOutOfBoundsException(String.format("Name should be one of: {0}", String.join(",", dataSources.values())));
        }
        return null;
    }
}<|MERGE_RESOLUTION|>--- conflicted
+++ resolved
@@ -91,7 +91,6 @@
     private final DataSourceLoader dataSourceLoader;
 
     private final String caseName;
-<<<<<<< HEAD
     
     IntraCaseUtils(NbTestCase nbTestCase, String caseName){
         this.imagePath1 = Paths.get(nbTestCase.getDataDir().toString(), SET1);
@@ -99,15 +98,6 @@
         this.imagePath3 = Paths.get(nbTestCase.getDataDir().toString(), SET3);
         this.imagePath4 = Paths.get(nbTestCase.getDataDir().toString(), SET4);
         
-=======
-
-    IntraCaseUtils(NbTestCase nbTestCase, String caseName) {
-        imagePath1 = Paths.get(nbTestCase.getDataDir().toString(), SET1);
-        imagePath2 = Paths.get(nbTestCase.getDataDir().toString(), SET2);
-        imagePath3 = Paths.get(nbTestCase.getDataDir().toString(), SET3);
-        imagePath4 = Paths.get(nbTestCase.getDataDir().toString(), SET4);
-
->>>>>>> 59387f26
         this.dataSourceLoader = new DataSourceLoader();
 
         this.caseName = caseName;
@@ -141,25 +131,14 @@
     /**
      * Verify that the given file appears a precise number times in the given
      * data source.
-<<<<<<< HEAD
-     * 
+     *
      * @param searchDomain search domain
      * @param objectIdToDataSourceMap mapping of file ids to data source names
      * @param fileName name of file to search for
      * @param dataSource name of data source where file should appear
      * @param instanceCount number of appearances of the given file
-     * @return true if a file with the given name exists the specified number 
-     * of times in the given data source
-=======
-     *
-     * @param files search domain
-     * @param objectIdToDataSource mapping of file ids to data source names
-     * @param name name of file to search for
-     * @param dataSource name of data source where file should appear
-     * @param count number of appearances of the given file
      * @return true if a file with the given name exists the specified number of
      * times in the given data source
->>>>>>> 59387f26
      */
     static boolean verifyInstanceExistanceAndCount(List<AbstractFile> searchDomain, Map<Long, String> objectIdToDataSourceMap, String fileName, String dataSource, int instanceCount) {
 
@@ -195,8 +174,7 @@
     static boolean verifySingularInstanceExistance(List<AbstractFile> files, Map<Long, String> objectIdToDataSource, String name, String dataSource) {
         return verifyInstanceExistanceAndCount(files, objectIdToDataSource, name, dataSource, 1);
     }
-<<<<<<< HEAD
-    
+
     /**
      * Create a convenience lookup table mapping file instance object ids to 
      * the data source they appear in.
@@ -207,20 +185,11 @@
     static Map<Long, String> mapFileInstancesToDataSources(CommonFilesMetadata metadata) {
         Map<Long, String> instanceIdToDataSource = new HashMap<>();
 
-        for (Map.Entry<String, Md5Metadata> entry : metadata.getMetadata().entrySet()) {
-            for (SleuthkitCaseFileInstanceMetadata md : entry.getValue().getMetadata()) {
-                instanceIdToDataSource.put(md.getObjectId(), md.getDataSourceName());
-=======
-
-    static Map<Long, String> mapFileInstancesToDataSources(CommonFilesMetadata metadata) {
-        Map<Long, String> instanceIdToDataSource = new HashMap<>();
-
         for (Map.Entry<Integer, List<Md5Metadata>> entry : metadata.getMetadata().entrySet()) {
             for (Md5Metadata md : entry.getValue()) {
-                for (FileInstanceMetadata fim : md.getMetadata()) {
+                for (SleuthkitCaseFileInstanceMetadata fim : md.getMetadata()) {
                     instanceIdToDataSource.put(fim.getObjectId(), fim.getDataSourceName());
                 }
->>>>>>> 59387f26
             }
         }
 
