--- conflicted
+++ resolved
@@ -143,27 +143,22 @@
                     artifact = abstractFile.newArtifact(BlackboardArtifact.ARTIFACT_TYPE.TSK_CONTACT)
                     attributes.add(BlackboardAttribute(BlackboardAttribute.ATTRIBUTE_TYPE.TSK_NAME, general.MODULE_NAME, name))
                 if mimetype == "vnd.android.cursor.item/phone_v2":
-<<<<<<< HEAD
-                    artifact.addAttribute(BlackboardAttribute(BlackboardAttribute.ATTRIBUTE_TYPE.TSK_PHONE_NUMBER, general.MODULE_NAME, data1))
+                    attributes.add(BlackboardAttribute(BlackboardAttribute.ATTRIBUTE_TYPE.TSK_PHONE_NUMBER, general.MODULE_NAME, data1))
                     acctType = Account.Type.PHONE
                 else:
-                    artifact.addAttribute(BlackboardAttribute(BlackboardAttribute.ATTRIBUTE_TYPE.TSK_EMAIL, general.MODULE_NAME, data1))
+                    attributes.add(BlackboardAttribute(BlackboardAttribute.ATTRIBUTE_TYPE.TSK_EMAIL, general.MODULE_NAME, data1))
                     acctType = Account.Type.EMAIL
+
+                artifact.addAttributes(attributes)
 
                 # Create an account instance
                 contactAccountInstance = Case.getCurrentCase().getSleuthkitCase().getCommunicationsManager().createAccountFileInstance  (acctType, data1, general.MODULE_NAME, abstractFile);
 
                 # create relationship between accounts
                 Case.getCurrentCase().getSleuthkitCase().getCommunicationsManager().addRelationships(deviceAccountInstance, [contactAccountInstance], artifact,Relationship.Type.CONTACT,  0);
-=======
-                    attributes.add(BlackboardAttribute(BlackboardAttribute.ATTRIBUTE_TYPE.TSK_PHONE_NUMBER, general.MODULE_NAME, data1))
-                else:
-                    attributes.add(BlackboardAttribute(BlackboardAttribute.ATTRIBUTE_TYPE.TSK_EMAIL, general.MODULE_NAME, data1))
->>>>>>> a6f9e76d
 
                 oldName = name
 
-                artifact.addAttributes(attributes)
                 bbartifacts.append(artifact)
 
                 try:
