--- conflicted
+++ resolved
@@ -1103,13 +1103,8 @@
             
             //add remaining userinfos as accounts;
             for (Map<String, String> userInfo : userInfoMap.values()) {
-<<<<<<< HEAD
-                OsAccount osAccount = accountMgr.createWindowsOsAccount(userInfo.get(SID_KEY), null, domainName, host, domainName != null ? OsAccountRealm.RealmScope.DOMAIN : OsAccountRealm.RealmScope.UNKNOWN);
-                accountMgr.createOsAccountInstance(osAccount, (DataSource)dataSource, OsAccountInstance.OsAccountInstanceType.LAUNCHED);
-=======
-                OsAccount osAccount = accountMgr.newWindowsOsAccount(userInfo.get(SID_KEY), null, null, host, OsAccountRealm.RealmScope.UNKNOWN);
+                OsAccount osAccount = accountMgr.newWindowsOsAccount(userInfo.get(SID_KEY), null, domainName, host, domainName != null ? OsAccountRealm.RealmScope.DOMAIN : OsAccountRealm.RealmScope.UNKNOWN);
                 accountMgr.newOsAccountInstance(osAccount, (DataSource)dataSource, OsAccountInstance.OsAccountInstanceType.LAUNCHED);
->>>>>>> d8aa4ab0
                 updateOsAccount(osAccount, userInfo, groupMap.get(userInfo.get(SID_KEY)), regAbstractFile);
             }
             
@@ -2026,13 +2021,8 @@
         Optional<OsAccount> optional = accountMgr.getWindowsOsAccount(sid, null, null, host);
         OsAccount osAccount;
         if (!optional.isPresent()) {
-<<<<<<< HEAD
-            osAccount = accountMgr.createWindowsOsAccount(sid, userName != null && userName.isEmpty() ? null : userName, domainName, host, domainName != null ? OsAccountRealm.RealmScope.DOMAIN : OsAccountRealm.RealmScope.UNKNOWN);
-            accountMgr.createOsAccountInstance(osAccount, (DataSource)dataSource, OsAccountInstance.OsAccountInstanceType.LAUNCHED);
-=======
-            osAccount = accountMgr.newWindowsOsAccount(sid, userName != null && userName.isEmpty() ? null : userName, null, host, OsAccountRealm.RealmScope.UNKNOWN);
+            osAccount = accountMgr.newWindowsOsAccount(sid, userName != null && userName.isEmpty() ? null : userName, domainName, host, domainName != null ? OsAccountRealm.RealmScope.DOMAIN : OsAccountRealm.RealmScope.UNKNOWN);
             accountMgr.newOsAccountInstance(osAccount, (DataSource)dataSource, OsAccountInstance.OsAccountInstanceType.LAUNCHED);
->>>>>>> d8aa4ab0
         } else {
             osAccount = optional.get();
             if (userName != null && !userName.isEmpty()) {
