--- conflicted
+++ resolved
@@ -74,12 +74,6 @@
                 "testConfigureHash",
                 "testConfigureIngest2",
                 "testConfigureSearch",
-<<<<<<< HEAD
-                "testIngest",
-                "testGenerateReportToolbar",
-                "testGenerateReportButton");
-        return NbModuleSuite.create(conf);
-=======
                 "testConfigureIngest2a",
                 "testIngest",
                 "testGenerateReportToolbar",
@@ -88,7 +82,6 @@
         return  NbModuleSuite.create(conf);
 
                
->>>>>>> ad4ee340
     }
 
     /** Method called before each test case. */
@@ -279,34 +272,5 @@
         jbo1.pushNoBlock();
         new Timeout("pausing", 1000).sleep(); // Give the program a second to idle for ascetics
     }
-    
-    public void testGenerateReportToolbar() {
-        logger.info("Generate Report Toolbars");
-        // Force the action if necessary:
-        //new Action("Tools|Generate Report", null).perform();
-        //new Timeout("pausing", 1000).sleep();
-        MainWindowOperator mwo = MainWindowOperator.getDefault();
-        JButtonOperator jbo = new JButtonOperator(mwo, "Generate Report");
-        jbo.pushNoBlock();
-        new Timeout("pausing", 1000).sleep();
-    }
-    
-    public void testGenerateReportButton() {
-        logger.info("Generate Report Button");
-        JDialog reportDialog = JDialogOperator.waitJDialog("Generate Report", false, false);
-        JDialogOperator reportDialogOperator = new JDialogOperator(reportDialog);
-        JCheckBoxOperator jcbo0 = new JCheckBoxOperator(reportDialogOperator, "Excel");
-        jcbo0.doClick();
-        JCheckBoxOperator jcbo1 = new JCheckBoxOperator(reportDialogOperator, "Default XML");
-        jcbo1.doClick();
-        JButtonOperator jbo0 = new JButtonOperator(reportDialogOperator, "Generate Report");
-        jbo0.pushNoBlock();
-        new Timeout("pausing", 1000).sleep(); // Give it a second to open
-        
-        JDialog previewDialog = JDialogOperator.waitJDialog("Report Preview", false, false);
-        JDialogOperator previewDialogOperator = new JDialogOperator(previewDialog);
-        JButtonOperator jbo1 = new JButtonOperator(previewDialogOperator, "Close");
-        jbo1.pushNoBlock();
-        new Timeout("pausing", 1000).sleep(); // Give the program a second to idle for ascetics
-    }
+   
 }