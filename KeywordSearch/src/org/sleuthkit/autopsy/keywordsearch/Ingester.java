/*
 * Autopsy Forensic Browser
 *
 * Copyright 2011-2016 Basis Technology Corp.
 * Contact: carrier <at> sleuthkit <dot> org
 *
 * Licensed under the Apache License, Version 2.0 (the "License");
 * you may not use this file except in compliance with the License.
 * You may obtain a copy of the License at
 *
 *     http://www.apache.org/licenses/LICENSE-2.0
 *
 * Unless required by applicable law or agreed to in writing, software
 * distributed under the License is distributed on an "AS IS" BASIS,
 * WITHOUT WARRANTIES OR CONDITIONS OF ANY KIND, either express or implied.
 * See the License for the specific language governing permissions and
 * limitations under the License.
 */
package org.sleuthkit.autopsy.keywordsearch;

import com.google.common.base.Utf8;
import java.io.BufferedReader;
import java.io.IOException;
import java.util.HashMap;
import java.util.Iterator;
import java.util.Map;
import java.util.NoSuchElementException;
import java.util.logging.Level;
import javax.annotation.concurrent.NotThreadSafe;
import org.apache.solr.client.solrj.SolrServerException;
import org.apache.solr.common.SolrInputDocument;
import org.openide.util.NbBundle;
import org.sleuthkit.autopsy.coreutils.Logger;
import org.sleuthkit.autopsy.coreutils.TextUtil;
import org.sleuthkit.autopsy.datamodel.ContentUtils;
import org.sleuthkit.autopsy.ingest.IngestJobContext;
import org.sleuthkit.datamodel.AbstractFile;
import org.sleuthkit.datamodel.BlackboardArtifact;
import org.sleuthkit.datamodel.DerivedFile;
import org.sleuthkit.datamodel.Directory;
import org.sleuthkit.datamodel.File;
import org.sleuthkit.datamodel.LayoutFile;
import org.sleuthkit.datamodel.LocalFile;
import org.sleuthkit.datamodel.SlackFile;
import org.sleuthkit.datamodel.SleuthkitItemVisitor;
import org.sleuthkit.datamodel.SleuthkitVisitableItem;
import org.sleuthkit.datamodel.TskCoreException;

/**
 * Handles indexing files on a Solr core.
 */
//JMTODO: Should this class really be a singleton?
class Ingester {

    private static final Logger logger = Logger.getLogger(Ingester.class.getName());
    private volatile boolean uncommitedIngests = false;
    private final Server solrServer = KeywordSearch.getServer();
    private static final SolrFieldsVisitor SOLR_FIELDS_VISITOR = new SolrFieldsVisitor();
    private static Ingester instance;

<<<<<<< HEAD
=======
    private static final int SINGLE_READ_CHARS = 512;

>>>>>>> eee99afd
    private Ingester() {
    }

    public static synchronized Ingester getDefault() {
        if (instance == null) {
            instance = new Ingester();
        }
        return instance;
    }

    //JMTODO: this is probably useless
    @Override
    @SuppressWarnings("FinalizeDeclaration")
    protected void finalize() throws Throwable {
        super.finalize();

        // Warn if files might have been left uncommited.
        if (uncommitedIngests) {
            logger.warning("Ingester was used to add files that it never committed."); //NON-NLS
        }
    }

    /**
     * Sends the metadata (name, MAC times, image id, etc) for the given file to
     * Solr to be added to the index. commit() should be called once you're done
     * indexing.
     *
     * @param file File to index.
     *
     * @throws IngesterException if there was an error processing a specific
     *                           file, but the Solr server is probably fine.
     */
    void indexMetaDataOnly(AbstractFile file) throws IngesterException {
        indexChunk("", file.getName(), getContentFields(file));
    }

    /**
     * Sends the metadata (artifact id, image id, etc) for the given artifact to
     * Solr to be added to the index. commit() should be called once you're done
     * indexing.
     *
     * @param artifact The artifact to index.
     *
     * @throws IngesterException if there was an error processing a specific
     *                           artifact, but the Solr server is probably fine.
     */
    void indexMetaDataOnly(BlackboardArtifact artifact) throws IngesterException {
        indexChunk("", new ArtifactTextExtractor().getName(artifact), getContentFields(artifact));
    }

    /**
     * Creates a field map from a SleuthkitVisitableItem, that is later sent to
     * Solr.
     *
     * @param item SleuthkitVisitableItem to get fields from
     *
     * @return the map from field name to value (as a string)
     */
    private Map<String, String> getContentFields(SleuthkitVisitableItem item) {
        return item.accept(SOLR_FIELDS_VISITOR);
    }

    /**
     * Use the given TextExtractor to extract text from the given source. The
     * text will be chunked and each chunk passed to Solr to add to the index.
     *
     *
     * @param <A>       The type of the Appendix provider that provides
     *                  additional text to append to the final chunk.
     * @param <T>       A subclass of SleuthkitVisibleItem.
     * @param extractor The TextExtractor that will be used to extract text from
     *                  the given source.
     * @param source    The source from which text will be extracted, chunked,
     *                  and indexed.
     * @param context   The ingest job context that can be used to cancel this
     *                  process.
     *
     * @return True if this method executed normally. or False if there was an
     *         unexpected exception. //JMTODO: This policy needs to be reviewed.
     *
     * @throws org.sleuthkit.autopsy.keywordsearch.Ingester.IngesterException
     */
    < T extends SleuthkitVisitableItem> boolean indexText(TextExtractor< T> extractor, T source, IngestJobContext context) throws Ingester.IngesterException {
        final long sourceID = extractor.getID(source);
        final String sourceName = extractor.getName(source);

        int numChunks = 0; //unknown until chunking is done

        if (extractor.isDisabled()) {
            /* some Extrctors, notable the strings extractor, have options which
             * can be configured such that no extraction should be done */
            return true;
        }

        Map<String, String> fields = getContentFields(source);
        //Get a reader for the content of the given source
        try (BufferedReader reader = new BufferedReader(extractor.getReader(source));) {
            Chunker chunker = new Chunker(reader);
            for (Chunk chunk : chunker) {
                String chunkId = Server.getChunkIdString(sourceID, numChunks + 1);
                fields.put(Server.Schema.ID.toString(), chunkId);
                fields.put(Server.Schema.CHUNK_SIZE.toString(), String.valueOf(chunk.getBaseChunkLength()));
                try {
                    //add the chunk text to Solr index
                    indexChunk(chunk.toString(), sourceName, fields);
                    numChunks++;
                } catch (Ingester.IngesterException ingEx) {
                    extractor.logWarning("Ingester had a problem with extracted string from file '" //NON-NLS
                            + sourceName + "' (id: " + sourceID + ").", ingEx);//NON-NLS

                    throw ingEx; //need to rethrow to signal error and move on
                } catch (Exception ex) {
                    throw new IngesterException(String.format("Error ingesting (indexing) file chunk: %s", chunkId), ex);
                }
            }
        } catch (IOException ex) {
            extractor.logWarning("Unable to read content stream from " + sourceID + ": " + sourceName, ex);//NON-NLS
            return false;
        } catch (Exception ex) {
            extractor.logWarning("Unexpected error, can't read content stream from " + sourceID + ": " + sourceName, ex);//NON-NLS
            return false;
        } finally {
            //after all chunks, index just the meta data, including the  numChunks, of the parent file
            fields.put(Server.Schema.NUM_CHUNKS.toString(), Integer.toString(numChunks));
            fields.put(Server.Schema.ID.toString(), Long.toString(sourceID)); //reset id field to base document id
            indexChunk(null, sourceName, fields);
        }

        return true;
    }

    /**
     * Add one chunk as to the Solr index as a seperate sold document.
     *
     * TODO see if can use a byte or string streaming way to add content to
     * /update handler e.g. with XMLUpdateRequestHandler (deprecated in SOlr
     * 4.0.0), see if possible to stream with UpdateRequestHandler
     *
     * @param chunk  The chunk content as a string
     * @param fields
     * @param size
     *
     * @throws org.sleuthkit.autopsy.keywordsearch.Ingester.IngesterException
     */
    private void indexChunk(String chunk, String sourceName, Map<String, String> fields) throws IngesterException {
        if (fields.get(Server.Schema.IMAGE_ID.toString()) == null) {
            //JMTODO: actually if the we couldn't get the image id it is set to -1,
            // but does this really mean we don't want to index it?

            //skip the file, image id unknown
            //JMTODO: does this need to ne internationalized?
            String msg = NbBundle.getMessage(Ingester.class,
                    "Ingester.ingest.exception.unknownImgId.msg", sourceName); //JMTODO: does this need to ne internationalized?
            logger.log(Level.SEVERE, msg);
            throw new IngesterException(msg);
        }

        //Make a SolrInputDocument out of the field map
        SolrInputDocument updateDoc = new SolrInputDocument();
        for (String key : fields.keySet()) {
            updateDoc.addField(key, fields.get(key));
        }
        //add the content to the SolrInputDocument
        //JMTODO: can we just add it to the field map before passing that in?
        updateDoc.addField(Server.Schema.CONTENT.toString(), chunk);

        try {
            //TODO: consider timeout thread, or vary socket timeout based on size of indexed content
            solrServer.addDocument(updateDoc);
            uncommitedIngests = true;

        } catch (KeywordSearchModuleException ex) {
            //JMTODO: does this need to ne internationalized?
            throw new IngesterException(
                    NbBundle.getMessage(Ingester.class, "Ingester.ingest.exception.err.msg", sourceName), ex);
        }
    }

    /**
     * Tells Solr to commit (necessary before ingested files will appear in
     * searches)
     */
    void commit() {
        try {
            solrServer.commit();
            uncommitedIngests = false;
        } catch (NoOpenCoreException | SolrServerException ex) {
            logger.log(Level.WARNING, "Error commiting index", ex); //NON-NLS

        }
    }

    /**
     * Visitor used to create fields to send to SOLR index.
     */
    static private class SolrFieldsVisitor extends SleuthkitItemVisitor.Default<Map<String, String>> {

        @Override
        protected Map<String, String> defaultVisit(SleuthkitVisitableItem svi) {
            return new HashMap<>();
        }

        @Override
        public Map<String, String> visit(File f) {
            return getCommonAndMACTimeFields(f);
        }

        @Override
        public Map<String, String> visit(DerivedFile df) {
            return getCommonAndMACTimeFields(df);
        }

        @Override
        public Map<String, String> visit(Directory d) {
            return getCommonAndMACTimeFields(d);
        }

        @Override
        public Map<String, String> visit(LayoutFile lf) {
            // layout files do not have times
            return getCommonFields(lf);
        }

        @Override
        public Map<String, String> visit(LocalFile lf) {
            return getCommonAndMACTimeFields(lf);
        }

        @Override
        public Map<String, String> visit(SlackFile f) {
            return getCommonAndMACTimeFields(f);
        }

        /**
         * Get the field map for AbstractFiles that includes MAC times and the
         * fields that are common to all file classes.
         *
         * @param file The file to get fields for
         *
         * @return The field map, including MAC times and common fields, for the
         *         give file.
         */
        private Map<String, String> getCommonAndMACTimeFields(AbstractFile file) {
            Map<String, String> params = getCommonFields(file);
            params.put(Server.Schema.CTIME.toString(), ContentUtils.getStringTimeISO8601(file.getCtime(), file));
            params.put(Server.Schema.ATIME.toString(), ContentUtils.getStringTimeISO8601(file.getAtime(), file));
            params.put(Server.Schema.MTIME.toString(), ContentUtils.getStringTimeISO8601(file.getMtime(), file));
            params.put(Server.Schema.CRTIME.toString(), ContentUtils.getStringTimeISO8601(file.getCrtime(), file));
            return params;
        }

        /**
         * Get the field map for AbstractFiles that is common to all file
         * classes
         *
         * @param file The file to get fields for
         *
         * @return The field map of fields that are common to all file classes.
         */
        private Map<String, String> getCommonFields(AbstractFile af) {
            Map<String, String> params = new HashMap<>();
            params.put(Server.Schema.ID.toString(), Long.toString(af.getId()));
            try {
                params.put(Server.Schema.IMAGE_ID.toString(), Long.toString(af.getDataSource().getId()));
            } catch (TskCoreException ex) {
                logger.log(Level.SEVERE, "Could not get data source id to properly index the file " + af.getId(), ex); //NON-NLS
                params.put(Server.Schema.IMAGE_ID.toString(), Long.toString(-1));
            }
            params.put(Server.Schema.FILE_NAME.toString(), af.getName());
            return params;
        }

        /**
         * Get the field map for artifacts.
         *
         * @param artifact The artifact to get fields for.
         *
         * @return The field map for the given artifact.
         */
        @Override
        public Map<String, String> visit(BlackboardArtifact artifact) {
            Map<String, String> params = new HashMap<>();
            params.put(Server.Schema.ID.toString(), Long.toString(artifact.getArtifactID()));
            try {
                params.put(Server.Schema.IMAGE_ID.toString(), Long.toString(ArtifactTextExtractor.getDataSource(artifact).getId()));
            } catch (TskCoreException ex) {
                logger.log(Level.SEVERE, "Could not get data source id to properly index the artifact " + artifact.getArtifactID(), ex); //NON-NLS
                params.put(Server.Schema.IMAGE_ID.toString(), Long.toString(-1));
            }
            return params;
        }
    }

    /**
     * Indicates that there was an error with the specific ingest operation, but
     * it's still okay to continue ingesting files.
     */
    static class IngesterException extends Exception {

        private static final long serialVersionUID = 1L;

        IngesterException(String message, Throwable ex) {
            super(message, ex);
        }

        IngesterException(String message) {
            super(message);
        }
    }
}

/**
 * Encapsulates the content chunking algorithm in an implementation of the
 * Iterator interface. Also implements Iterable so it can be used directly in a
 * for loop. The base chunk is the part of the chunk before the overlapping
 * window. The window will be included at the end of the current chunk as well
 * as at the beginning of the next chunk.
 */
@NotThreadSafe
class Chunker implements Iterator<Chunk>, Iterable<Chunk> {

    //Chunking algorithm paramaters-------------------------------------//
    /** the maximum size of a chunk, including the window. */
    private static final int MAX_TOTAL_CHUNK_SIZE = 32766; //bytes
    /** the minimum to read before we start the process of looking for
     * whitespace to break at and creating an overlapping window. */
    private static final int MINIMUM_BASE_CHUNK_SIZE = 30 * 1024; //bytes
    /** The maximum size of the chunk, before the overlapping window, even if we
     * couldn't find whitespace to break at. */
    private static final int MAXIMUM_BASE_CHUNK_SIZE = 31 * 1024; //bytes
    /** The amount of text we will read through before we give up on finding
     * whitespace to break the chunk/window at. */
    private static final int WHITE_SPACE_BUFFER_SIZE = 512; //bytes
    /** The number of characters to read in one go from the Reader. */
    private static final int READ_CHARS_BUFFER_SIZE = 512; //chars

    ////chunker state--------------------------------------------///
    /** The Reader that this chunk reads from, and divides into chunks. It must
     * be a buffered reader to ensure that mark/reset are supported. */
    private final BufferedReader reader;
    /** The local buffer of characters read from the Reader. */
    private final char[] tempChunkBuf = new char[READ_CHARS_BUFFER_SIZE];
    /** number of chars read in the most recent read operation. */
    private int charsRead = 0;

    /** The text of the current chunk (so far). */
    private StringBuilder currentChunk;
    /** the size in bytes of the chunk (so far). */
    private int chunkSizeBytes = 0;
    /** the size in chars of the (base) chunk (so far). */
    private int baseChunkSizeChars;

    /** has the chunker found whitespace to break on? */
    private boolean whitespaceFound = false;
    /** has the chunker reached the end of the Reader? If so, there are no more
     * chunks, and the current chunk does not need a window. */
    private boolean endOfReaderReached = false;

    /**
     * Create a Chunker that will chunk the content of the given Reader.
     *
     * @param reader The content to chunk.
     */
    Chunker(BufferedReader reader) {
        this.reader = reader;
    }

    @Override
    public Iterator<Chunk> iterator() {
        return this;
    }

    @Override
    public boolean hasNext() {
        return endOfReaderReached == false;
    }

    /**
     * Sanitize the given StringBuilder by replacing non-UTF-8 characters with
     * caret '^'
     *
     * @param sb the StringBuilder to sanitize
     *
     * //JMTODO: use Charsequence.chars() or codePoints() and then a mapping
     * function?
     */
    private static StringBuilder sanitizeToUTF8(StringBuilder sb) {
        final int length = sb.length();
        for (int i = 0; i < length; i++) {
            if (TextUtil.isValidSolrUTF8(sb.charAt(i)) == false) {
                sb.replace(i, i + 1, "^");
            }
        }
        return sb;
    }

    @Override
    public Chunk next() {
        if (endOfReaderReached) {
            throw new NoSuchElementException("There are no more chunks.");
        }
        //reset state for the next chunk
        currentChunk = new StringBuilder();
        chunkSizeBytes = 0;
        baseChunkSizeChars = 0;

        try {
            readBaseChunk();
            baseChunkSizeChars = currentChunk.length();
            reader.mark(2048); //mark the reader so we can rewind the reader here to begin the next chunk
            readWindow();
        } catch (IOException ioEx) {
            throw new RuntimeException("IOException while reading chunk.", ioEx);
        }
        try {
            reader.reset(); //reset the reader the so the next chunk can begin at the position marked above
        } catch (IOException ex) {
            throw new RuntimeException("IOException while resetting chunk reader.", ex);
        }

        if (endOfReaderReached) {
            /* if we have reached the end of the content,we won't make another
             * overlapping chunk, so the base chunk can be extended to the end. */
            baseChunkSizeChars = currentChunk.length();
        }
        //sanitize the text and return a Chunk object, that includes the base chunk length.
        return new Chunk(sanitizeToUTF8(currentChunk), baseChunkSizeChars);
    }

    /**
     * Read the base chunk from the reader, and attempt to break at whitespace.
     *
     * @throws IOException if there is a problem reading from the reader.
     */
    private void readBaseChunk() throws IOException {
        //read the chunk until the minimum base chunk size
        readHelper(MINIMUM_BASE_CHUNK_SIZE, false);
        //keep reading until the maximum base chunk size or white space is reached.
        whitespaceFound = false;
        readHelper(MAXIMUM_BASE_CHUNK_SIZE, true);

    }

    /**
     * Read the window from the reader, and attempt to break at whitespace.
     *
     * @throws IOException if there is a problem reading from the reader.
     */
    private void readWindow() throws IOException {
        //read the window, leaving some room to look for white space to break at.
        int windowEnd = Math.min(MAX_TOTAL_CHUNK_SIZE - WHITE_SPACE_BUFFER_SIZE, chunkSizeBytes + 1024);
        readHelper(windowEnd, false);
        whitespaceFound = false;
        //keep reading until the max chunk size, or until whitespace is reached.
        windowEnd = Math.min(MAX_TOTAL_CHUNK_SIZE, chunkSizeBytes + 1024);
        readHelper(windowEnd, true);
    }

    /** Helper method that implements reading in a loop.
     *
     * @param maxBytes           The max cummulative length of the content,in
     *                           bytes, to read from the Reader. That is, when
     *                           chunkSizeBytes >= maxBytes stop reading.
     * @param inWhiteSpaceBuffer Should the current read stop once whitespace is
     *                           found?
     *
     * @throws IOException If there is a problem reading from the Reader.
     */
    private void readHelper(int maxBytes, boolean inWhiteSpaceBuffer) throws IOException {
        //only read one character at a time if we are looking for whitespace.
        final int readSize = inWhiteSpaceBuffer ? 1 : READ_CHARS_BUFFER_SIZE;

        //read chars up to maxBytes, whitespaceFound if also inWhiteSpaceBuffer, or we reach the end of the reader.
        while ((chunkSizeBytes < maxBytes)
                && (false == (inWhiteSpaceBuffer && whitespaceFound))
                && (endOfReaderReached == false)) {
            charsRead = reader.read(tempChunkBuf, 0, readSize);
            if (-1 == charsRead) {
                //this is the last chunk
                endOfReaderReached = true;
            } else {
                if (inWhiteSpaceBuffer) {
                    //chec for whitespace.
                    whitespaceFound = Character.isWhitespace(tempChunkBuf[0]);
                }

                //add read chars to the chunk and update the length.
                String chunkSegment = new String(tempChunkBuf, 0, charsRead);
                chunkSizeBytes += Utf8.encodedLength(chunkSegment);
                currentChunk.append(chunkSegment);
            }
        }
    }
}

/**
 * Represents one chunk as the text in it and the length of the base chunk, in
 * chars.
 */
class Chunk {

    private final StringBuilder sb;
    private final int chunksize;

    Chunk(StringBuilder sb, int baseChunkLength) {
        this.sb = sb;
        this.chunksize = baseChunkLength;
    }

    @Override
    public String toString() {
        return sb.toString();
    }

    int getBaseChunkLength() {
        return chunksize;
    }
}<|MERGE_RESOLUTION|>--- conflicted
+++ resolved
@@ -57,12 +57,8 @@
     private final Server solrServer = KeywordSearch.getServer();
     private static final SolrFieldsVisitor SOLR_FIELDS_VISITOR = new SolrFieldsVisitor();
     private static Ingester instance;
-
-<<<<<<< HEAD
-=======
     private static final int SINGLE_READ_CHARS = 512;
 
->>>>>>> eee99afd
     private Ingester() {
     }
 
