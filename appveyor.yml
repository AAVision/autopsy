--- conflicted
+++ resolved
@@ -9,18 +9,11 @@
 image: Visual Studio 2015
 platform: x64
 environment:
-<<<<<<< HEAD
-    global:
-      TSK_HOME: "C:\\sleuthkit"
-      JDK_HOME: C:\Program Files\BellSoft\LibericaJDK-11-Full
-      JAVA_HOME: C:\Program Files\BellSoft\LibericaJDK-11-Full
-      PYTHON: "C:\\Python36-x64"
-=======
   global:
     TSK_HOME: "C:\\sleuthkit"
-    JDK_HOME: C:\Program Files\Java\jdk1.8.0
+    JDK_HOME: C:\Program Files\BellSoft\LibericaJDK-11-Full
+    JAVA_HOME: C:\Program Files\BellSoft\LibericaJDK-11-Full
     PYTHON: "C:\\Python36-x64"
->>>>>>> 144a11ad
 
 install:
   - ps: choco install nuget.commandline
